--- conflicted
+++ resolved
@@ -63,13 +63,10 @@
 
 Then, assuming the code is checked out:
 
-<<<<<<< HEAD
- pip install -r codalab/requirements/dev.txt
+  `pip install -r codalab/requirements/dev.txt`
 
 Which will install the dependences for a dev environment. 
-=======
-  `pip install -r codalab/requirements/common.txt`
->>>>>>> f8c79a3f
+
 
 Then:
 
@@ -77,11 +74,6 @@
   cd codalab
   python manage.py syncdb
   python manage.py runserver
-<<<<<<< HEAD
-
- 
-If syncdb fails it will provide an error. If certain python packages and/or Django apps and modules are not installed it will indicate what it cannot find. This usually means that the requirements have not been installed.
-=======
   ```
  
->>>>>>> f8c79a3f
+If syncdb fails it will provide an error. If certain python packages and/or Django apps and modules are not installed it will indicate what it cannot find. This usually means that the requirements have not been installed.