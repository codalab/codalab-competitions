--- conflicted
+++ resolved
@@ -174,12 +174,9 @@
     env_file: .env
     links:
       - rabbit
-<<<<<<< HEAD
     logging:
       options:
         max-size: "200k"
-=======
-    mem_limit: 300m
+    mem_limit: 1g
     memswap_limit: 1g
->>>>>>> 69be1976
     container_name: worker_compute