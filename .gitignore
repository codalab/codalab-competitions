--- conflicted
+++ resolved
@@ -62,16 +62,11 @@
 Icon?
 ehthumbs.db
 Thumbs.db
-<<<<<<< HEAD
 /other/*
-=======
 *_db.sqlite
 codalab/static/*/*
 /bundles/*
-=======
 codalab/config/generated
+# pip on windows does not do the right thing.
 src/
 requirements/src/
-=======
-/other/*
->>>>>>> 56d74bdf
