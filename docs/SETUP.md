# Quickstart

Make a copy of `.env_sample` called `.env` in the root of the project directory. Confirm settings,storage,SSL and ports.

Run the dev_setup script to install all dependencies and create a new virtual environment (venv) for CodaLab:

1. **Windows Users** do 
    `cd codalab`
    `.\dev_setup.bat`

2. **Linux Users** do 
    `cd codalab`
    `source ./dev_setup.sh`

Activate your environment:

1. **Windows Users** do 
    `venv\Scripts\activate`

2. **Linux Users** do 
    `source venv/bin/activate`

Navigate to the root of the project directory, or where `docker-compose.yml` lives, and do:

`docker-compose up -d`

to bring up the project and all of its services. You may now do:

`docker logs -f <service_name>`

to view the state of your services, where `<service>` is the name of the service.


# Setup

<<<<<<< HEAD
Make a copy of `.env\_sample` called `.env` in the root of the project directory.
=======
## On *nix

1. git clone <whatever>
1. cd codalab-competitions
1. `cp .env_sample .env`

Open `.env` in your preferred editor

```ini
# ----------------------------------------------------------------------------
# Submission processing
# ----------------------------------------------------------------------------
SUBMISSION_TEMP_DIR=/tmp/codalab


# ----------------------------------------------------------------------------
# Storage
# ----------------------------------------------------------------------------

# Uncomment to use AWS
DEFAULT_FILE_STORAGE=storages.backends.s3boto.S3BotoStorage
AWS_ACCESS_KEY_ID=
AWS_SECRET_ACCESS_KEY=
AWS_STORAGE_BUCKET_NAME=public
AWS_STORAGE_PRIVATE_BUCKET_NAME=private
AWS_S3_CALLING_FORMAT=boto.s3.connection.OrdinaryCallingFormat
AWS_S3_HOST=s3-us-west-2.amazonaws.com
AWS_QUERYSTRING_AUTH=False

# Uncomment to use Azure
DEFAULT_FILE_STORAGE=codalab.azure_storage.AzureStorage
AZURE_ACCOUNT_NAME=
AZURE_ACCOUNT_KEY=
AZURE_CONTAINER=public
# Only set these if bundle storage key is different from normal account keys
# BUNDLE_AZURE_ACCOUNT_NAME=
# BUNDLE_AZURE_ACCOUNT_KEY=
BUNDLE_AZURE_CONTAINER=bundles

# ----------------------------------------------------------------------------
# Database
# ----------------------------------------------------------------------------
MYSQL_ROOT_PASSWORD=mysql
MYSQL_DATABASE=codalab_website


# ----------------------------------------------------------------------------
# Caching
# ----------------------------------------------------------------------------
MEMCACHED_PORT=11211


# ----------------------------------------------------------------------------
# RabbitMQ and management
# ----------------------------------------------------------------------------
RABBITMQ_DEFAULT_USER=guest
RABBITMQ_DEFAULT_PASS=guest
RABBITMQ_PORT=5671
RABBITMQ_HOST=rabbit
RABBITMQ_MANAGEMENT_PORT=15672
FLOWER_BASIC_AUTH=root:password
FLOWER_PORT=5555
FLOWER_CERTFILE=
FLOWER_KEYFILE=


# ----------------------------------------------------------------------------
# Django/nginx
# ----------------------------------------------------------------------------
NGINX_PORT=80
DJANGO_PORT=8000
SSL_PORT=443
SSL_CERTIFICATE=
SSL_CERTIFICATE_KEY=
# Allowed hosts separated by space
SSL_ALLOWED_HOSTS=


# ----------------------------------------------------------------------------
# Logging
# ----------------------------------------------------------------------------
# Make sure LOG_DIR doesn't end with a slash
LOG_DIR=./logs
DJANGO_LOG_LEVEL=debug

```
>>>>>>> 74d1a7b7

From here, you may enter in any relevant information pertaining to your project. A few things that must be decided are:

1. Whether you will use AWS or Azure for storage
2. SSL Certs and their locations
3. Where your log files will live

## Storage

Codalab gives you the option of using AWS or Azure as your storage of choice. Depending on vendor you use, you must comment out the one you 
are not using in the `.env` file.

### Create S3 storage containers (aws users only).

You may sign up for an AWS account [here](https://aws.amazon.com/s3/)

1. Sign into the AWS Management Console and open the Amazon S3 console at [here](https://console.aws.amazon.com/s3.)
1. Click **Create Bucket**
1. In the **Create a Bucket** dialog box, in the **Bucket Name** box, enter a bucket name
1. In the **Region** box, select a region.
1. Click **Create**

### Create AZURE storage containers (azure users only).

You may sign up for an Azure account [here](https://azure.microsoft.com/en-us/), then follow the directions below.

1. Log on to the [Azure Portal](https://portal.azure.com).
1. In the left pane, click **Storage**.
1. Select your storage account.
1. At the bottom of the dashboard, click **Manage Access Keys**. Copy your access keys, you'll need them later.
1. At the top of the dashboard page, click **Containers**.
1. At the bottom of the Containers page click **Add**.
1. Create a new container named "bundles". Set the **Access** to "Private".
1. Add another container named "public". Set the **Access** to "Public Blob".

## SSL Certification

Codalab allows you to set up SSL Certification for Nginx and RabbitMQ out of the box. Simply place your certs in the `/certs` dir of the project
root, then point `SSL_CERTIFICATE` and `SSL_CERTIFICATE_KEY` to the correct files respectively.

If you are curious about how to generate SSL certificates, you may glean some information [here]() and [here]()

## Log files

If you use codalab out of the box, you'll notice that we have supplied a persistent logs setup via docker volumes. This maps `LOG_DIR` to _/logs_
in the root of the project directory automatically, however, can be modified in your copy of `_.env_`

## Task Queue

Codalab uses task queue named Celery, and a message broker named RabbitMQ to handle external requests for the execution of **competition creations**, **submissions**, and other site related tasks.
This allows codalab to operate in a non-blocking way, essentially off loading HUGE tasks onto Celery, and polling it later for the results

### RabbitMQ How To

Codalab sets up an instance of RabbitMQ for you with default settings out of the box. If this does not work for you, you may 
change the `RABBITMQ_DEFAULT_USER` `RABBITMQ_DEFAULT_PASS` `RABBITMQ_PORT` `RABBITMQ_MANAGEMENT_PORT` envs in your local _.env_ file to better suit your setup.

You must alter codalabs RabbitMQ setup to require SSL be used in communication by setting the `SSL_CERTIFICATE` and `SSL_CERTIFICATE_KEY` in your local copy of `.env`

RabbitMQ starts with docker (See docker startup). Once this has finished, you must `docker exec -it rabbit bash` into your rabbit container, and 
enter `rabbitmq-plugins enable rabbitmq_management` in order to enable the **RabbitMQ Admin Panel**.

### Celery How To

Codalab uses 2 different "celery workers" to administer the tasks relating to their specification. These 2 workers are named **site-worker** and **compute-worker**.

Taking a quick look at /docker/run_compute.sh, we can see how celery works.

`celery -A codalab worker -l info -Q compute-worker -n compute-worker --concurrency=1 -Ofast -Ofair`

In this command above, `-A codalab worker` is attaching to our defined application _codalab_ and running the worker process.

`-l info` simply refers to the log level of the worker to be at "info".

Next option `-Q compute-worker`, tells our worker which queues to enable so it may pass messages across.

The option `-n compute-worker` gives our worker a common name. 

`--concurrency=1` tells celery how many child processes should process the queue; by default it equals the cores on your machine, however, we have set to _1_.

`-Ofast -Ofair` are optimizations to allow the worker to run smoother in a container.

**Knowing this information** can be helpful in times when tasks are not executing as expected. For that, we have included Flower Celery Monitor out of the box.

#### Flower

Flower is a Celery Monitoring tool that allows you view things such as: memory usage, tasks exchanges, and the state of any task ran through RabbitMQ.
This can be extremely helpful in troubleshooting any load balancing issues you may have by running tons of tasks.

To set this up, simply set the `FLOWER_BASIC_AUTH` and `FLOWER_PORT` in your local _.env_ file to match your desired setup.

To view the screenshots of what flower can monitor, visit the page [here](http://flower.readthedocs.io/en/latest/screenshots.html)

## Nginx How To

Codalab uses Nginx as the entrypoint to the project from the outside world. Nginx accomplishes this by listening to the `NGINX_PORT` and proxying
requests into the `django` host on `DJANGO_PORT`. You may set the values for `NGINX_PORT` and `DJANGO_PORT` in your local copy of `.env`, however
django is a hostname that is set in `docker-compose.yml` in order to register its dynamic IP into other services, such as `nginx` and `django`. If you wish
to change this hostname, you must change it everywhere else it is called as well.

If you would like to handle outside communication via SSL, codalab comes with a setup for that. Out of the box, codalab sets `SSL_PORT` to 443
in your copied version of `.env` and provides you with `./docker/nginx/ssl.conf`. 

You must configure `.env` to point to your own `SSL_CERTIFICATE` and `SSL_CERTIFICATE_KEY` in order for `ssl.conf` to work correctly<|MERGE_RESOLUTION|>--- conflicted
+++ resolved
@@ -33,13 +33,12 @@
 
 # Setup
 
-<<<<<<< HEAD
-Make a copy of `.env\_sample` called `.env` in the root of the project directory.
-=======
 ## On *nix
 
-1. git clone <whatever>
-1. cd codalab-competitions
+Clone the project and make a copy of `.env_sample` called `.env` in the root of the project directory.
+
+1. `git clone <whatever>`
+1. `cd codalab-competitions`
 1. `cp .env_sample .env`
 
 Open `.env` in your preferred editor
@@ -122,7 +121,6 @@
 DJANGO_LOG_LEVEL=debug
 
 ```
->>>>>>> 74d1a7b7
 
 From here, you may enter in any relevant information pertaining to your project. A few things that must be decided are:
 
