--- conflicted
+++ resolved
@@ -82,11 +82,9 @@
     category=participate_category, container=pc,  codename="get_data",
     defaults=dict(label="Get Data", rank=0, html=open(os.path.join(os.path.dirname(__file__), "brats2012_data.html")).read()))
 Page.objects.get_or_create(category=participate_category, container=pc,
-<<<<<<< HEAD
-                           codename="submit_results", html="", defaults=dict(label="Submit/View Results", rank=1))
-=======
+
                            codename="submit_results", html="", defaults=dict(label="Submit / View Results", rank=1))
->>>>>>> b899823c
+
 
 # Logo
 brats2012.image = File(
