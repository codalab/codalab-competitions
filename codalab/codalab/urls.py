from django.conf.urls import patterns, include, url
from django.conf import settings
from django.contrib import admin

admin.autodiscover()

urlpatterns = patterns('',
<<<<<<< HEAD
                       url(r'', include('apps.web.urls')),
                       url(r'^accounts/', include('allauth.urls')),
                       url(r'^search/', include('haystack.urls')),
                       url(r'^api/', include('apps.api.routers')),
=======
    url(r'', include('apps.web.urls')),
    url(r'^accounts/', include('allauth.urls')),
    url(r'^api/', include('apps.api.routers')),
    
    # Uncomment the admin/doc line below to enable admin documentation:
    # url(r'^admin/doc/', include('django.contrib.admindocs.urls')),
>>>>>>> 4913824e

                       # Uncomment the admin/doc line below to enable admin
                       # documentation:
                       #url(r'^admin/doc/',
                       #    include('django.contrib.admindocs.urls')),

                       # Uncomment the next line to enable the admin:
                       #url(r'^admin/', include(admin.site.urls)),

                       # Static files
                       url(r'^static/(?P<path>.*)$', 'django.views.static.serve',
                           {'document_root': settings.STATIC_ROOT}),
                       # Media files
                       url(r'^media/(?P<path>.*)$', 'django.views.static.serve',
                           {'document_root': settings.MEDIA_ROOT}),
                       # JS Reverse for saner AJAX calls
                       url(r'^jsreverse/$',
                           'django_js_reverse.views.urls_js', name='js_reverse')
                       )<|MERGE_RESOLUTION|>--- conflicted
+++ resolved
@@ -1,39 +1,29 @@
 from django.conf.urls import patterns, include, url
+from django.conf.urls.static import static
 from django.conf import settings
 from django.contrib import admin
+from django.contrib.staticfiles.urls import staticfiles_urlpatterns
+from django.views.generic import TemplateView
 
 admin.autodiscover()
 
 urlpatterns = patterns('',
-<<<<<<< HEAD
-                       url(r'', include('apps.web.urls')),
-                       url(r'^accounts/', include('allauth.urls')),
-                       url(r'^search/', include('haystack.urls')),
-                       url(r'^api/', include('apps.api.routers')),
-=======
     url(r'', include('apps.web.urls')),
     url(r'^accounts/', include('allauth.urls')),
     url(r'^api/', include('apps.api.routers')),
     
     # Uncomment the admin/doc line below to enable admin documentation:
     # url(r'^admin/doc/', include('django.contrib.admindocs.urls')),
->>>>>>> 4913824e
 
-                       # Uncomment the admin/doc line below to enable admin
-                       # documentation:
-                       #url(r'^admin/doc/',
-                       #    include('django.contrib.admindocs.urls')),
+    # Uncomment the next line to enable the admin:
+    # url(r'^admin/', include(admin.site.urls)),
 
-                       # Uncomment the next line to enable the admin:
-                       #url(r'^admin/', include(admin.site.urls)),
-
-                       # Static files
-                       url(r'^static/(?P<path>.*)$', 'django.views.static.serve',
-                           {'document_root': settings.STATIC_ROOT}),
-                       # Media files
-                       url(r'^media/(?P<path>.*)$', 'django.views.static.serve',
-                           {'document_root': settings.MEDIA_ROOT}),
-                       # JS Reverse for saner AJAX calls
-                       url(r'^jsreverse/$',
-                           'django_js_reverse.views.urls_js', name='js_reverse')
-                       )+    # Static files
+    url(r'^static/(?P<path>.*)$', 'django.views.static.serve',
+        {'document_root': settings.STATIC_ROOT}),
+    # Media files
+    url(r'^media/(?P<path>.*)$', 'django.views.static.serve',
+        {'document_root': settings.MEDIA_ROOT}),
+    # JS Reverse for saner AJAX calls
+    url(r'^jsreverse/$', 'django_js_reverse.views.urls_js', name='js_reverse')
+) 