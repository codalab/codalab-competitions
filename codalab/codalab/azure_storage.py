import os.path
import re
import itertools
from django.core.files.storage import Storage
from django.core.exceptions import ImproperlyConfigured
from io import RawIOBase

# keep consistent path separators
pathjoin = lambda *args: os.path.join(*args).replace("\\", "/")

try:
    import azure
    import azure.storage
except ImportError:
    raise ImproperlyConfigured(
        "Could not load Azure bindings. "
        "See https://github.com/WindowsAzure/azure-sdk-for-python")

from storages.utils import setting


def clean_name(name):
    return os.path.normpath(name).replace("\\", "/")


class AzureStorage(Storage):
<<<<<<< HEAD
    chunk_size = 65536  # Those were the days
=======
    chunk_size = 65536
>>>>>>> 34205d53

    def __init__(self, *args, **kwargs):
        self.account_name = kwargs.pop(
            'account_name', setting("AZURE_ACCOUNT_NAME"))
        self.account_key = kwargs.pop(
            'account_key', setting("AZURE_ACCOUNT_KEY"))
        self.azure_container = kwargs.pop(
            'azure_container', setting("AZURE_CONTAINER"))
        super(AzureStorage, self).__init__(*args, **kwargs)
        self._connection = None

    @property
    def connection(self):
        if self._connection is None:
            self._connection = azure.storage.BlobService(
                self.account_name, self.account_key)
        return self._connection

    def _open(self, name, mode="rb"):
        return AzureBlockBlobFile(self.connection, self.azure_container, name, mode)

    def exists(self, name):
        try:
            self.properties(name)
        except azure.WindowsAzureMissingResourceError:
            return False
        else:
            return True

    def delete(self, name):
        self.connection.delete_blob(self.azure_container, name)

    def _save(self, name, content):
        f = self._open(name, 'wb')
        while True:
            data = content.read(self.chunk_size)
            if not len(data):
                break
            f.write(data)
        f.close()
        return name

    def url(self, name):
        return "https://%s%s/%s/%s" % (self.account_name, azure.BLOB_SERVICE_HOST_BASE, self.azure_container, name)

    def properties(self, name):
        return self.connection.get_blob_properties(
            self.azure_container, name)

    def size(self, name):
        return self.properties(name)["content-length"]

    def get_available_name(self, name):
        dir_path, file_name = os.path.split(name)
        name = clean_name(name)
        try:
            file_root, file_ext = re.match(
                '^([^\.\s]+)(\.\S+)$', file_name).groups()
        except AttributeError:
            file_root, file_ext = (file_name, '')
        path_prefix = pathjoin(dir_path, file_root)
        file_list = {f.name: True for f in self.connection.list_blobs(
            self.azure_container, path_prefix)}
        ct = itertools.count(1)
        while name in file_list:
            name = path_prefix + "_%s%s" % (next(ct), file_ext)
        return name


class AzureBlockBlobFile(RawIOBase):

    def __init__(self, connection, container, name, mode):
        name = clean_name(name)
        self.connection = connection
        self.name = name
        self.container = container
        self.mode = mode
        self._properties = None
        if 'w' in mode:
            try:
                self.properties
                if 'a' not in mode:
                    raise Exception("File Already Exists.")
            except azure.WindowsAzureMissingResourceError:
                self.connection.put_blob(
                    self.container, self.name, '', "BlockBlob")
        self._cur = 0
        self._end = (int(self.properties['content-length']) -
                     1) if int(self.properties['content-length']) > 0 else 0
        self._block_list = []

    @property
    def properties(self):
        if self._properties is None:
            self._properties = self.connection.get_blob_properties(
                self.container, self.name)
        return self._properties

    @property
    def size(self):
        return int(self.properties.get('content-length'))

    def seek(self, offset, from_what=0):
        if from_what == 2:
            pos = int(offset) + (self.size - 1)
        elif from_what == 1:
            pos = self._cur + int(offset)
        else:
            pos = int(offset)
        self.flush()
        if pos > self._end:
            raise Exception("Cannot seek past end of file")
        self._cur = pos

    def tell(self):
        return self._cur

    def read(self, num_bytes=None):
        start = self._cur
        if not num_bytes:
            end = self.size - 1
        else:
            end = self._cur + num_bytes - 1
        if self._cur > self._end:
            raise Exception("Something odd happened.")
        if self._cur == self._end and not num_bytes:
            return None
        if self._end < end:
            end = self._end
        content = self.connection.get_blob(self.container, self.name,
                                           x_ms_range='bytes=%d-%d' % (start, end))
        self._cur = self._cur + \
            len(content) if self._cur < self._end else self._end
        return content

    def write(self, data):
        blockid = "%6d" % len(self._block_list)
        try:
            self.connection.put_block(self.container, self.name, data, blockid)
            self._block_list.append((blockid, len(data)))
            return len(data)
        except azure.WindowsAzureError as e:
            raise e

    def flush(self):
        if self._block_list:
            self.connection.put_block_list(
                self.container, self.name, [b[0] for b in self._block_list])
            self._end = sum([b[1] for b in self._block_list]) - 1
            self._cur = 0
            self._block_list = []

    def close(self):
        self.flush()<|MERGE_RESOLUTION|>--- conflicted
+++ resolved
@@ -1,11 +1,11 @@
 import os.path
-import re
-import itertools
+import re, itertools, uuid
+from django.core.files.base import ContentFile, File
 from django.core.files.storage import Storage
 from django.core.exceptions import ImproperlyConfigured
-from io import RawIOBase
+from io import RawIOBase, BufferedRWPair, BufferedWriter
 
-# keep consistent path separators
+#keep consistent path separators
 pathjoin = lambda *args: os.path.join(*args).replace("\\", "/")
 
 try:
@@ -24,21 +24,15 @@
 
 
 class AzureStorage(Storage):
-<<<<<<< HEAD
-    chunk_size = 65536  # Those were the days
-=======
     chunk_size = 65536
->>>>>>> 34205d53
 
     def __init__(self, *args, **kwargs):
-        self.account_name = kwargs.pop(
-            'account_name', setting("AZURE_ACCOUNT_NAME"))
-        self.account_key = kwargs.pop(
-            'account_key', setting("AZURE_ACCOUNT_KEY"))
-        self.azure_container = kwargs.pop(
-            'azure_container', setting("AZURE_CONTAINER"))
+        self.account_name = kwargs.pop('account_name',  setting("AZURE_ACCOUNT_NAME"))
+        self.account_key = kwargs.pop('account_key', setting("AZURE_ACCOUNT_KEY"))
+        self.azure_container = kwargs.pop('azure_container', setting("AZURE_CONTAINER"))
         super(AzureStorage, self).__init__(*args, **kwargs)
         self._connection = None
+        
 
     @property
     def connection(self):
@@ -52,7 +46,7 @@
 
     def exists(self, name):
         try:
-            self.properties(name)
+            p = self.properties(name)
         except azure.WindowsAzureMissingResourceError:
             return False
         else:
@@ -62,45 +56,43 @@
         self.connection.delete_blob(self.azure_container, name)
 
     def _save(self, name, content):
-        f = self._open(name, 'wb')
+        f = self._open(name,'wb')
+        cur = 0
         while True:
             data = content.read(self.chunk_size)
-            if not len(data):
-                break
+            if not len(data): break
             f.write(data)
         f.close()
         return name
-
+       
     def url(self, name):
         return "https://%s%s/%s/%s" % (self.account_name, azure.BLOB_SERVICE_HOST_BASE, self.azure_container, name)
-
-    def properties(self, name):
+    
+    def properties(self,name):
         return self.connection.get_blob_properties(
             self.azure_container, name)
-
+        
     def size(self, name):
         return self.properties(name)["content-length"]
 
-    def get_available_name(self, name):
+    def get_available_name(self,name):
         dir_path, file_name = os.path.split(name)
         name = clean_name(name)
         try:
-            file_root, file_ext = re.match(
-                '^([^\.\s]+)(\.\S+)$', file_name).groups()
+            file_root, file_ext = re.match('^([^\.\s]+)(\.\S+)$',file_name).groups()
         except AttributeError:
-            file_root, file_ext = (file_name, '')
-        path_prefix = pathjoin(dir_path, file_root)
-        file_list = {f.name: True for f in self.connection.list_blobs(
-            self.azure_container, path_prefix)}
+            file_root, file_ext = (file_name,'')
+        path_prefix = pathjoin(dir_path,file_root)
+        file_list = {f.name: True for f in self.connection.list_blobs(self.azure_container,path_prefix)}
         ct = itertools.count(1)
-        while name in file_list:
-            name = path_prefix + "_%s%s" % (next(ct), file_ext)
+        while name in file_list:            
+            name = path_prefix + "_%s%s" % (next(ct),file_ext)
         return name
 
 
 class AzureBlockBlobFile(RawIOBase):
 
-    def __init__(self, connection, container, name, mode):
+    def __init__(self,connection,container,name,mode):
         name = clean_name(name)
         self.connection = connection
         self.name = name
@@ -111,27 +103,26 @@
             try:
                 self.properties
                 if 'a' not in mode:
-                    raise Exception("File Already Exists.")
-            except azure.WindowsAzureMissingResourceError:
-                self.connection.put_blob(
-                    self.container, self.name, '', "BlockBlob")
+                    raise Exception("File Already Exists.")               
+            except azure.WindowsAzureMissingResourceError as e:
+                res = self.connection.put_blob(self.container,self.name,'',"BlockBlob")
         self._cur = 0
-        self._end = (int(self.properties['content-length']) -
-                     1) if int(self.properties['content-length']) > 0 else 0
+        self._end = ( int(self.properties['content-length']) - 1) if int(self.properties['content-length']) > 0 else 0
         self._block_list = []
+        
 
     @property
     def properties(self):
         if self._properties is None:
-            self._properties = self.connection.get_blob_properties(
-                self.container, self.name)
+            self._properties=self.connection.get_blob_properties(
+                  self.container,self.name)
         return self._properties
 
     @property
     def size(self):
         return int(self.properties.get('content-length'))
 
-    def seek(self, offset, from_what=0):
+    def seek(self,offset,from_what=0):
         if from_what == 2:
             pos = int(offset) + (self.size - 1)
         elif from_what == 1:
@@ -146,40 +137,38 @@
     def tell(self):
         return self._cur
 
-    def read(self, num_bytes=None):
+    def read(self,num_bytes=None):
         start = self._cur
         if not num_bytes:
-            end = self.size - 1
+            end = self.size -1
         else:
-            end = self._cur + num_bytes - 1
+            end = self._cur+num_bytes-1       
         if self._cur > self._end:
             raise Exception("Something odd happened.")
         if self._cur == self._end and not num_bytes:
             return None
         if self._end < end:
             end = self._end
-        content = self.connection.get_blob(self.container, self.name,
-                                           x_ms_range='bytes=%d-%d' % (start, end))
-        self._cur = self._cur + \
-            len(content) if self._cur < self._end else self._end
+        content = self.connection.get_blob(self.container,self.name,
+                                           x_ms_range='bytes=%d-%d' % (start, end))       
+        self._cur = self._cur + len(content) if self._cur < self._end else self._end
         return content
-
-    def write(self, data):
+    
+    def write(self,data):
         blockid = "%6d" % len(self._block_list)
         try:
             self.connection.put_block(self.container, self.name, data, blockid)
-            self._block_list.append((blockid, len(data)))
+            self._block_list.append((blockid,len(data)))
             return len(data)
         except azure.WindowsAzureError as e:
             raise e
-
+       
     def flush(self):
         if self._block_list:
-            self.connection.put_block_list(
-                self.container, self.name, [b[0] for b in self._block_list])
+            res = self.connection.put_block_list(self.container,self.name,[b[0] for b in self._block_list])
             self._end = sum([b[1] for b in self._block_list]) - 1
             self._cur = 0
             self._block_list = []
-
+            
     def close(self):
         self.flush()