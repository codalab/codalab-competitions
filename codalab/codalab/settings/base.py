--- conflicted
+++ resolved
@@ -36,10 +36,7 @@
     DOMAIN_NAME = 'localhost'
     SERVER_NAME = 'localhost'
     DEBUG = os.environ.get('DEBUG', False)
-<<<<<<< HEAD
-=======
-
->>>>>>> 585413a0
+
     COMPILE_LESS = True  # is the less -> css already done or would you like less.js to compile it on render
     LOCAL_MATHJAX = False  # see prep_for_offline
     LOCAL_ACE_EDITOR = False  # see prep_for_offline
