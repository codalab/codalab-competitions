import uuid

from datetime import timedelta
from distutils.util import strtobool

from configurations import importer
import importlib

if not importer.installed:
    importer.install()

from configurations import Configuration
import os, sys
from os.path import abspath, basename, dirname, join, normpath


def _uuidpathext(filename, prefix):
    filename = basename(filename)
    filepath = join(prefix, str(uuid.uuid4()), filename)
    return filepath


class Base(Configuration):
    SETTINGS_DIR = os.path.dirname(os.path.abspath(__file__))
    PROJECT_APP_DIR = os.path.dirname(SETTINGS_DIR)
    PROJECT_DIR = os.path.dirname(PROJECT_APP_DIR)
    ROOT_DIR = os.path.dirname(PROJECT_DIR)
    PORT = '8000'
    DOMAIN_NAME = 'localhost'
    SERVER_NAME = 'localhost'
    DEBUG = os.environ.get('DEBUG', False)
    COMPILE_LESS = True  # is the less -> css already done or would you like less.js to compile it on render
    LOCAL_MATHJAX = False  # see prep_for_offline
    LOCAL_ACE_EDITOR = False  # see prep_for_offline
    IS_DEV = os.environ.get('IS_DEV', False)

    if 'CONFIG_SERVER_NAME' in os.environ:
        SERVER_NAME = os.environ.get('CONFIG_SERVER_NAME')
    if 'CONFIG_HTTP_PORT' in os.environ:
        PORT = os.environ.get('CONFIG_HTTP_PORT')

    MAINTENANCE_MODE=0
    if 'MAINTENANCE_MODE' in os.environ:
        MAINTENANCE_MODE = os.environ.get('MAINTENANCE_MODE')

    STARTUP_ENV = {
        'DJANGO_CONFIGURATION': os.environ['DJANGO_CONFIGURATION'],
        'DJANGO_SETTINGS_MODULE': os.environ['DJANGO_SETTINGS_MODULE'],
        'NEW_RELIC_CONFIG_FILE': '%s/newrelic.ini' % PROJECT_DIR,
    }

    TEST_DATA_PATH = os.path.join(PROJECT_DIR,'test_data')
    TEST_RUNNER = 'django_nose.NoseTestSuiteRunner'  #'codalab.test_runner.CodalabTestRunner'
    PYTEST_FORCE_CHAHUB = False  # disable Chahub overall during tests
    CONFIG_GEN_TEMPLATES_DIR = os.path.join(PROJECT_DIR,'config','templates')
    CONFIG_GEN_GENERATED_DIR = os.path.join(PROJECT_DIR,'config','generated')

    DJANGO_ROOT = dirname(dirname(abspath(__file__)))
    SITE_ROOT = dirname(DJANGO_ROOT)

    SOURCE_GIT_URL = 'https://github.com/codalab/codalab.git'
    VIRTUAL_ENV = os.environ.get('VIRTUAL_ENV',None)

    AUTH_USER_MODEL = 'authenz.ClUser'

    CODALAB_VERSION = '1.5'

    # Hosts/domain names that are valid for this site; required if DEBUG is False
    # See https://docs.djangoproject.com/en/1.5/ref/settings/#allowed-hosts
    ALLOWED_HOSTS = os.environ.get('DJANGO_ALLOWED_HOSTS', ['*'])

    # Example ADMINS = Name,example@test.com;Name2,example2@test.com
    ADMINS = os.environ.get('ADMINS')
    if ADMINS:
        ADMINS = [a.split(',') for a in ADMINS.split(';')]

    MANAGERS = ADMINS

    # Local time zone for this installation. Choices can be found here:
    # http://en.wikipedia.org/wiki/List_of_tz_zones_by_name
    # although not all choices may be available on all operating systems.
    # In a Windows environment this must be set to your system time zone.
    TIME_ZONE = 'UTC'

    # Language code for this installation. All choices can be found here:
    # http://www.i18nguy.com/unicode/language-identifiers.html
    LANGUAGE_CODE = 'en-us'

    SITE_ID = 1
    CODALAB_SITE_DOMAIN = os.environ.get('CODALAB_SITE_DOMAIN', 'localhost')
    CODALAB_SITE_NAME = 'CodaLab'

    # If you set this to False, Django will make some optimizations so as not
    # to load the internationalization machinery.
    USE_I18N = True

    # If you set this to False, Django will not format dates, numbers and
    # calendars according to the current locale.
    USE_L10N = True

    # If you set this to False, Django will not use timezone-aware datetimes.
    USE_TZ = True

    # Absolute filesystem path to the directory that will hold user-uploaded files.
    # Example: "/var/www/example.com/media/"
    MEDIA_ROOT = os.path.join(PROJECT_DIR, 'media')

    # URL that handles the media served from MEDIA_ROOT. Make sure to use a
    # trailing slash.
    # Examples: "http://example.com/media/", "http://media.example.com/"
    MEDIA_URL = '/media/'

    # Absolute path to the directory static files should be collected to.
    # Don't put anything in this directory yourself; store your static files
    # in apps' "static/" subdirectories and in STATICFILES_DIRS.
    # Example: "/var/www/example.com/static/"
    STATIC_ROOT = os.path.join(PROJECT_DIR, 'static')

    # URL prefix for static files.
    # Example: "http://example.com/static/", "http://static.example.com/"
    STATIC_URL = '/static/'

    # Additional locations of static files
    STATICFILES_DIRS = [
    # Put strings here, like "/home/html/static" or "C:/www/django/static".
    # Always use forward slashes, even on Windows.
    # Don't forget to use absolute paths, not relative paths.
    ]

    # List of finder classes that know how to find static files in
    # various locations.
    STATICFILES_FINDERS = [
        'django.contrib.staticfiles.finders.AppDirectoriesFinder',
        'django.contrib.staticfiles.finders.FileSystemFinder',
        'compressor.finders.CompressorFinder',
    ]

    # Make this unique, and don't share it with anybody.
    SECRET_KEY = os.environ.get('DJANGO_SECRET_KEY', "a-hidden-secret")

    MIDDLEWARE = [
        'django.middleware.security.SecurityMiddleware',
        "django_switchuser.middleware.SuStateMiddleware",
        'django.middleware.clickjacking.XFrameOptionsMiddleware',
        'apps.web.middleware.SingleCompetitionMiddleware',
        'django.middleware.common.CommonMiddleware',
        'django.contrib.sessions.middleware.SessionMiddleware',
        'django.middleware.csrf.CsrfViewMiddleware',
        'django.contrib.auth.middleware.AuthenticationMiddleware',
        'django.contrib.messages.middleware.MessageMiddleware',
    ]

    ROOT_URLCONF = 'codalab.urls'

    # Python dotted path to the WSGI application used by Django's runserver.
    WSGI_APPLICATION = 'codalab.wsgi.application'

    TEMPLATES = [
        {
            'BACKEND': 'django.template.backends.django.DjangoTemplates',
            'APP_DIRS': True,
            'DIRS': [
                os.path.join(PROJECT_DIR, 'templates')
            ],
            'OPTIONS': {
                'context_processors': [
                    'django.contrib.auth.context_processors.auth',
                    'django.template.context_processors.debug',
                    'django.template.context_processors.i18n',
                    'django.template.context_processors.media',
                    'django.template.context_processors.static',
                    'django.template.context_processors.tz',
                    'django.contrib.messages.context_processors.messages',
                    "codalab.context_processors.app_version_proc",
                    'django.template.context_processors.request',
                    "codalab.context_processors.common_settings",
                    "django_switchuser.context_processors.su_state",
                ],
                'debug': DEBUG
            }
        },
    ]

    AUTHENTICATION_BACKENDS = [
        "django.contrib.auth.backends.ModelBackend",
        "allauth.account.auth_backends.AuthenticationBackend",
        'guardian.backends.ObjectPermissionBackend',
    ]

    INSTALLED_APPS = [
        # Standard django apps
        'django.contrib.auth',
        'django.contrib.contenttypes',
        'django.contrib.sessions',
        'django.contrib.sites',
        'django.contrib.messages',
        'django.contrib.staticfiles',
        'django.contrib.admin',
        'django.contrib.humanize',

        # Analytics app that works with many services - IRJ 2013.7.29
        'analytical',
        'rest_framework',

        # This is used to manage the HTML page hierarchy for the competition
        'mptt',

        # TODO: Document the need for these
        'compressor',
        'guardian',
        'captcha',
        'bootstrapform',

        # Storage API
        'storages',
        's3direct',

        # Django Nose !!Important!! This needs to come after South.
        'django_nose',

        # CodaLab apps
        'apps.authenz',
        'apps.jobs',
        'apps.api',
        'apps.web',
        'apps.health',
        'apps.analytics',
        'apps.forums',
        'apps.coopetitions',
        'apps.common',
        'apps.chahub',
        'apps.queues',
        'apps.teams',
        'apps.customizer',
        'apps.newsletter',

        # Authentication app, enables social authentication
        'allauth',
        'allauth.account',
        'allauth.socialaccount',
        'tinymce',
        'oauth2_provider',

        # Search
        'haystack',
        'django_extensions',

        # Switch User
        "django_switchuser",

        # Lockout
        'pin_passcode',
    ]

    ACCOUNT_ADAPTER = "apps.authenz.adapter.CodalabAccountAdapter"

    OPTIONAL_APPS = list()
    INTERNAL_IPS = []

    OAUTH2_PROVIDER = {
        'OAUTH2_VALIDATOR_CLASS': 'apps.authenz.oauth.Validator',
        'ACCESS_TOKEN_EXPIRE_SECONDS': 60 * 60 * 24 * 3,  # 3 days
    }

    # Authentication configuration
    LOGIN_REDIRECT_URL = '/'
    ANONYMOUS_USER_ID = -1
    ACCOUNT_AUTHENTICATION_METHOD='username_email'
    ACCOUNT_EMAIL_REQUIRED = True
    ACCOUNT_USERNAME_REQUIRED = True
    ACCOUNT_EMAIL_VERIFICATION = os.environ.get('ACCOUNT_EMAIL_VERIFICATION', 'mandatory')
    ACCOUNT_SIGNUP_FORM_CLASS = 'apps.authenz.forms.CodalabSignupForm'
    ACCOUNT_LOGOUT_ON_GET = True

    # Django Analytical configuration
    # GOOGLE_ANALYTICS_PROPERTY_ID = 'UA-42847758-2'

    # Compress Configuration
    COMPRESS_PRECOMPILERS = [
        ('text/less', 'lessc {infile} {outfile}'),
        ('text/typescript', 'tsc {infile} --out {outfile}'),
    ]

    REST_FRAMEWORK = {
        'DEFAULT_RENDERER_CLASSES': [
            'rest_framework.renderers.JSONRenderer',
<<<<<<< HEAD
        ],
=======
            'rest_framework.renderers.BrowsableAPIRenderer',
        ),
>>>>>>> 9752c20b
    }


    BUNDLE_SERVICE_URL = ""

    HAYSTACK_CONNECTIONS = {
        'default': {
            'ENGINE': 'haystack.backends.simple_backend.SimpleEngine',
        },
    }

    # =========================================================================
    # SSL
    # =========================================================================
    SSL_PORT = os.environ.get('SSL_PORT', '443')
    SSL_CERTIFICATE = os.environ.get('SSL_CERTIFICATE')
    SSL_CERTIFICATE_KEY = os.environ.get('SSL_CERTIFICATE_KEY')

    if SSL_CERTIFICATE:
        SECURE_PROXY_SSL_HEADER = ('HTTP_X_FORWARDED_PROTO', 'https')
        # SECURE_SSL_REDIRECT = True
        SESSION_COOKIE_SECURE = True
        CSRF_COOKIE_SECURE = True


    # =========================================================================
    # Caching
    # =========================================================================
    MEMCACHED_PORT = os.environ.get('MEMCACHED_PORT', 11211)
    CACHES = {
        'default': {
            # 'BACKEND': 'django.core.cache.backends.memcached.MemcachedCache',
            'BACKEND': 'django.core.cache.backends.memcached.PyLibMCCache',
            'LOCATION': 'memcached:{}'.format(MEMCACHED_PORT),
        }
    }

    # Store information for celery
    CELERY_RESULT_BACKEND = 'cache+memcached://memcached:{}/'.format(MEMCACHED_PORT)

    SESSION_ENGINE = "django.contrib.sessions.backends.cached_db"


    # =========================================================================
    # Email
    # =========================================================================
    EMAIL_BACKEND = os.environ.get('EMAIL_BACKEND', 'django.core.mail.backends.console.EmailBackend')
    EMAIL_HOST = os.environ.get('EMAIL_HOST', 'smtp.sendgrid.net')
    EMAIL_HOST_USER = os.environ.get('EMAIL_HOST_USER')
    EMAIL_HOST_PASSWORD = os.environ.get('EMAIL_HOST_PASSWORD')
    EMAIL_PORT = os.environ.get('EMAIL_PORT', 587)
    EMAIL_USE_TLS = os.environ.get('EMAIL_USE_TLS', True)
    DEFAULT_FROM_EMAIL = os.environ.get('DEFAULT_FROM_EMAIL', 'CodaLab <noreply@codalab.org>')
    SERVER_EMAIL = os.environ.get('SERVER_EMAIL', 'noreply@codalab.org')

    MAILCHIMP_API_KEY = os.environ.get('MAILCHIMP_API_KEY')
    MAILCHIMP_DATA_CENTER = os.environ.get('MAILCHIMP_DATA_CENTER')
    MAILCHIMP_EMAIL_LIST_ID_ALL = os.environ.get('MAILCHIMP_EMAIL_LIST_ID_ALL')
    MAILCHIMP_EMAIL_LIST_ID_NEWSLETTER = os.environ.get('MAILCHIMP_EMAIL_LIST_ID_NEWSLETTER')

    MAILCHIMP_API_URL = 'https://{}.api.mailchimp.com/3.0'.format(MAILCHIMP_DATA_CENTER) if MAILCHIMP_DATA_CENTER else None
    MAILCHIMP_MEMBERS_ENDPOINT_ALL = '{}/lists/{}/members'.format(MAILCHIMP_API_URL, MAILCHIMP_EMAIL_LIST_ID_ALL) if all([MAILCHIMP_API_URL, MAILCHIMP_EMAIL_LIST_ID_ALL]) else None
    MAILCHIMP_MEMBERS_ENDPOINT_NEWSLETTER = '{}/lists/{}/members'.format(MAILCHIMP_API_URL, MAILCHIMP_EMAIL_LIST_ID_NEWSLETTER) if all([MAILCHIMP_API_URL, MAILCHIMP_EMAIL_LIST_ID_NEWSLETTER]) else None


    # =========================================================================
    # Storage
    # =========================================================================
    DEFAULT_FILE_STORAGE = os.environ.get('DEFAULT_FILE_STORAGE', 'django.core.files.storage.FileSystemStorage')

    # S3 from AWS
    USE_AWS = DEFAULT_FILE_STORAGE == 'storages.backends.s3boto3.S3Boto3Storage'
    AWS_ACCESS_KEY_ID = os.environ.get('AWS_ACCESS_KEY_ID')
    AWS_SECRET_ACCESS_KEY = os.environ.get('AWS_SECRET_ACCESS_KEY')
    AWS_STORAGE_BUCKET_NAME = os.environ.get('AWS_STORAGE_BUCKET_NAME')
    AWS_STORAGE_PRIVATE_BUCKET_NAME = os.environ.get('AWS_STORAGE_PRIVATE_BUCKET_NAME')
    AWS_S3_CALLING_FORMAT = os.environ.get('AWS_S3_CALLING_FORMAT', 'boto.s3.connection.OrdinaryCallingFormat')
    AWS_S3_HOST = os.environ.get('AWS_S3_HOST', 's3-us-west-2.amazonaws.com')
    AWS_S3_SECURE_URLS = strtobool(os.environ.get('AWS_S3_SECURE_URLS', "True"))
    AWS_QUERYSTRING_AUTH = os.environ.get(
        # This stops signature/auths from appearing in saved URLs
        'AWS_QUERYSTRING_AUTH',
        False
    )
    if isinstance(AWS_QUERYSTRING_AUTH, str) and 'false' in AWS_QUERYSTRING_AUTH.lower():
        AWS_QUERYSTRING_AUTH = False  # Was set to string, convert to bool

    # Defaults to virtual because AWS recently deprecated 'path' style addressing. Boto3 required for virtual to have an effect.
    AWS_S3_ADDRESSING_STYLE = os.environ.get('AWS_S3_ADDRESSING_STYLE', 'virtual')

    # TODO: We will need to explicitly set this eventually. When set to None publicly uploaded files like images are not viewable. (Access Denied from AWS)
    # AWS_DEFAULT_ACL = None

    # Azure
    AZURE_ACCOUNT_NAME = os.environ.get('AZURE_ACCOUNT_NAME')
    AZURE_ACCOUNT_KEY = os.environ.get('AZURE_ACCOUNT_KEY')
    AZURE_CONTAINER = os.environ.get('AZURE_CONTAINER', 'public')
    BUNDLE_AZURE_ACCOUNT_NAME = os.environ.get('BUNDLE_AZURE_ACCOUNT_NAME', AZURE_ACCOUNT_NAME)
    BUNDLE_AZURE_ACCOUNT_KEY = os.environ.get('BUNDLE_AZURE_ACCOUNT_KEY', AZURE_ACCOUNT_KEY)
    BUNDLE_AZURE_CONTAINER = os.environ.get('BUNDLE_AZURE_CONTAINER', 'bundles')
    AZURE_BLOB_SERVICE_HOST_BASE = os.environ.get('AZURE_BLOB_SERVICE_HOST_BASE')


    # =========================================================================
    # S3Direct (S3 uploads)
    # =========================================================================
    S3DIRECT_REGION = os.environ.get('S3DIRECT_REGION', 'us-west-2')
    S3DIRECT_DESTINATIONS = {
        'competitions': {
            'key': lambda f: _uuidpathext(f, 'uploads/competitions/'),
            'auth': lambda u: u.is_authenticated(),
            'bucket': AWS_STORAGE_PRIVATE_BUCKET_NAME,
            'allowed': ['application/zip', 'application/octet-stream', 'application/x-zip-compressed']
        },
        'submissions': {
            'key': lambda f: _uuidpathext(f, 'uploads/submissions/'),
            'auth': lambda u: u.is_authenticated(),
            'bucket': AWS_STORAGE_PRIVATE_BUCKET_NAME,
            'allowed': ['application/zip', 'application/octet-stream', 'application/x-zip-compressed']
        }
    }

    # Default to {1}.{0} for `virtual` style addressing versus path. Path was deprecated by AWS. Use 'https://{0}/{1}' for path.
    # first arg (0) is host, second arg (1) is bucket name.
    S3DIRECT_URL_STRUCTURE = os.environ.get('S3DIRECT_URL_STRUCTURE', 'https://{1}.{0}')


    # =========================================================================
    # RabbitMQ
    # =========================================================================
    RABBITMQ_DEFAULT_USER = os.environ.get('RABBITMQ_DEFAULT_USER', 'guest')
    RABBITMQ_DEFAULT_PASS = os.environ.get('RABBITMQ_DEFAULT_PASS', 'guest')
    RABBITMQ_HOST = os.environ.get('RABBITMQ_HOST', 'rabbit')
    RABBITMQ_PORT = os.environ.get('RABBITMQ_PORT', '5672')
    RABBITMQ_MANAGEMENT_PORT = os.environ.get('RABBITMQ_MANAGEMENT_PORT', '15672')

    if DEBUG and SSL_CERTIFICATE:
        # To make RABBITMQ api calls work locally over SSL we need this set for requests
        # to recognize our cert
        os.environ.setdefault('REQUESTS_CA_BUNDLE', SSL_CERTIFICATE)


    # =========================================================================
    # Celery
    # =========================================================================
    BROKER_URL = os.environ.get('BROKER_URL')
    if not BROKER_URL:
        # BROKER_URL might be set but empty, make sure it's set!
        BROKER_URL = 'pyamqp://{}:{}@{}:{}//'.format(RABBITMQ_DEFAULT_USER, RABBITMQ_DEFAULT_PASS, RABBITMQ_HOST, RABBITMQ_PORT)
    BROKER_POOL_LIMIT = None  # Stops connection timeout
    BROKER_USE_SSL = SSL_CERTIFICATE or os.environ.get('BROKER_USE_SSL', False)
    # Don't use pickle -- dangerous
    CELERY_ACCEPT_CONTENT = ['json']
    CELERY_TASK_SERIALIZER = 'json'
    CELERY_RESULT_SERIALIZER = 'json'
    # Keep celery from becoming unresponsive
    CELERY_ACKS_LATE = True
    CELERYD_PREFETCH_MULTIPLIER = 1
    CELERYD_TASK_SOFT_TIME_LIMIT = 180  # 3 minutes
    FLOWER_PORT = os.environ.get('FLOWER_PORT', '15672')
    # Run as *not* root
    CELERYD_USER = "workeruser"
    CELERYD_GROUP = "workeruser"
    CELERYD_MAX_TASKS_PER_CHILD = 100  # Make celery restart every N tasks to stop leaks
    CELERYBEAT_SCHEDULE = {
        'phase_migrations': {
            'task': 'apps.web.tasks.do_phase_migrations',
            'schedule': timedelta(seconds=60 * 5),
        },
        'chahub_retries': {
            'task': 'apps.web.tasks.do_chahub_retries',
            'schedule': timedelta(seconds=60 * 10),
        },
        'chahub_competition_updates': {
            'task': 'apps.web.tasks.send_chahub_competition_updates',
            'schedule': timedelta(seconds=60 * 60 * 24),
        },
        'chahub_general_statistics': {
            'task': 'apps.web.tasks.send_chahub_general_stats',
            'schedule': timedelta(seconds=60 * 60 * 24),
        },
        'retry_mailing_list': {
            'task': 'apps.newsletter.tasks.retry_mailing_list',
            'schedule': timedelta(seconds=(60 * 60))
        },
        'create_storage_statistic_datapoint': {
            'task': 'apps.web.tasks.create_storage_statistic_datapoint',
            'schedule': timedelta(seconds=60 * 60 * 24)
        }
    }
    CELERY_TIMEZONE = 'UTC'


    # =========================================================================
    # Single Competition Mode
    # =========================================================================
    # Single competition mode features can be enabled on the customization page
    # or via ENV vars here.
    SINGLE_COMPETITION_VIEW_PK = os.environ.get('SINGLE_COMPETITION_VIEW_PK')
    CUSTOM_HEADER_LOGO = os.environ.get('CUSTOM_HEADER_LOGO')

    # NOTE! The above values are secondarily controlled via Configuration model objects,
    # which take precedence over these Env vars


    # =========================================================================
    # ChaHub
    # =========================================================================
    CHAHUB_API_URL = os.environ.get('CHAHUB_API_URL')
    CHAHUB_API_KEY = os.environ.get('CHAHUB_API_KEY')
    CHAHUB_PRODUCER_ID = os.environ.get('CHAHUB_PRODUCER_ID')
    SOCIAL_AUTH_CHAHUB_BASE_URL = os.environ.get('SOCIAL_AUTH_CHAHUB_BASE_URL')

    if CHAHUB_API_URL:
        assert CHAHUB_API_URL.endswith("/"), "ChaHub API url must end with a slash"

    # =========================================================================
    # Logging
    # =========================================================================
    LOGGING = {
        'version': 1,
        'disable_existing_loggers': False,
        'formatters': {
            'simple': {
                'format': '%(asctime)s %(levelname)s %(message)s'
            },
        },
        'filters': {
            'require_debug_false': {
                '()': 'django.utils.log.RequireDebugFalse'
            }
        },
        'handlers': {
            'console': {
                'level': 'DEBUG',
                'class': 'logging.StreamHandler',
                'formatter': 'simple',
                'stream': sys.stdout
            },
            'mail_admins': {
                'level': 'ERROR',
                'filters': ['require_debug_false'],
                'class': 'django.utils.log.AdminEmailHandler'
            }
        },
        'loggers': {
            'django': {
                'handlers': ['console'],
                'level': 'INFO',
                'propagate': True,
            },
            'django.request': {
                'handlers': ['mail_admins'],
                'level': 'ERROR',
                'propagate': True,
            },
            'codalab': {
                'handlers': ['console'],
                'level': 'INFO'
            },
            'codalabtools': {
                'handlers': ['console'],
                'level': 'INFO'
            },
            'apps': {
                'handlers': ['console'],
                'level': 'INFO'
            }
        }
    }


    # =========================================================================
    # Database
    # =========================================================================
    if 'test' in sys.argv or any('py.test' in arg for arg in sys.argv):
        DATABASES = {
            'default': {
                'ENGINE': 'django.db.backends.sqlite3',
                'NAME': ':memory:',
            }
        }
    else:
        db_engine = os.environ.get('DB_ENGINE')
        if db_engine:
            if db_engine == 'mysql':
                DATABASES = {
                    'default': {
                        'ENGINE': 'django.db.backends.mysql',
                        'NAME': os.environ.get('DB_NAME'),
                        'USER': os.environ.get('DB_USER', 'root'),
                        'PASSWORD': os.environ.get('DB_PASSWORD'),
                        'HOST': os.environ.get('DB_HOST', 'mysql'),
                        'PORT': os.environ.get('DB_PORT', '3306'),
                        'OPTIONS': {
                            'init_command': "SET time_zone='+00:00';",
                        },
                    }
                }
            elif db_engine == 'postgresql':
                DATABASES = {
                    'default': {
                        'ENGINE': 'django.db.backends.postgresql_psycopg2',
                        'NAME': os.environ.get('DB_NAME', 'codalab_website'),
                        'USER': os.environ.get('DB_USER', 'postgres'),
                        'PASSWORD': os.environ.get('DB_PASSWORD', ''),
                        'HOST': os.environ.get('DB_HOST', 'postgres'),
                        'PORT': os.environ.get('DB_PORT', '5432'),
                    }
                }
            elif db_engine == 'sqlite3':
                DATABASES = {
                    'default': {
                        'ENGINE': 'django.db.backends.sqlite3',
                        'NAME': 'codalab.sqlite3',
                    }
                }
            else:
                DATABASES = {
                    'default': {
                        'ENGINE': 'django.db.backends.sqlite3',
                        'NAME': ':memory:',
                    }
                }
        else:
            # IF DB_ENGINE is not set, old behaviour is used
            mysqldb = os.environ.get('MYSQL_DATABASE')

            if mysqldb:
                DATABASES = {
                    'default': {
                        'ENGINE': 'django.db.backends.mysql',
                        'NAME': os.environ.get('MYSQL_DATABASE'),
                        'USER': os.environ.get('MYSQL_USERNAME', 'root'),
                        'PASSWORD': os.environ.get('MYSQL_ROOT_PASSWORD'),
                        'HOST': 'mysql',
                        'OPTIONS': {
                            'init_command': "SET time_zone='+00:00';",
                        },
                    }
                }
            else:
                DATABASES = {
                    'default': {
                        'ENGINE': 'django.db.backends.sqlite3',
                        'NAME': 'codalab.sqlite3',
                    }
                }

    # =========================================================================
    # Docker
    # =========================================================================
    DOCKER_DEFAULT_WORKER_IMAGE = os.environ.get("DOCKER_DEFAULT_WORKER_IMAGE", "codalab/codalab-legacy:latest")
    DOCKER_MAX_SIZE_GB = 10.0

    # =========================================================================
    # Misc
    # =========================================================================
    GRAPH_MODELS = {
        'all_applications': True,
        'group_models': True,
    }

    @classmethod
    def pre_setup(cls):
        if hasattr(cls,'OPTIONAL_APPS'):
            cls.INSTALLED_APPS += cls.OPTIONAL_APPS
        if hasattr(cls, 'EXTRA_MIDDLEWARE_CLASSES'):
            cls.MIDDLEWARE_CLASSES += cls.EXTRA_MIDDLEWARE_CLASSES
        cls.STARTUP_ENV.update({ 'CONFIG_HTTP_PORT': cls.PORT,
                                 'CONFIG_SERVER_NAME': cls.SERVER_NAME })

    @classmethod
    def post_setup(cls):
        if not hasattr(cls,'PORT'):
            raise AttributeError("PORT environmenment variable required")
        if not hasattr(cls,'SERVER_NAME'):
            raise AttributeError("SERVER_NAME environment variable required")

        if cls.SERVER_NAME not in cls.ALLOWED_HOSTS:
            cls.ALLOWED_HOSTS.append(cls.SERVER_NAME)


class DevBase(Base):

    if os.environ.get('DEBUG', False):
        OPTIONAL_APPS = [
            'debug_toolbar',
        ]
        ACCOUNT_EMAIL_VERIFICATION = None
        EXTRA_MIDDLEWARE_CLASSES = [
            'debug_toolbar.middleware.DebugToolbarMiddleware',
        ]

        DEBUG_TOOLBAR_CONFIG = {
            'SHOW_TEMPLATE_CONTEXT': True,
            'ENABLE_STACKTRACES': True,
            'SHOW_TOOLBAR_CALLBACK': lambda x: True,
        }

        if os.environ.get('PIN_PASSCODE_ENABLED', False):
            EXTRA_MIDDLEWARE_CLASSES += ['pin_passcode.middleware.PinPasscodeMiddleware',]
            PIN_PASSCODE_PIN = os.environ.get('PIN_PASSCODE_PIN', 1234)
            PIN_PASSCODE_IP_WHITELIST = ['127.0.0.1', 'localhost',]

        # Increase amount of logging output in Dev mode.
        # for logger_name in ('codalab', 'apps'):
        #     Base.LOGGING['loggers'][logger_name]['level'] = 'DEBUG'<|MERGE_RESOLUTION|>--- conflicted
+++ resolved
@@ -284,12 +284,8 @@
     REST_FRAMEWORK = {
         'DEFAULT_RENDERER_CLASSES': [
             'rest_framework.renderers.JSONRenderer',
-<<<<<<< HEAD
+            'rest_framework.renderers.BrowsableAPIRenderer',
         ],
-=======
-            'rest_framework.renderers.BrowsableAPIRenderer',
-        ),
->>>>>>> 9752c20b
     }
 
 
