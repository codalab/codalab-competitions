from configurations import Settings
from configurations.utils import uppercase_attributes
import os,sys


class Base(Settings):
   SETTINGS_DIR=os.path.dirname(os.path.abspath(__file__))
   PROJECT_APP_DIR=os.path.dirname(SETTINGS_DIR)
   PROJECT_DIR=os.path.dirname(PROJECT_APP_DIR)
   ROOT_DIR=os.path.dirname(PROJECT_DIR)

<<<<<<< HEAD
   CONFIG_GEN_GENERATED_DIR = os.path.join(PROJECT_DIR,'config','generated')
   CONFIG_GEN_TEMPLATES_DIR  = os.path.join(PROJECT_DIR,'config','templates')


=======
   CONFIG_GEN_TEMPLATES_DIR = os.path.join(PROJECT_DIR,'config','templates')
   CONFIG_GEN_GENERATED_DIR = os.path.join(PROJECT_DIR,'config','generated')

   SOURCE_GIT_URL = 'https://github.com/codalab/codalab.git'
   VIRTUAL_ENV = os.environ.get('VIRTUAL_ENV',None)
   DOMAIN_NAME='localhost'
   SERVER_NAME='localhost'

   DEPLOY_ROLES = {'web': ['localhost'],
                   'celery': ['localhost'],
                   }
   
>>>>>>> 1d2e0f92
   # Hosts/domain names that are valid for this site; required if DEBUG is False
   # See https://docs.djangoproject.com/en/1.5/ref/settings/#allowed-hosts
   ALLOWED_HOSTS = []
   DEBUG = True
   TEMPLATE_DEBUG = DEBUG
   PORT = '8000'

   ADMINS = (
      # ('Your Name', 'your_email@example.com'),
   )
   
   MANAGERS = ADMINS

# Local time zone for this installation. Choices can be found here:
# http://en.wikipedia.org/wiki/List_of_tz_zones_by_name
# although not all choices may be available on all operating systems.
# In a Windows environment this must be set to your system time zone.
   TIME_ZONE = 'America/Los_Angeles'

# Language code for this installation. All choices can be found here:
# http://www.i18nguy.com/unicode/language-identifiers.html
   LANGUAGE_CODE = 'en-us'

   SITE_ID = 1

# If you set this to False, Django will make some optimizations so as not
# to load the internationalization machinery.
   USE_I18N = True

# If you set this to False, Django will not format dates, numbers and
# calendars according to the current locale.
   USE_L10N = True

# If you set this to False, Django will not use timezone-aware datetimes.
   USE_TZ = True

# Absolute filesystem path to the directory that will hold user-uploaded files.
# Example: "/var/www/example.com/media/"
   MEDIA_ROOT = os.path.join(PROJECT_DIR,'media/')

# URL that handles the media served from MEDIA_ROOT. Make sure to use a
# trailing slash.
# Examples: "http://example.com/media/", "http://media.example.com/"
   MEDIA_URL = '/media/'

# Absolute path to the directory static files should be collected to.
# Don't put anything in this directory yourself; store your static files
# in apps' "static/" subdirectories and in STATICFILES_DIRS.
# Example: "/var/www/example.com/static/"
   STATIC_ROOT = os.path.join(PROJECT_DIR,'static/')

# URL prefix for static files.
# Example: "http://example.com/static/", "http://static.example.com/"
   STATIC_URL = '/static/'

# Additional locations of static files
   STATICFILES_DIRS = (
    # Put strings here, like "/home/html/static" or "C:/www/django/static".
    # Always use forward slashes, even on Windows.
    # Don't forget to use absolute paths, not relative paths.
   )

# List of finder classes that know how to find static files in
# various locations.
   STATICFILES_FINDERS = (
      
     'django.contrib.staticfiles.finders.AppDirectoriesFinder',
     'django.contrib.staticfiles.finders.FileSystemFinder', 
#    'django.contrib.staticfiles.finders.DefaultStorageFinder',
      'compressor.finders.CompressorFinder',
   )

# Make this unique, and don't share it with anybody.
   SECRET_KEY = '+3_81$xxm9@3p5*wo3qpm7-4i2ixc8y4dl7do$p3-y63ynhxob'

# List of callables that know how to import templates from various sources.
   TEMPLATE_LOADERS = (
      'django.template.loaders.filesystem.Loader',
      'django.template.loaders.app_directories.Loader',
#     'django.template.loaders.eggs.Loader',
   )

   MIDDLEWARE_CLASSES = (
    'django.middleware.common.CommonMiddleware',
    'django.contrib.sessions.middleware.SessionMiddleware',
    'django.middleware.csrf.CsrfViewMiddleware',
    'django.contrib.auth.middleware.AuthenticationMiddleware',
    'django.contrib.messages.middleware.MessageMiddleware',

    'django.middleware.transaction.TransactionMiddleware',

    # Uncomment the next line for simple clickjacking protection:
    # 'django.middleware.clickjacking.XFrameOptionsMiddleware',
   )

   ROOT_URLCONF = 'codalab.urls'

# Python dotted path to the WSGI application used by Django's runserver.
   WSGI_APPLICATION = 'codalab.wsgi.application'

   TEMPLATE_DIRS = (
    # Put strings here, like "/home/html/django_templates" or "C:/www/django/templates".
    # Always use forward slashes, even on Windows.
    # Don't forget to use absolute paths, not relative paths.
        os.path.join(PROJECT_DIR,'templates'),
   )

   TEMPLATE_CONTEXT_PROCESSORS = Settings.TEMPLATE_CONTEXT_PROCESSORS + (
     "allauth.account.context_processors.account",
     "allauth.socialaccount.context_processors.socialaccount",
   
   )

   AUTHENTICATION_BACKENDS = (
      "django.contrib.auth.backends.ModelBackend",
      "allauth.account.auth_backends.AuthenticationBackend",
      'guardian.backends.ObjectPermissionBackend',
     )

   INSTALLED_APPS = (
    
    'django.contrib.auth',
    'django.contrib.contenttypes',
    'django.contrib.sessions',
    'django.contrib.sites',
    'django.contrib.messages',
    'django.contrib.staticfiles',
    'django.contrib.admin',

  

    'mptt',
   
    'django_config_gen',
    'compressor',
    'django_js_reverse',
    'rest_framework',
    'guardian',
    'publish',
    'haystack',

    'apps.api',
    'apps.authenz', 
    'apps.web',

    'allauth',
    'allauth.account',
    'allauth.socialaccount',

    'storages',
    # 'south',
   )
   OPTIONAL_APPS = [ 'django_wsgiserver', ]
   INTERNAL_IPS = []

   LOGIN_REDIRECT_URL = '/my'

   AUTH_USER_MODEL = 'authenz.User'
   ANONYMOUS_USER_ID = -1

   ACCOUNT_AUTHENTICATION_METHOD='email'
   ACCOUNT_EMAIL_REQUIRED=True
   ACCOUNT_EMAIL_VERIFICATION='none'
   
   ACCOUNT_SIGNUP_FORM_CLASS = 'apps.web.forms.SignupForm'

   COMPRESS_PRECOMPILERS = (
    ('text/less', 'lessc {infile} {outfile}'),
    ('text/typescript', 'tsc {infile} --out {outfile}'),
    )


# A sample logging configuration. The only tangible logging
# performed by this configuration is to send an email to
# the site admins on every HTTP 500 error when DEBUG=False.
# See http://docs.djangoproject.com/en/dev/topics/logging for
# more details on how to customize your logging configuration.
   LOGGING = {
      'version': 1,
      'disable_existing_loggers': False,
      'filters': {
          'require_debug_false': {
              '()': 'django.utils.log.RequireDebugFalse'
          }
    },
    'handlers': {
        'mail_admins': {
            'level': 'ERROR',
            'filters': ['require_debug_false'],
            'class': 'django.utils.log.AdminEmailHandler'
        }
    },
    'loggers': {
        'django.request': {
            'handlers': ['mail_admins'],
            'level': 'ERROR',
            'propagate': True,
        },
    }
   }

   @classmethod
   def pre_setup(cls):
      if hasattr(cls,'OPTIONAL_APPS'):
         for a in cls.OPTIONAL_APPS:
            try:
               __import__(a)
            except ImportError as e:
               print e               
            else:
               cls.INSTALLED_APPS += (a,)



class DevBase(Base):
   OPTIONAL_APPS = ('debug_toolbar','django_extensions',)
   INTERNAL_IPS = ('127.0.0.1',)
   DEBUG=True
   DEBUG_TOOLBAR_CONFIG = {
      'SHOW_TEMPLATE_CONTEXT': True,

      'ENABLE_STACKTRACES' : True,
      }

   HAYSTACK_CONNECTIONS = {
      'default': {
          'ENGINE': 'haystack.backends.whoosh_backend.WhooshEngine',
          'PATH': os.path.join(Base.PROJECT_DIR, 'whoosh_index'),
      },
   }

   DATABASES = {
     'default': {
         'ENGINE': 'django.db.backends.sqlite3', # Add 'postgresql_psycopg2', 'mysql', 'sqlite3' or 'oracle'.
         'NAME': 'dev_db.sqlite',                      # Or path to database file if using sqlite3.
         # The following settings are not used with sqlite3:
         'USER': '',
         'PASSWORD': '',
         'HOST': '',                      # Empty for localhost through domain sockets or '127.0.0.1' for localhost through TCP.
         'PORT': '',                      # Set to empty string for default.
     }
   }

<|MERGE_RESOLUTION|>--- conflicted
+++ resolved
@@ -9,12 +9,7 @@
    PROJECT_DIR=os.path.dirname(PROJECT_APP_DIR)
    ROOT_DIR=os.path.dirname(PROJECT_DIR)
 
-<<<<<<< HEAD
-   CONFIG_GEN_GENERATED_DIR = os.path.join(PROJECT_DIR,'config','generated')
-   CONFIG_GEN_TEMPLATES_DIR  = os.path.join(PROJECT_DIR,'config','templates')
-
-
-=======
+
    CONFIG_GEN_TEMPLATES_DIR = os.path.join(PROJECT_DIR,'config','templates')
    CONFIG_GEN_GENERATED_DIR = os.path.join(PROJECT_DIR,'config','generated')
 
@@ -27,7 +22,6 @@
                    'celery': ['localhost'],
                    }
    
->>>>>>> 1d2e0f92
    # Hosts/domain names that are valid for this site; required if DEBUG is False
    # See https://docs.djangoproject.com/en/1.5/ref/settings/#allowed-hosts
    ALLOWED_HOSTS = []
