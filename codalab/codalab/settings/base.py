from configurations import importer
if not importer.installed:
    importer.install()

from configurations import Settings
from configurations.utils import uppercase_attributes
import os, sys, pkgutil, subprocess
from os.path import abspath, basename, dirname, join, normpath

__version__ = 'N/A'
try:
    import codalab.version
    __version__ = codalab.version.__version__
except ImportError:
    pass

class Base(Settings):
    SETTINGS_DIR = os.path.dirname(os.path.abspath(__file__))
    PROJECT_APP_DIR = os.path.dirname(SETTINGS_DIR)
    PROJECT_DIR = os.path.dirname(PROJECT_APP_DIR)
    ROOT_DIR = os.path.dirname(PROJECT_DIR)
    PORT = '8000'
    DOMAIN_NAME='localhost'
    SERVER_NAME='localhost'
    DEBUG = False
    TEMPLATE_DEBUG = DEBUG

    if 'CONFIG_SERVER_NAME' in os.environ:
        SERVER_NAME = os.environ.get('CONFIG_SERVER_NAME')
    if 'CONFIG_HTTP_PORT' in os.environ:
        PORT = os.environ.get('CONFIG_HTTP_PORT')

    STARTUP_ENV = {
        'DJANGO_CONFIGURATION': os.environ['DJANGO_CONFIGURATION'],
        'DJANGO_SETTINGS_MODULE': os.environ['DJANGO_SETTINGS_MODULE'],
    }

    SSL_PORT = ''
    SSL_CERTIFICATE = ''
    SSL_CERTIFICATE_KEY = ''

    TEST_DATA_PATH = os.path.join(PROJECT_DIR,'test_data')
    TEST_RUNNER = 'django_nose.NoseTestSuiteRunner'
    CONFIG_GEN_TEMPLATES_DIR = os.path.join(PROJECT_DIR,'config','templates')
    CONFIG_GEN_GENERATED_DIR = os.path.join(PROJECT_DIR,'config','generated')

    DJANGO_ROOT = dirname(dirname(abspath(__file__)))
    SITE_ROOT = dirname(DJANGO_ROOT)

    SOURCE_GIT_URL = 'https://github.com/codalab/codalab.git'
    VIRTUAL_ENV = os.environ.get('VIRTUAL_ENV',None)

    AUTH_USER_MODEL = 'authenz.ClUser'

    CODALAB_VERSION = __version__

    # Hosts/domain names that are valid for this site; required if DEBUG is False
    # See https://docs.djangoproject.com/en/1.5/ref/settings/#allowed-hosts
    ALLOWED_HOSTS = []

    ADMINS = (
        # ('Your Name', 'your_email@example.com'),
    )
   
    MANAGERS = ADMINS

    # Local time zone for this installation. Choices can be found here:
    # http://en.wikipedia.org/wiki/List_of_tz_zones_by_name
    # although not all choices may be available on all operating systems.
    # In a Windows environment this must be set to your system time zone.
    TIME_ZONE = 'US/Pacific'

    # Language code for this installation. All choices can be found here:
    # http://www.i18nguy.com/unicode/language-identifiers.html
    LANGUAGE_CODE = 'en-us'

    SITE_ID = 1
    CODALAB_SITE_DOMAIN = 'codalab.org'
    CODALAB_SITE_NAME = 'CodaLab'

    # If you set this to False, Django will make some optimizations so as not
    # to load the internationalization machinery.
    USE_I18N = True

    # If you set this to False, Django will not format dates, numbers and
    # calendars according to the current locale.
    USE_L10N = True

    # If you set this to False, Django will not use timezone-aware datetimes.
    USE_TZ = True

    # Absolute filesystem path to the directory that will hold user-uploaded files.
    # Example: "/var/www/example.com/media/"
    MEDIA_ROOT = os.path.join(PROJECT_DIR, 'media')

    # URL that handles the media served from MEDIA_ROOT. Make sure to use a
    # trailing slash.
    # Examples: "http://example.com/media/", "http://media.example.com/"
    MEDIA_URL = '/media/'

    # Absolute path to the directory static files should be collected to.
    # Don't put anything in this directory yourself; store your static files
    # in apps' "static/" subdirectories and in STATICFILES_DIRS.
    # Example: "/var/www/example.com/static/"
    STATIC_ROOT = os.path.join(PROJECT_DIR, 'static')

    # URL prefix for static files.
    # Example: "http://example.com/static/", "http://static.example.com/"
    STATIC_URL = '/static/'

    # Additional locations of static files
    STATICFILES_DIRS = (
    # Put strings here, like "/home/html/static" or "C:/www/django/static".
    # Always use forward slashes, even on Windows.
    # Don't forget to use absolute paths, not relative paths.
    )

    # List of finder classes that know how to find static files in
    # various locations.
    STATICFILES_FINDERS = (
        'django.contrib.staticfiles.finders.AppDirectoriesFinder',
        'django.contrib.staticfiles.finders.FileSystemFinder', 
        #'django.contrib.staticfiles.finders.DefaultStorageFinder',
        'compressor.finders.CompressorFinder',
    )

    # Make this unique, and don't share it with anybody.
    SECRET_KEY = '+3_81$xxm9@3p5*wo3qpm7-4i2ixc8y4dl7do$p3-y63ynhxob'

    # List of callables that know how to import templates from various sources.
    TEMPLATE_LOADERS = (
        'django.template.loaders.filesystem.Loader',
        'django.template.loaders.app_directories.Loader',
        #'django.template.loaders.eggs.Loader',
    )

    MIDDLEWARE_CLASSES = (
        'django.middleware.common.CommonMiddleware',
        'django.contrib.sessions.middleware.SessionMiddleware',
        'django.middleware.csrf.CsrfViewMiddleware',
        'django.contrib.auth.middleware.AuthenticationMiddleware',
        'django.contrib.messages.middleware.MessageMiddleware',
    )

    ROOT_URLCONF = 'codalab.urls'

    # Python dotted path to the WSGI application used by Django's runserver.
    WSGI_APPLICATION = 'codalab.wsgi.application'

    TEMPLATE_DIRS = (
        # Put strings here, like "/home/html/django_templates" or "C:/www/django/templates".
        # Always use forward slashes, even on Windows.
        # Don't forget to use absolute paths, not relative paths.
        os.path.join(PROJECT_DIR,'templates'),
    )

    TEMPLATE_CONTEXT_PROCESSORS = Settings.TEMPLATE_CONTEXT_PROCESSORS + (
        "allauth.account.context_processors.account",
        "allauth.socialaccount.context_processors.socialaccount",
        "codalab.context_processors.app_version_proc",
        "apps.web.context_processors.beta",
    )

    AUTHENTICATION_BACKENDS = (
        "django.contrib.auth.backends.ModelBackend",
        "allauth.account.auth_backends.AuthenticationBackend",
        'guardian.backends.ObjectPermissionBackend',
    )

    INSTALLED_APPS = (
        # Standard django apps
        'django.contrib.auth',
        'django.contrib.contenttypes',
        'django.contrib.sessions',
        'django.contrib.sites',
        'django.contrib.messages',
        'django.contrib.staticfiles',
        'django.contrib.admin',

        # Analytics app that works with many services - IRJ 2013.7.29
        'analytical',
        'rest_framework',

        # This is used to manage the HTML page hierarchy for the competition
        'mptt',

        # TODO: Document the need for these
        'django_config_gen',
        'compressor',
        'django_js_reverse',
        'guardian',

        # Storage API
        'storages',

        # Migration app
        'south',

        # Django Nose !!Important!! This needs to come after South.
        'django_nose',

        # CodaLab apps
        'apps.authenz',
        'apps.jobs',
        'apps.api',
        'apps.web',

        # Authentication app, enables social authentication
        'allauth',
        'allauth.account',
        'allauth.socialaccount',
<<<<<<< HEAD
        'tinymce'
=======
        'oauth2_provider',

        # Search
        'haystack'
>>>>>>> 76153b64
    )

    OPTIONAL_APPS = []
    INTERNAL_IPS = []

    OAUTH2_PROVIDER = {
        'OAUTH2_VALIDATOR_CLASS': 'apps.authenz.oauth.Validator',
    }

    # Email Configuration
    EMAIL_BACKEND = 'django.core.mail.backends.smtp.EmailBackend'
    EMAIL_HOST = 'smtp.sendgrid.net'
    EMAIL_HOST_USER = '--- replace with sendgrid_username ---'
    EMAIL_HOST_PASSWORD = '--- replace with sendgrid_password ---'
    EMAIL_PORT = 587
    EMAIL_USE_TLS = True
    DEFAULT_FROM_EMAIL = 'info@codalab.org'
    SERVER_EMAIL = 'info@codalab.org'

    # Authentication configuration
    LOGIN_REDIRECT_URL = '/my'
    ANONYMOUS_USER_ID = -1
    ACCOUNT_AUTHENTICATION_METHOD='username_email'
    ACCOUNT_EMAIL_REQUIRED=True
    ACCOUNT_USERNAME_REQUIRED=False
    ACCOUNT_EMAIL_VERIFICATION='none'

    # Our versioning
    CODALAB_LAST_COMMIT = "https://github.com/codalab/codalab/commit/%s" % CODALAB_VERSION.split()[0]
   
    # Django Analytical configuration
    GOOGLE_ANALYTICS_PROPERTY_ID = 'UA-42847758-1'

    # Compress Configuration
    COMPRESS_PRECOMPILERS = (
        ('text/less', 'lessc {infile} {outfile}'),
        ('text/typescript', 'tsc {infile} --out {outfile}'),
    )

    REST_FRAMEWORK = {
        'DEFAULT_RENDERER_CLASSES': (
            'rest_framework.renderers.JSONRenderer',
        ),
    }

    #HAYSTACK_CONNECTIONS = {
    #    'default': {
    #        'ENGINE': 'haystack.backends.solr_backend.SolrEngine',
    #        'URL': 'http://127.0.0.1:8983/solr'
    #        # ...or for multicore...
    #        # 'URL': 'http://127.0.0.1:8983/solr/mysite',
    #    },
    #}

    HAYSTACK_CONNECTIONS = {
    'default': {
        'ENGINE': 'haystack.backends.simple_backend.SimpleEngine',
        },
    }

    BUNDLE_SERVICE_URL = ""

    # Currently the search bar is hidden using this flag
    SHOW_BETA_FEATURES = False

    # A sample logging configuration. The only tangible logging
    # performed by this configuration is to send an email to
    # the site admins on every HTTP 500 error when DEBUG=False.
    # See http://docs.djangoproject.com/en/dev/topics/logging for
    # more details on how to customize your logging configuration.
    LOGGING = {
        'version': 1,
        'disable_existing_loggers': False,
        'formatters': {
            'simple': {
                'format': '%(asctime)s %(levelname)s %(message)s'
            },
        },
        'filters': {
            'require_debug_false': {
                '()': 'django.utils.log.RequireDebugFalse'
            }
        },
        'handlers': {
            'console': {
                'level': 'DEBUG',
                'class': 'logging.StreamHandler',
                'formatter': 'simple',
                'stream': sys.stdout
            },
            'mail_admins': {
                'level': 'ERROR',
                'filters': ['require_debug_false'],
                'class': 'django.utils.log.AdminEmailHandler'
            }
        },
        'loggers': {
            'django': {
                'handlers': ['console'],
                'level': 'INFO',
                'propagate': True,
            },
            'django.request': {
                'handlers': ['mail_admins'],
                'level': 'ERROR',
                'propagate': True,
            },
            'codalab': {
                'handlers': ['console'],
                'level': 'INFO'
            },
            'apps': {
                'handlers': ['console'],
                'level': 'INFO'
            }
        }
    }

    @classmethod
    def pre_setup(cls):
        if hasattr(cls,'OPTIONAL_APPS'):
            for a in cls.OPTIONAL_APPS:
                try:
                    __import__(a)
                except ImportError as e:
                    print e
                else:
                    cls.INSTALLED_APPS += (a,)
        cls.STARTUP_ENV.update({ 'CONFIG_HTTP_PORT': cls.PORT,
                                 'CONFIG_SERVER_NAME': cls.SERVER_NAME })
        if cls.SERVER_NAME not in cls.ALLOWED_HOSTS:
            cls.ALLOWED_HOSTS.append(cls.SERVER_NAME)

    @classmethod
    def post_setup(cls):
        if not hasattr(cls,'PORT'):
            raise AttributeError("PORT environmenment variable required")
        if not hasattr(cls,'SERVER_NAME'):
            raise AttributeError("SERVER_NAME environment variable required")


class DevBase(Base):

    OPTIONAL_APPS = ('debug_toolbar','django_extensions',)
    INTERNAL_IPS = ('127.0.0.1',)
    DEBUG=True
    DEBUG_TOOLBAR_CONFIG = {
        'SHOW_TEMPLATE_CONTEXT': True,
        'ENABLE_STACKTRACES' : True,
    }
    # Increase amount of logging output in Dev mode.
    for logger_name in ('codalab', 'apps'):
        Base.LOGGING['loggers'][logger_name]['level'] = 'DEBUG'

    DATABASES = {
        'default': {
            'ENGINE': 'django.db.backends.sqlite3', # Add 'postgresql_psycopg2', 'mysql', 'sqlite3' or 'oracle'.
            'NAME': os.path.join(Base.PROJECT_DIR,'dev_db.sqlite'), # Or path to database file if using sqlite3.
            # The following settings are not used with sqlite3:
            'USER': '',
            'PASSWORD': '',
            'HOST': '',                      # Empty for localhost through domain sockets or '127.0.0.1' for localhost through TCP.
            'PORT': '',                      # Set to empty string for default.
        }
    }

    # Send e-mails to the console during development
    EMAIL_BACKEND = 'django.core.mail.backends.console.EmailBackend'<|MERGE_RESOLUTION|>--- conflicted
+++ resolved
@@ -209,14 +209,11 @@
         'allauth',
         'allauth.account',
         'allauth.socialaccount',
-<<<<<<< HEAD
         'tinymce'
-=======
         'oauth2_provider',
 
         # Search
         'haystack'
->>>>>>> 76153b64
     )
 
     OPTIONAL_APPS = []
