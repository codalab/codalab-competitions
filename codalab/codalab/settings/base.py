from configurations import importer
if not importer.installed:
    importer.install()

from configurations import Settings
<<<<<<< HEAD
import os

from os.path import abspath, dirname
import djcelery
__version__ = 'N/A'
=======
from configurations.utils import uppercase_attributes
import os, sys, pkgutil, subprocess
from os.path import abspath, basename, dirname, join, normpath
>>>>>>> 34205d53

__version__ = 'N/A'
try:
<<<<<<< HEAD

=======
>>>>>>> 34205d53
    import codalab.version
    __version__ = codalab.version.__version__
except ImportError:
    pass
<<<<<<< HEAD

=======
>>>>>>> 34205d53

class Base(Settings):
    SETTINGS_DIR = os.path.dirname(os.path.abspath(__file__))
    PROJECT_APP_DIR = os.path.dirname(SETTINGS_DIR)
    PROJECT_DIR = os.path.dirname(PROJECT_APP_DIR)
    ROOT_DIR = os.path.dirname(PROJECT_DIR)
    PORT = '8000'
<<<<<<< HEAD
    DOMAIN_NAME = 'localhost'
    SERVER_NAME = 'localhost'
    DEBUG = True
=======
    DOMAIN_NAME='localhost'
    SERVER_NAME='localhost'
    DEBUG = False
>>>>>>> 34205d53
    TEMPLATE_DEBUG = DEBUG

    if 'CONFIG_SERVER_NAME' in os.environ:
        SERVER_NAME = os.environ.get('CONFIG_SERVER_NAME')
    if 'CONFIG_HTTP_PORT' in os.environ:
        PORT = os.environ.get('CONFIG_HTTP_PORT')

<<<<<<< HEAD
    STARTUP_ENV = {'DJANGO_CONFIGURATION': os.environ['DJANGO_CONFIGURATION'],
                   'DJANGO_SETTINGS_MODULE': os.environ['DJANGO_SETTINGS_MODULE'],
                   }
=======
    STARTUP_ENV = {
        'DJANGO_CONFIGURATION': os.environ['DJANGO_CONFIGURATION'],
        'DJANGO_SETTINGS_MODULE': os.environ['DJANGO_SETTINGS_MODULE'],
    }
>>>>>>> 34205d53

    TEST_DATA_PATH = os.path.join(PROJECT_DIR, 'test_data')
    TEST_RUNNER = 'django_nose.NoseTestSuiteRunner'
    CONFIG_GEN_TEMPLATES_DIR = os.path.join(PROJECT_DIR, 'config', 'templates')
    CONFIG_GEN_GENERATED_DIR = os.path.join(PROJECT_DIR, 'config', 'generated')

    DJANGO_ROOT = dirname(dirname(abspath(__file__)))
    SITE_ROOT = dirname(DJANGO_ROOT)

    SOURCE_GIT_URL = 'https://github.com/codalab/codalab.git'
    VIRTUAL_ENV = os.environ.get('VIRTUAL_ENV', None)

<<<<<<< HEAD
    DEPLOY_ROLES = {'web': ['localhost'],
                    'celery': ['localhost'],
                    }
=======
    DEPLOY_ROLES = { 'web': ['localhost'],
                     'celery': ['localhost'], }
>>>>>>> 34205d53

    AUTH_USER_MODEL = 'authenz.ClUser'

    CODALAB_VERSION = __version__

<<<<<<< HEAD
    # CELERY CONFIG
    # BROKER_URL = "memory://"
    CELERY_IMPORTS = ['configurations.management']
    djcelery.setup_loader()
    BROKER_URL = 'amqp://guest:guest@localhost:5672/'  # for testing purposes
    # CELERY_RESULT_BACKEND = "cache"
    # CELERY_TASK_RESULT_EXPIRES=3600
    # CELERY_CACHE_BACKEND = "memory://"
    ##

=======
>>>>>>> 34205d53
    HAYSTACK_CONNECTIONS = {
        'default': {
            'ENGINE': 'haystack.backends.simple_backend.SimpleEngine',
        },
    }
    # Hosts/domain names that are valid for this site; required if DEBUG is False
    # See https://docs.djangoproject.com/en/1.5/ref/settings/#allowed-hosts
    ALLOWED_HOSTS = []

    ADMINS = (
        # ('Your Name', 'your_email@example.com'),
    )

    MANAGERS = ADMINS

    # Local time zone for this installation. Choices can be found here:
    # http://en.wikipedia.org/wiki/List_of_tz_zones_by_name
    # although not all choices may be available on all operating systems.
    # In a Windows environment this must be set to your system time zone.
    TIME_ZONE = 'US/Pacific'

    # Language code for this installation. All choices can be found here:
    # http://www.i18nguy.com/unicode/language-identifiers.html
    LANGUAGE_CODE = 'en-us'

    SITE_ID = 1
    CODALAB_SITE_DOMAIN = 'codalab.org'
    CODALAB_SITE_NAME = 'CodaLab'

    # If you set this to False, Django will make some optimizations so as not
    # to load the internationalization machinery.
    USE_I18N = True

    # If you set this to False, Django will not format dates, numbers and
    # calendars according to the current locale.
    USE_L10N = True

    # If you set this to False, Django will not use timezone-aware datetimes.
    USE_TZ = True

    # Absolute filesystem path to the directory that will hold user-uploaded files.
    # Example: "/var/www/example.com/media/"
    MEDIA_ROOT = os.path.join(PROJECT_DIR, 'media')

    # URL that handles the media served from MEDIA_ROOT. Make sure to use a
    # trailing slash.
    # Examples: "http://example.com/media/", "http://media.example.com/"
    MEDIA_URL = '/media/'

    # Absolute path to the directory static files should be collected to.
    # Don't put anything in this directory yourself; store your static files
    # in apps' "static/" subdirectories and in STATICFILES_DIRS.
    # Example: "/var/www/example.com/static/"
    STATIC_ROOT = os.path.join(PROJECT_DIR, 'static')

    # URL prefix for static files.
    # Example: "http://example.com/static/", "http://static.example.com/"
    STATIC_URL = '/static/'

    # Additional locations of static files
    STATICFILES_DIRS = (
        # Put strings here, like "/home/html/static" or "C:/www/django/static".
        # Always use forward slashes, even on Windows.
        # Don't forget to use absolute paths, not relative paths.
    )

    # List of finder classes that know how to find static files in
    # various locations.
    STATICFILES_FINDERS = (
        'django.contrib.staticfiles.finders.AppDirectoriesFinder',
        'django.contrib.staticfiles.finders.FileSystemFinder',
        #'django.contrib.staticfiles.finders.DefaultStorageFinder',
        'compressor.finders.CompressorFinder',
    )

    # Make this unique, and don't share it with anybody.
    SECRET_KEY = '+3_81$xxm9@3p5*wo3qpm7-4i2ixc8y4dl7do$p3-y63ynhxob'

    # List of callables that know how to import templates from various sources.
    TEMPLATE_LOADERS = (
        'django.template.loaders.filesystem.Loader',
        'django.template.loaders.app_directories.Loader',
        #'django.template.loaders.eggs.Loader',
    )

    MIDDLEWARE_CLASSES = (
        'django.middleware.common.CommonMiddleware',
        'django.contrib.sessions.middleware.SessionMiddleware',
        'django.middleware.csrf.CsrfViewMiddleware',
        'django.contrib.auth.middleware.AuthenticationMiddleware',
        'django.contrib.messages.middleware.MessageMiddleware',
    )

    ROOT_URLCONF = 'codalab.urls'

    # Python dotted path to the WSGI application used by Django's runserver.
    WSGI_APPLICATION = 'codalab.wsgi.application'

    TEMPLATE_DIRS = (
        # Put strings here, like "/home/html/django_templates" or "C:/www/django/templates".
        # Always use forward slashes, even on Windows.
        # Don't forget to use absolute paths, not relative paths.
        os.path.join(PROJECT_DIR, 'templates'),
    )

    TEMPLATE_CONTEXT_PROCESSORS = Settings.TEMPLATE_CONTEXT_PROCESSORS + (
        "allauth.account.context_processors.account",
        "allauth.socialaccount.context_processors.socialaccount",
        "codalab.context_processors.app_version_proc",
    )

    AUTHENTICATION_BACKENDS = (
        "django.contrib.auth.backends.ModelBackend",
        "allauth.account.auth_backends.AuthenticationBackend",
        'guardian.backends.ObjectPermissionBackend',
    )

    INSTALLED_APPS = (
        # Standard django apps
        'django.contrib.auth',
        'django.contrib.contenttypes',
        'django.contrib.sessions',
        'django.contrib.sites',
        'django.contrib.messages',
        'django.contrib.staticfiles',
        'django.contrib.admin',
<<<<<<< HEAD
        'djcelery',
=======
>>>>>>> 34205d53

        # Analytics app that works with many services - IRJ 2013.7.29
        'analytical',
        'rest_framework',

        # This is used to manage the HTML page hierarchy for the competition
        'mptt',

        # TODO: Document the need for these
        'django_config_gen',
        'compressor',
        'django_js_reverse',
        'guardian',

        # Storage API
        'storages',

        # Search app
        'haystack',

        # Migration app
        'south',

        # Django Nose !!Important!! This needs to come after South.
        'django_nose',

        # CodaLab apps
        'apps.authenz',
        'apps.jobs',
        'apps.api',
        'apps.web',
        # 'apps.common',

        # Authentication app, enables social authentication
        'allauth',
        'allauth.account',
        'allauth.socialaccount',
    )

<<<<<<< HEAD
    OPTIONAL_APPS = ['django_wsgiserver', ]
=======
    OPTIONAL_APPS = []
>>>>>>> 34205d53
    INTERNAL_IPS = []

    # Email Configuration
    EMAIL_BACKEND = 'django.core.mail.backends.smtp.EmailBackend'
    EMAIL_HOST = 'smtp.sendgrid.net'
    EMAIL_HOST_USER = '--- replace with sendgrid_username ---'
    EMAIL_HOST_PASSWORD = '--- replace with sendgrid_password ---'
    EMAIL_PORT = 587
    EMAIL_USE_TLS = True
    DEFAULT_FROM_EMAIL = 'info@codalab.org'
    SERVER_EMAIL = 'info@codalab.org'

    # Authentication configuration
    LOGIN_REDIRECT_URL = '/my'
    ANONYMOUS_USER_ID = -1
    ACCOUNT_AUTHENTICATION_METHOD = 'username_email'
    ACCOUNT_EMAIL_REQUIRED = True
    ACCOUNT_USERNAME_REQUIRED = False
    ACCOUNT_EMAIL_VERIFICATION = 'none'

    # Our versioning
    CODALAB_LAST_COMMIT = "https://github.com/codalab/codalab/commit/%s" % CODALAB_VERSION.split()[0]

    # Django Analytical configuration
    GOOGLE_ANALYTICS_PROPERTY_ID = 'UA-42847758-1'

    # Compress Configuration
    COMPRESS_PRECOMPILERS = (
        ('text/less', 'lessc {infile} {outfile}'),
        ('text/typescript', 'tsc {infile} --out {outfile}'),
    )

    REST_FRAMEWORK = {
        'DEFAULT_RENDERER_CLASSES': (
            'rest_framework.renderers.JSONRenderer',
        )
    }

    # A sample logging configuration. The only tangible logging
    # performed by this configuration is to send an email to
    # the site admins on every HTTP 500 error when DEBUG=False.
    # See http://docs.djangoproject.com/en/dev/topics/logging for
    # more details on how to customize your logging configuration.
    LOGGING = {
        'version': 1,
        'disable_existing_loggers': False,
        'formatters': {
            'simple': {
                'format': '%(asctime)s %(levelname)s %(message)s'
            },
        },
        'filters': {
            'require_debug_false': {
                '()': 'django.utils.log.RequireDebugFalse'
            }
        },
        'handlers': {
            'console': {
                'level': 'DEBUG',
                'class': 'logging.StreamHandler',
                'formatter': 'simple',
                'stream': sys.stdout
            },
            'mail_admins': {
                'level': 'ERROR',
                'filters': ['require_debug_false'],
                'class': 'django.utils.log.AdminEmailHandler'
            }
        },
        'loggers': {
            'django': {
                'handlers': ['console'],
                'level': 'INFO',
                'propagate': True,
            },
            'django.request': {
                'handlers': ['mail_admins'],
                'level': 'ERROR',
                'propagate': True,
            },
            'codalab': {
                'handlers': ['console'],
                'level': 'INFO'
            },
            'apps': {
                'handlers': ['console'],
                'level': 'INFO'
            }
        }
    }

    @classmethod
    def pre_setup(cls):
        if hasattr(cls, 'OPTIONAL_APPS'):
            for a in cls.OPTIONAL_APPS:
                try:
                    __import__(a)
                except ImportError as e:
                    print e
                else:
                    cls.INSTALLED_APPS += (a,)
        cls.STARTUP_ENV.update({ 'CONFIG_HTTP_PORT': cls.PORT,
                                 'CONFIG_SERVER_NAME': cls.SERVER_NAME })
        if cls.SERVER_NAME not in cls.ALLOWED_HOSTS:
            cls.ALLOWED_HOSTS.append(cls.SERVER_NAME)

    @classmethod
    def post_setup(cls):
        if not hasattr(cls, 'PORT'):
            raise AttributeError("PORT environmenment variable required")
        if not hasattr(cls, 'SERVER_NAME'):
            raise AttributeError("SERVER_NAME environment variable required")


class DevBase(Base):
<<<<<<< HEAD
    OPTIONAL_APPS = ('debug_toolbar', 'django_extensions',)
=======

    OPTIONAL_APPS = ('debug_toolbar','django_extensions',)
>>>>>>> 34205d53
    INTERNAL_IPS = ('127.0.0.1',)
    DEBUG = True
    DEBUG_TOOLBAR_CONFIG = {
        'SHOW_TEMPLATE_CONTEXT': True,
        'ENABLE_STACKTRACES': True,
    }
    # Increase amount of logging output in Dev mode.
    for logger_name in ('codalab', 'apps'):
        Base.LOGGING['loggers'][logger_name]['level'] = 'DEBUG'

    HAYSTACK_CONNECTIONS = {
        'default': {
            'ENGINE': 'haystack.backends.whoosh_backend.WhooshEngine',
            'PATH': os.path.join(Base.PROJECT_DIR, 'whoosh_index'),
        },
    }

<<<<<<< HEAD
    INSTALLED_APPS = Base.INSTALLED_APPS + ('kombu.transport.django',)

    INSTALLED_APPS = Base.INSTALLED_APPS + ('south',)

    DATABASES = {
        'default': {
            # Add 'postgresql_psycopg2', 'mysql', 'sqlite3' or 'oracle'.
            'ENGINE': 'django.db.backends.sqlite3',
            # Or path to database file if using sqlite3.
            'NAME': os.path.join(Base.PROJECT_DIR, 'dev_db.sqlite'),
=======
    DATABASES = {
        'default': {
            'ENGINE': 'django.db.backends.sqlite3', # Add 'postgresql_psycopg2', 'mysql', 'sqlite3' or 'oracle'.
            'NAME': os.path.join(Base.PROJECT_DIR,'dev_db.sqlite'), # Or path to database file if using sqlite3.
>>>>>>> 34205d53
            # The following settings are not used with sqlite3:
            'USER': '',
            'PASSWORD': '',
            # Empty for localhost through domain sockets or '127.0.0.1' for
            # localhost through TCP.
            'HOST': '',
            'PORT': '',                      # Set to empty string for default.
        }
    }

    # Send e-mails to the console during development
    EMAIL_BACKEND = 'django.core.mail.backends.console.EmailBackend'<|MERGE_RESOLUTION|>--- conflicted
+++ resolved
@@ -3,32 +3,16 @@
     importer.install()
 
 from configurations import Settings
-<<<<<<< HEAD
-import os
-
-from os.path import abspath, dirname
-import djcelery
-__version__ = 'N/A'
-=======
 from configurations.utils import uppercase_attributes
 import os, sys, pkgutil, subprocess
 from os.path import abspath, basename, dirname, join, normpath
->>>>>>> 34205d53
 
 __version__ = 'N/A'
 try:
-<<<<<<< HEAD
-
-=======
->>>>>>> 34205d53
     import codalab.version
     __version__ = codalab.version.__version__
 except ImportError:
     pass
-<<<<<<< HEAD
-
-=======
->>>>>>> 34205d53
 
 class Base(Settings):
     SETTINGS_DIR = os.path.dirname(os.path.abspath(__file__))
@@ -36,15 +20,9 @@
     PROJECT_DIR = os.path.dirname(PROJECT_APP_DIR)
     ROOT_DIR = os.path.dirname(PROJECT_DIR)
     PORT = '8000'
-<<<<<<< HEAD
-    DOMAIN_NAME = 'localhost'
-    SERVER_NAME = 'localhost'
-    DEBUG = True
-=======
     DOMAIN_NAME='localhost'
     SERVER_NAME='localhost'
     DEBUG = False
->>>>>>> 34205d53
     TEMPLATE_DEBUG = DEBUG
 
     if 'CONFIG_SERVER_NAME' in os.environ:
@@ -52,59 +30,34 @@
     if 'CONFIG_HTTP_PORT' in os.environ:
         PORT = os.environ.get('CONFIG_HTTP_PORT')
 
-<<<<<<< HEAD
-    STARTUP_ENV = {'DJANGO_CONFIGURATION': os.environ['DJANGO_CONFIGURATION'],
-                   'DJANGO_SETTINGS_MODULE': os.environ['DJANGO_SETTINGS_MODULE'],
-                   }
-=======
     STARTUP_ENV = {
         'DJANGO_CONFIGURATION': os.environ['DJANGO_CONFIGURATION'],
         'DJANGO_SETTINGS_MODULE': os.environ['DJANGO_SETTINGS_MODULE'],
     }
->>>>>>> 34205d53
-
-    TEST_DATA_PATH = os.path.join(PROJECT_DIR, 'test_data')
+
+    TEST_DATA_PATH = os.path.join(PROJECT_DIR,'test_data')
     TEST_RUNNER = 'django_nose.NoseTestSuiteRunner'
-    CONFIG_GEN_TEMPLATES_DIR = os.path.join(PROJECT_DIR, 'config', 'templates')
-    CONFIG_GEN_GENERATED_DIR = os.path.join(PROJECT_DIR, 'config', 'generated')
+    CONFIG_GEN_TEMPLATES_DIR = os.path.join(PROJECT_DIR,'config','templates')
+    CONFIG_GEN_GENERATED_DIR = os.path.join(PROJECT_DIR,'config','generated')
 
     DJANGO_ROOT = dirname(dirname(abspath(__file__)))
     SITE_ROOT = dirname(DJANGO_ROOT)
 
     SOURCE_GIT_URL = 'https://github.com/codalab/codalab.git'
-    VIRTUAL_ENV = os.environ.get('VIRTUAL_ENV', None)
-
-<<<<<<< HEAD
-    DEPLOY_ROLES = {'web': ['localhost'],
-                    'celery': ['localhost'],
-                    }
-=======
+    VIRTUAL_ENV = os.environ.get('VIRTUAL_ENV',None)
+
     DEPLOY_ROLES = { 'web': ['localhost'],
                      'celery': ['localhost'], }
->>>>>>> 34205d53
 
     AUTH_USER_MODEL = 'authenz.ClUser'
 
     CODALAB_VERSION = __version__
 
-<<<<<<< HEAD
-    # CELERY CONFIG
-    # BROKER_URL = "memory://"
-    CELERY_IMPORTS = ['configurations.management']
-    djcelery.setup_loader()
-    BROKER_URL = 'amqp://guest:guest@localhost:5672/'  # for testing purposes
-    # CELERY_RESULT_BACKEND = "cache"
-    # CELERY_TASK_RESULT_EXPIRES=3600
-    # CELERY_CACHE_BACKEND = "memory://"
-    ##
-
-=======
->>>>>>> 34205d53
     HAYSTACK_CONNECTIONS = {
         'default': {
             'ENGINE': 'haystack.backends.simple_backend.SimpleEngine',
-        },
-    }
+            },
+        }
     # Hosts/domain names that are valid for this site; required if DEBUG is False
     # See https://docs.djangoproject.com/en/1.5/ref/settings/#allowed-hosts
     ALLOWED_HOSTS = []
@@ -112,7 +65,7 @@
     ADMINS = (
         # ('Your Name', 'your_email@example.com'),
     )
-
+   
     MANAGERS = ADMINS
 
     # Local time zone for this installation. Choices can be found here:
@@ -161,16 +114,16 @@
 
     # Additional locations of static files
     STATICFILES_DIRS = (
-        # Put strings here, like "/home/html/static" or "C:/www/django/static".
-        # Always use forward slashes, even on Windows.
-        # Don't forget to use absolute paths, not relative paths.
+    # Put strings here, like "/home/html/static" or "C:/www/django/static".
+    # Always use forward slashes, even on Windows.
+    # Don't forget to use absolute paths, not relative paths.
     )
 
     # List of finder classes that know how to find static files in
     # various locations.
     STATICFILES_FINDERS = (
         'django.contrib.staticfiles.finders.AppDirectoriesFinder',
-        'django.contrib.staticfiles.finders.FileSystemFinder',
+        'django.contrib.staticfiles.finders.FileSystemFinder', 
         #'django.contrib.staticfiles.finders.DefaultStorageFinder',
         'compressor.finders.CompressorFinder',
     )
@@ -202,7 +155,7 @@
         # Put strings here, like "/home/html/django_templates" or "C:/www/django/templates".
         # Always use forward slashes, even on Windows.
         # Don't forget to use absolute paths, not relative paths.
-        os.path.join(PROJECT_DIR, 'templates'),
+        os.path.join(PROJECT_DIR,'templates'),
     )
 
     TEMPLATE_CONTEXT_PROCESSORS = Settings.TEMPLATE_CONTEXT_PROCESSORS + (
@@ -226,10 +179,6 @@
         'django.contrib.messages',
         'django.contrib.staticfiles',
         'django.contrib.admin',
-<<<<<<< HEAD
-        'djcelery',
-=======
->>>>>>> 34205d53
 
         # Analytics app that works with many services - IRJ 2013.7.29
         'analytical',
@@ -261,7 +210,7 @@
         'apps.jobs',
         'apps.api',
         'apps.web',
-        # 'apps.common',
+         # 'apps.common',
 
         # Authentication app, enables social authentication
         'allauth',
@@ -269,11 +218,7 @@
         'allauth.socialaccount',
     )
 
-<<<<<<< HEAD
-    OPTIONAL_APPS = ['django_wsgiserver', ]
-=======
     OPTIONAL_APPS = []
->>>>>>> 34205d53
     INTERNAL_IPS = []
 
     # Email Configuration
@@ -289,14 +234,14 @@
     # Authentication configuration
     LOGIN_REDIRECT_URL = '/my'
     ANONYMOUS_USER_ID = -1
-    ACCOUNT_AUTHENTICATION_METHOD = 'username_email'
-    ACCOUNT_EMAIL_REQUIRED = True
-    ACCOUNT_USERNAME_REQUIRED = False
-    ACCOUNT_EMAIL_VERIFICATION = 'none'
+    ACCOUNT_AUTHENTICATION_METHOD='username_email'
+    ACCOUNT_EMAIL_REQUIRED=True
+    ACCOUNT_USERNAME_REQUIRED=False
+    ACCOUNT_EMAIL_VERIFICATION='none'
 
     # Our versioning
     CODALAB_LAST_COMMIT = "https://github.com/codalab/codalab/commit/%s" % CODALAB_VERSION.split()[0]
-
+   
     # Django Analytical configuration
     GOOGLE_ANALYTICS_PROPERTY_ID = 'UA-42847758-1'
 
@@ -309,7 +254,7 @@
     REST_FRAMEWORK = {
         'DEFAULT_RENDERER_CLASSES': (
             'rest_framework.renderers.JSONRenderer',
-        )
+            )
     }
 
     # A sample logging configuration. The only tangible logging
@@ -367,7 +312,7 @@
 
     @classmethod
     def pre_setup(cls):
-        if hasattr(cls, 'OPTIONAL_APPS'):
+        if hasattr(cls,'OPTIONAL_APPS'):
             for a in cls.OPTIONAL_APPS:
                 try:
                     __import__(a)
@@ -382,24 +327,20 @@
 
     @classmethod
     def post_setup(cls):
-        if not hasattr(cls, 'PORT'):
+        if not hasattr(cls,'PORT'):
             raise AttributeError("PORT environmenment variable required")
-        if not hasattr(cls, 'SERVER_NAME'):
+        if not hasattr(cls,'SERVER_NAME'):
             raise AttributeError("SERVER_NAME environment variable required")
 
 
 class DevBase(Base):
-<<<<<<< HEAD
-    OPTIONAL_APPS = ('debug_toolbar', 'django_extensions',)
-=======
 
     OPTIONAL_APPS = ('debug_toolbar','django_extensions',)
->>>>>>> 34205d53
     INTERNAL_IPS = ('127.0.0.1',)
-    DEBUG = True
+    DEBUG=True
     DEBUG_TOOLBAR_CONFIG = {
         'SHOW_TEMPLATE_CONTEXT': True,
-        'ENABLE_STACKTRACES': True,
+        'ENABLE_STACKTRACES' : True,
     }
     # Increase amount of logging output in Dev mode.
     for logger_name in ('codalab', 'apps'):
@@ -412,29 +353,14 @@
         },
     }
 
-<<<<<<< HEAD
-    INSTALLED_APPS = Base.INSTALLED_APPS + ('kombu.transport.django',)
-
-    INSTALLED_APPS = Base.INSTALLED_APPS + ('south',)
-
-    DATABASES = {
-        'default': {
-            # Add 'postgresql_psycopg2', 'mysql', 'sqlite3' or 'oracle'.
-            'ENGINE': 'django.db.backends.sqlite3',
-            # Or path to database file if using sqlite3.
-            'NAME': os.path.join(Base.PROJECT_DIR, 'dev_db.sqlite'),
-=======
     DATABASES = {
         'default': {
             'ENGINE': 'django.db.backends.sqlite3', # Add 'postgresql_psycopg2', 'mysql', 'sqlite3' or 'oracle'.
             'NAME': os.path.join(Base.PROJECT_DIR,'dev_db.sqlite'), # Or path to database file if using sqlite3.
->>>>>>> 34205d53
             # The following settings are not used with sqlite3:
             'USER': '',
             'PASSWORD': '',
-            # Empty for localhost through domain sockets or '127.0.0.1' for
-            # localhost through TCP.
-            'HOST': '',
+            'HOST': '',                      # Empty for localhost through domain sockets or '127.0.0.1' for localhost through TCP.
             'PORT': '',                      # Set to empty string for default.
         }
     }
