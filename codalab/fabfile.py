--- conflicted
+++ resolved
@@ -93,11 +93,7 @@
         fab hosts:prod compute_worker_update
     """
     compute_worker_kill()
-<<<<<<< HEAD
-    run('docker pull codalab/competitions-v1-compute-worker:1.1.4')
-=======
     run('docker pull codalab/competitions-v1-compute-worker:1.1.5')
->>>>>>> cd200970
     run('docker pull {}'.format(django_settings.DOCKER_DEFAULT_WORKER_IMAGE))
     compute_worker_run()
 
@@ -164,11 +160,7 @@
         "--name compute_worker "
         "--log-opt max-size=50m "
         "--log-opt max-file=3 -- "
-<<<<<<< HEAD
-        "codalab/competitions-v1-compute-worker:1.1.4")
-=======
         "codalab/competitions-v1-compute-worker:1.1.5")
->>>>>>> cd200970
 
 
 def compute_worker_status():
