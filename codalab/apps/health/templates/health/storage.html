{% extends "base.html" %}

{% load humanize %}
{% load codalab_tags %}

{% load static %}

{% block head_title %}Storage Analytics{% endblock head_title %}
{% block page_title %}Storage Analytics{% endblock page_title %}

{% block extra_headers %}
    <link href="https://cdn.jsdelivr.net/npm/@mdi/font@4.x/css/materialdesignicons.min.css" rel="stylesheet">
    <link href="https://cdn.jsdelivr.net/npm/vuetify@2.x/dist/vuetify.min.css" rel="stylesheet">
    <link rel="stylesheet" href="{% static "health/storage.css" %}">
{% endblock %}

{% block content %}
    {% verbatim %}
        <div id="storage-app">
            <v-app style="background-color: #f7f7f7">
                <div id="snapshot-date">
                    <h4 v-if="loading" style="margin-left: auto">updated at -</h4>
                    <div v-else>
                        <h4 v-if="snapshotDate" style="margin-left: auto">updated <b>{{ snapshotDate | prettyDate }}</b></h4>
                        <h4 v-else style="margin-left: auto">No snapshot available yet</b></h4>
                    </div>
                </div>
                <div id="general-info" class="storage-block-info">
                    <h3>Overview</h3>
                    <div class="section-data">
                        <div>
                            <h4 v-if="snapshotDate">Bucket: <b>{{ storageBucketName }}</b></h4>
                            <h4 v-else>Bucket: -</h4>
                            <h4 v-if="snapshotDate">Usage: <b>{{ storageTotalUsage | prettyByte }}</b></h4>
                            <h4 v-else>Usage: -</h4>
                        </div>
                        <div>
                            <div>
                                <canvas id="storage-overview-line-chart" style="max-height: 500px"></canvas>
                            </div>
                            <div style="width: 220px">
                                <v-menu
                                    v-model="storageUsageHistoryMenu"
                                    nudge-top="180"
                                    nudge-left="80"
                                    offset-y
                                    transition="scale-transition"
                                    :close-on-content-click="false"
                                    color="primary"
                                >
                                    <template v-slot:activator="{ on, attrs }">
                                        <v-text-field
                                            :value="storageUsageHistoryDateRangeText"
                                            label="Select date range"
                                            prepend-icon="mdi-calendar"
                                            v-bind="attrs"
                                            v-on="on"
                                        ></v-text-field>
                                    </template>
                                    <v-date-picker
                                        v-model="storageUsageHistoryDateRange"
                                        no-title
                                        scrollable
                                        range
                                        @change="onChangeStorageUsageHistoryDateRange"
                                    >
                                    </v-date-picker>
                                </v-menu>
                            </div>
                        </div>
                    </div>
                </div>
                <div id="competitions-info" class="storage-block-info">
                    <h3>Competitions info</h3>
                    <div class="section-data">
                        <v-data-table
                            :headers="storageCompetitionTableHeaders"
                            :items="storageCompetitionTableData"
                            :items-per-page="10"
                            :loading="loading"
                            :sort-by.sync="storageCompetitionTableSortBy"
                            :sort-desc.sync="storageCompetitionTableSortDesc"
                            loading-text="Loading..."
                            class="elevation-1"
                        >
                            <template v-slot:item.bundle="{ item }">
                                {{ item.bundle | prettyByte }}
                            </template>
                            <template v-slot:item.datasets="{ item }">
                                {{ item.datasets | prettyByte }}
                            </template>
                            <template v-slot:item.submissions="{ item }">
                                {{ item.submissions | prettyByte }}
                            </template>
                            <template v-slot:item.dumps="{ item }">
                                {{ item.dumps | prettyByte }}
                            </template>
                            <template v-slot:item.total="{ item }">
                                {{ item.total | prettyByte }}
                            </template>
                        </v-data-table>
                    </div>
                </div>
                <div id="competition-distribution" class="storage-block-info">
                    <h3>Competition distribution</h3>
                    <div class="section-data">
                        <v-skeleton-loader v-if="loading" type="card"></v-skeleton-loader>
                        <div v-show="!loading" style="display: flex; flex-direction: row; margin-top: 50px">
                            <div style="display: flex; width: 70%">
                                <canvas id="storage-competition-pie-chart" style="max-height: 350px"></canvas>
                            </div>
                            <div style="display: flex; width: 30%; padding-left: 30px">
                                <canvas id="storage-competition-detail-pie-chart" style="max-height: 350px"></canvas>
                            </div>
                        </div>
                    </div>
                </div>
                <div id="users-info" class="storage-block-info">
                    <h3>Users info</h3>
                    <div class="section-data">
                        <v-data-table
                            :headers="storageUserTableHeaders"
                            :items="storageUserTableData"
                            :items-per-page="10"
                            :loading="loading"
                            :sort-by.sync="storageUserTableSortBy"
                            :sort-desc.sync="storageUserTableSortDesc"
                            loading-text="Loading..."
                            class="elevation-1"
                        >
                            <template v-slot:item.competitions="{ item }">
                                {{ item.competitions | prettyByte }}
                            </template>
                            <template v-slot:item.datasets="{ item }">
                                {{ item.datasets | prettyByte }}
                            </template>
                            <template v-slot:item.submissions="{ item }">
                                {{ item.submissions | prettyByte }}
                            </template>
                            <template v-slot:item.total="{ item }">
                                {{ item.total | prettyByte }}
                            </template>
                        </v-data-table>
                    </div>
                </div>
                <div id="user-distribution" class="storage-block-info">
                    <h3>User distribution</h3>
                    <div class="section-data">
                        <v-skeleton-loader v-if="loading" type="card"></v-skeleton-loader>
                        <div v-show="!loading" style="display: flex; flex-direction: row; margin-top: 50px">
                            <div style="display: flex; width: 70%">
                                <canvas id="storage-user-pie-chart" style="max-height: 350px"></canvas>
                            </div>
                            <div style="display: flex; width: 30%; padding-left: 30px">
                                <canvas id="storage-user-detail-pie-chart" style="max-height: 350px"></canvas>
                            </div>
                        </div>
                    </div>
                </div>
            </v-app>
        </div>
    {% endverbatim %}
{% endblock %}

{% block extra_scripts %}
    <script src="https://cdn.jsdelivr.net/npm/vue@2.x/dist/vue.js"></script>
<<<<<<< HEAD
    <script src="https://cdnjs.cloudflare.com/ajax/libs/vuetify/2.3.0-beta.6/vuetify.js"
            integrity="sha512-2XryAeK5mdKlwGGcplF4PvoYudeaXM6m1Cx5u7WI5wQdqVt/HgnXhbpxKNoYj89HpIKEvqB7Ee1uhyn5fiDAzw=="
            crossorigin="anonymous" referrerpolicy="no-referrer"></script>
=======
    <script src="https://cdnjs.cloudflare.com/ajax/libs/vuetify/2.3.0-beta.6/vuetify.js"></script>
    <script src="https://cdn.jsdelivr.net/npm/moment@2.29.3/moment.js"></script>
    <script src="https://cdn.jsdelivr.net/npm/chart.js@^3"></script>
    <script src="https://cdn.jsdelivr.net/npm/chartjs-adapter-moment@^1"></script>
    <script src="https://cdn.jsdelivr.net/npm/pretty-bytes@^1"></script>
    
>>>>>>> fbbd12f9
    <script>
        $(document).ready(function () {
            new Vue({
                el: '#storage-app',
                vuetify: new Vuetify({
                    theme: {
                      themes: {
                        light: {
                          primary: '#4b7695',
                          secondary: '#b0bec5',
                          accent: '#8c9eff',
                          error: '#b71c1c',
                        },
                      },
                    },
                  }),
                data: function () {
                    return {
                        loading: true,
                        snapshotDate: null,
                        storageBucketName: "",
                        storageTotalUsage: 0,
                        overviewLineChart: null,
                        defaultOverviewLineChartConfig: {
                            type: 'line',
                            data: {
                                datasets: [
                                    {
                                        label: 'Storage usage history',
                                        backgroundColor: 'rgb(255, 99, 132)',
                                        radius: 0,
                                        borderColor: 'rgb(255, 99, 132)',
                                        borderWidth: 1,
                                        data: [],
                                    }
                                ]
                            },
                            options: {
                                responsive: true,
                                interaction: {
                                    mode: 'nearest',
                                    axis: 'x',
                                    intersect: false
                                },
                                scales: {
                                    x: {
                                        type: 'time',
                                        ticks: {
                                            source: 'auto',
                                        }
                                    }
                                }
                            }
                        },
                        storageUsageHistoryDateRange: [moment().subtract(1, 'months').format("YYYY-MM-DD"), moment().format("YYYY-MM-DD")],
                        storageUsageHistoryMenu: false,
                        storageCompetitionTableHeaders: [
                            {text: 'id', value: 'id'},
                            {text: 'title', value: 'title'},
                            {text: 'creator', value: 'creator'},
                            {text: 'is active', value: 'is_active'},
                            {text: 'bundle', value: 'bundle'},
                            {text: 'datasets', value: 'datasets'},
                            {text: 'submissions', value: 'submissions'},
                            {text: 'dumps', value: 'dumps'},
                            {text: 'total', value: 'total'}
                        ],
                        storageCompetitionTableData: [],
                        storageCompetitionTableSortBy: 'total',
                        storageCompetitionTableSortDesc: true,
                        competitionPieChart: null,
                        defaultCompetitionPieChartConfig: {
                            type: 'pie',
                            data: {
                                labels: [],
                                datasets: [
                                    {
                                        label: 'Competition distribution',
                                        backgroundColor: [],
                                        hoverOffset: 4,
                                        data: []
                                    }
                                ]
                            },
                            options: {
                                responsive: true,
                                plugins: {
                                    legend: {
                                        position: 'left',
                                    },
                                    title: {
                                        display: true,
                                        text: 'Competition distribution'
                                    }
                                }
                            }
                        },
                        competitionDetailPieChart: null,
                        defaultCompetitionDetailPieChartConfig: {
                            type: 'pie',
                            data: {
                                labels: [],
                                datasets: [
                                    {
                                        label: 'Competition details',
                                        backgroundColor: [],
                                        hoverOffset: 4,
                                        data: []
                                    }
                                ]
                            },
                            options: {
                                responsive: true,
                                plugins: {
                                    legend: {
                                        position: 'top',
                                    },
                                    title: {
                                        display: true,
                                        text: 'Competition details'
                                    }
                                }
                            }
                        },
                        selectedCompetitionId: null,
                        storageUserTableHeaders: [
                            {text: 'id', value: 'id'},
                            {text: 'email', value: 'email'},
                            {text: 'username', value: 'username'},
                            {text: 'competitions', value: 'competitions'},
                            {text: 'datasets', value: 'datasets'},
                            {text: 'submissions', value: 'submissions'},
                            {text: 'total', value: 'total'}
                        ],
                        storageUserTableData: [],
                        storageUserTableSortBy: 'total',
                        storageUserTableSortDesc: true,
                        userPieChart: null,
                        defaultUserPieChartConfig: {
                            type: 'pie',
                            data: {
                                labels: [],
                                datasets: [
                                    {
                                        label: 'User distribution',
                                        backgroundColor: [],
                                        hoverOffset: 4,
                                        data: []
                                    }
                                ]
                            },
                            options: {
                                responsive: true,
                                plugins: {
                                    legend: {
                                        position: 'left',
                                    },
                                    title: {
                                        display: true,
                                        text: 'User distribution'
                                    }
                                }
                            }
                        },
                        userDetailPieChart: null,
                        defaultUserDetailPieChartConfig: {
                            type: 'pie',
                            data: {
                                labels: [],
                                datasets: [
                                    {
                                        label: 'User details',
                                        backgroundColor: [],
                                        hoverOffset: 4,
                                        data: []
                                    }
                                ]
                            },
                            options: {
                                responsive: true,
                                plugins: {
                                    legend: {
                                        position: 'top',
                                    },
                                    title: {
                                        display: true,
                                        text: 'User details'
                                    }
                                }
                            }
                        },
                        selectedUserId: null,
                    }
                },
                mounted: function () {
                    this.createOverviewLineChart();
                    this.createCompetitionPieChart();
                    this.createCompetitionDetailPieChart();
                    this.createUserPieChart();
                    this.createUserDetailPieChart();
                    this.getStorageAnalytics();
                    this.getStorageUsageHistory();
                },
                methods: {
                    getStorageAnalytics() {
                        fetch("/api/storage/analytics")
                        .then(response => {
                            if(response.ok) {
                                return response.json();
                            }
                            throw new Error('Something went wrong');
                        })
                        .then(json => {
                            this.snapshotDate = json.created_at;
                            this.storageBucketName = json.bucket;
                            this.storageTotalUsage = json.total_usage;
                            this.updateCompetitionTableData(json.competitions_details);
                            this.updateUserTableData(json.users_details);
                            this.updateCompetitionPieChartData(json.competitions_details);
                            if (json.competitions_details.length > 0) {
                                const heaviestCompetition = json.competitions_details.reduce((prev, cur) => (prev.total > cur.total) ? prev : cur);
                                this.updateCompetitionDetailPieChartData(heaviestCompetition);
                            }
                            this.updateUserPieChartData(json.users_details);
                            if (json.users_details.length > 0) {
                                const heaviestUser = json.users_details.reduce((prev, cur) => (prev.total > cur.total) ? prev : cur);
                                this.updateUserDetailPieChartData(heaviestUser);
                            }
                        })
                        .catch(error => {
                            console.log("error while fetching /api/storage/analytics", error);
                        })
                        .finally(() => {
                            this.loading = false;
                        });
                    },
                    getStorageUsageHistory() {
                        fetch("/api/storage/usage-history?" + new URLSearchParams({
                            from: this.storageUsageHistoryDateRange[0],
                            to: this.storageUsageHistoryDateRange[1],
                        }))
                        .then(response => {
                            if(response.ok) {
                                return response.json();
                            }
                            throw new Error('Something went wrong');
                        })
                        .then(json => {
                            this.updateOverviewLineChartData(json);
                        })
                        .catch(error => {
                            console.log("error while fetching /api/storage/usage-history", error);
                        });
                    },
                    createOverviewLineChart() {
                        this.overviewLineChart = new Chart(
                            document.getElementById('storage-overview-line-chart').getContext('2d'),
                            this.defaultOverviewLineChartConfig
                        );
                        this.overviewLineChart.options.scales.y.ticks.callback = (value, index, ticks) => {
                            return prettyBytes(value);
                        };
                        this.overviewLineChart.options. plugins = {
                            tooltip: {
                                callbacks: {
                                    label: (ctx) => {
                                        return prettyBytes(ctx.parsed.y);
                                    }
                                }
                            }
                        }
                        this.overviewLineChart.update();
                    },
                    createCompetitionPieChart() {
                        this.competitionPieChart = new Chart(
                            document.getElementById('storage-competition-pie-chart').getContext('2d'),
                            this.defaultCompetitionPieChartConfig
                        );
                        this.competitionPieChart.options.plugins = {
                            tooltip: {
                                callbacks: {
                                    label: (ctx) => {
                                        const label = ctx.dataset.labels[ctx.dataIndex];
                                        const value = prettyBytes(ctx.parsed);
                                        return " " + label + ": " + value;
                                    }
                                }
                            },
                            legend: {
                                labels: {
                                    generateLabels: (info) => {
                                        var legend = [];
                                        for (dataset of this.competitionPieChart.data.datasets) {
                                            if (dataset.labels) {
                                                for (var i=0; i<dataset.labels.length; ++i) {
                                                    legend.push(
                                                    {
                                                        text: dataset.labels[i],
                                                        fillStyle: dataset.backgroundColor[i],
                                                        strokeStyle: '#fff',
                                                    });
                                                }
                                            }
                                        }
                                        return legend;
                                    }
                                },
                                position: 'left',
                                align: 'start'
                            }
                        }
                        this.competitionPieChart.options.onClick = this.onCompetitionPieChartClick;
                        this.competitionPieChart.options.onHover = this.onCompetitionPieChartHover;
                        this.competitionPieChart.update();
                    },
                    createCompetitionDetailPieChart() {
                        this.competitionDetailPieChart = new Chart(
                            document.getElementById('storage-competition-detail-pie-chart').getContext('2d'),
                            this.defaultCompetitionDetailPieChartConfig
                        );
                        this.competitionDetailPieChart.options.plugins = {
                            tooltip: {
                                callbacks: {
                                    label: (ctx) => {
                                        const label = ctx.dataset.labels[ctx.dataIndex];
                                        const value = prettyBytes(ctx.parsed);
                                        return " " + label + ": " + value;
                                    }
                                }
                            },
                            legend: {
                                labels: {
                                    generateLabels: (info) => {
                                        var legend = [];
                                        for (dataset of this.competitionDetailPieChart.data.datasets) {
                                            if (dataset.labels) {
                                                for (var i=0; i<dataset.labels.length; ++i) {
                                                    legend.push(
                                                    {
                                                        text: dataset.labels[i],
                                                        fillStyle: dataset.backgroundColor[i],
                                                        strokeStyle: '#fff',
                                                    });
                                                }
                                            }
                                        }
                                        return legend;
                                    }
                                },
                                position: 'top',
                                align: 'center'
                            }
                        }
                        this.competitionDetailPieChart.update();
                    },
                    createUserPieChart() {
                        this.userPieChart = new Chart(
                            document.getElementById('storage-user-pie-chart').getContext('2d'),
                            this.defaultUserPieChartConfig
                        );
                        this.userPieChart.options.plugins = {
                            tooltip: {
                                callbacks: {
                                    label: (ctx) => {
                                        const label = ctx.dataset.labels[ctx.dataIndex];
                                        const value = prettyBytes(ctx.parsed);
                                        return " " + label + ": " + value;
                                    }
                                }
                            },
                            legend: {
                                labels: {
                                    generateLabels: (info) => {
                                        var legend = [];
                                        for (dataset of this.userPieChart.data.datasets) {
                                            if (dataset.labels) {
                                                for (var i=0; i<dataset.labels.length; ++i) {
                                                    legend.push(
                                                    {
                                                        text: dataset.labels[i],
                                                        fillStyle: dataset.backgroundColor[i],
                                                        strokeStyle: '#fff',
                                                    });
                                                }
                                            }
                                        }
                                        return legend;
                                    }
                                },
                                position: 'left',
                                align: 'start'
                            }
                        }
                        this.userPieChart.options.onClick = this.onUserPieChartClick;
                        this.userPieChart.options.onHover = this.onUserPieChartHover;
                        this.userPieChart.update();
                    },
                    createUserDetailPieChart() {
                        this.userDetailPieChart = new Chart(
                            document.getElementById('storage-user-detail-pie-chart').getContext('2d'),
                            this.defaultUserDetailPieChartConfig
                        );
                        this.userDetailPieChart.options.plugins = {
                            tooltip: {
                                callbacks: {
                                    label: (ctx) => {
                                        const label = ctx.dataset.labels[ctx.dataIndex];
                                        const value = prettyBytes(ctx.parsed);
                                        return " " + label + ": " + value;
                                    }
                                }
                            },
                            legend: {
                                labels: {
                                    generateLabels: (info) => {
                                        var legend = [];
                                        for (dataset of this.userDetailPieChart.data.datasets) {
                                            if (dataset.labels) {
                                                for (var i=0; i<dataset.labels.length; ++i) {
                                                    legend.push(
                                                    {
                                                        text: dataset.labels[i],
                                                        fillStyle: dataset.backgroundColor[i],
                                                        strokeStyle: '#fff',
                                                    });
                                                }
                                            }
                                        }
                                        return legend;
                                    }
                                },
                                position: 'top',
                                align: 'center'
                            }
                        }
                        this.userDetailPieChart.update();
                    },
                    updateOverviewLineChartData(newData) {
                        var newDataAsArray = [];
                        for (let [date, usage] of Object.entries(newData)) {
                            newDataAsArray.push({'x': date, 'y': usage});
                        }
                        newDataAsArray.sort((a, b) => moment(a.x).isAfter(b.x));
                        this.overviewLineChart.data.datasets[0].data = newDataAsArray;
                        this.overviewLineChart.update();
                    },
                    updateCompetitionTableData(newData) {
                        this.storageCompetitionTableData = newData;
                    },
                    updateUserTableData(newData) {
                        this.storageUserTableData = newData;
                    },
                    updateCompetitionPieChartData(newData) {
                        const {labels, data} = this.formatDataForPieChart(newData);
                        this.competitionPieChart.data.datasets[0].data = data;
                        this.competitionPieChart.data.labels = labels;
                        this.competitionPieChart.data.datasets[0].labels = labels;
                        this.competitionPieChart.data.datasets[0].backgroundColor = this.listOfColors(data.length);
                        this.competitionPieChart.update();
                    },
                    updateCompetitionDetailPieChartData(competition_data) {
                        const data = [
                            competition_data.bundle,
                            competition_data.datasets,
                            competition_data.dumps,
                            competition_data.submissions,
                        ];
                        const labels = [
                            "bundle",
                            "dataset",
                            "dumps",
                            "submission"
                        ];
                        this.competitionDetailPieChart.data.datasets[0].data = data;
                        this.competitionDetailPieChart.data.datasets[0].labels = labels;
                        this.competitionDetailPieChart.data.datasets[0].backgroundColor = ["#F4BB44", "#662D91", "#7B5231", "#EE73C4"];
                        this.competitionDetailPieChart.options.plugins.title = {display: true, text: competition_data.title};
                        this.selectedCompetitionId = competition_data.id;
                        this.competitionDetailPieChart.update();
                    },
                    formatDataForPieChart(data) {
                        var labels = [];
                        var formattedData = [];

                        // Sort the array by size
                        data.sort((a, b) => a.total < b.total);

                        // Only display the 10 biggest competitions
                        for (const competition of data.slice(0, 10)) {
                            labels.push(competition.title);
                            formattedData.push(competition.total);
                        }

                        // And display one last element for all remaining competitions
                        const otherCompetitionsTotalSize = data.slice(10).reduce((acc, cur) => acc + cur.total, 0);
                        if (otherCompetitionsTotalSize) {
                            labels.push("others");
                            formattedData.push(otherCompetitionsTotalSize);
                        }

                        return {labels: labels, data: formattedData};
                    },
                    onCompetitionPieChartClick(event, activeElements) {
                        // No details on the 'others'
                        if (activeElements.length > 0 && activeElements[0].index < 10) {
                            const competition_data = this.storageCompetitionTableData[activeElements[0].index];
                            if (this.selectedCompetitionId != competition_data.id) {
                                const data = [
                                    competition_data.bundle,
                                    competition_data.datasets,
                                    competition_data.dumps,
                                    competition_data.submissions,
                                ];
                                const labels = [
                                    "bundle",
                                    "dataset",
                                    "dumps",
                                    "submission"
                                ];
                                this.competitionDetailPieChart.data.datasets[0].data = data;
                                this.competitionDetailPieChart.data.datasets[0].labels = labels;
                                this.competitionDetailPieChart.data.datasets[0].backgroundColor = ["#F4BB44", "#662D91", "#7B5231", "#EE73C4"];
                                this.competitionDetailPieChart.options.plugins.title = {display: true, text: competition_data.title};
                                this.selectedCompetitionId = competition_data.id;
                                this.competitionDetailPieChart.update();
                            }
                        }
                    },
                    onCompetitionPieChartHover(event, activeElements) {
                        const target = event.native ? event.native.target : event.target;
                        if (activeElements.length > 0 && activeElements[0].datasetIndex == 0) {
                            target.style.cursor = 'pointer';
                        } else {
                            target.style.cursor = 'default';
                        }
                    },
                    formatDataForUserPieChart(data) {
                        var labels = [];
                        var formattedData = [];

                        // Sort the array by size
                        data.sort((a, b) => a.total < b.total);

                        // Only display the 10 biggest users
                        for (const user of data.slice(0, 10)) {
                            labels.push(user.username);
                            formattedData.push(user.total);
                        }

                        // And display one last element for all remaining users
                        const otherUsersTotalSize = data.slice(10).reduce((acc, cur) => acc + cur.total, 0);
                        if (otherUsersTotalSize) {
                            labels.push("others");
                            formattedData.push(otherUsersTotalSize);
                        }

                        return {labels: labels, data: formattedData};
                    },
                    updateUserPieChartData(newData) {
                        const {labels, data} = this.formatDataForUserPieChart(newData);
                        this.userPieChart.data.datasets[0].data = data;
                        this.userPieChart.data.labels = labels;
                        this.userPieChart.data.datasets[0].labels = labels;
                        this.userPieChart.data.datasets[0].backgroundColor = this.listOfColors(data.length);
                        this.userPieChart.update();
                    },
                    updateUserDetailPieChartData(user_data) {
                        const data = [
                            user_data.competitions,
                            user_data.datasets,
                            user_data.submissions,
                        ];
                        const labels = [
                            "competitions",
                            "dataset",
                            "submission"
                        ];
                        this.userDetailPieChart.data.datasets[0].data = data;
                        this.userDetailPieChart.data.datasets[0].labels = labels;
                        this.userDetailPieChart.data.datasets[0].backgroundColor = ["#F4BB44", "#662D91", "#EE73C4"];
                        this.userDetailPieChart.options.plugins.title = {display: true, text: user_data.username};
                        this.selectedUserId = user_data.id;
                        this.userDetailPieChart.update();
                    },
                    onUserPieChartClick(event, activeElements) {
                        // No details on the 'others'
                        if (activeElements.length > 0 && activeElements[0].index < 10) {
                            const user_data = this.storageUserTableData[activeElements[0].index];
                            if (this.selectedUserId != user_data.id) {
                                const data = [
                                    user_data.competitions,
                                    user_data.datasets,
                                    user_data.submissions,
                                ];
                                const labels = [
                                    "competitions",
                                    "dataset",
                                    "submission"
                                ];
                                this.userDetailPieChart.data.datasets[0].data = data;
                                this.userDetailPieChart.data.datasets[0].labels = labels;
                                this.userDetailPieChart.data.datasets[0].backgroundColor = ["#F4BB44", "#662D91", "#EE73C4"];
                                this.userDetailPieChart.options.plugins.title = {display: true, text: user_data.username};
                                this.selectedUserId = user_data.id;
                                this.userDetailPieChart.update();
                            }
                        }
                    },
                    onUserPieChartHover(event, activeElements) {
                        const target = event.native ? event.native.target : event.target;
                        if (activeElements.length > 0 && activeElements[0].datasetIndex == 0) {
                            target.style.cursor = 'pointer';
                        } else {
                            target.style.cursor = 'default';
                        }
                    },
                    listOfColors(arrayLength) {
                        const COLORS = [
                            '#BF1E2E',
                            '#EF4136',
                            '#F15A2B',
                            '#2A3890',
                            '#28AAE1',
                            '#77B3E1',
                            '#B5D4EF',
                            '#8DC73F',
                            '#D7E022',
                            '#F9ED32',
                            '#E2B37D'
                        ];
                        return Array.apply(null, Array(arrayLength)).map(function (x, i) { return COLORS[i%COLORS.length]; })
                    },
                    onChangeStorageUsageHistoryDateRange(newDateRange) {
                        this.getStorageUsageHistory();
                        this.storageUsageHistoryMenu = false;
                    }
                },
                computed: {
                    storageUsageHistoryDateRangeText() {
                        return this.storageUsageHistoryDateRange.join(' ~ ');
                    }
                },
                filters: {
                    prettyDate: function(date) {
                        return moment(date).calendar(null, {
                            sameDay: '[Today at] h:mm a',
                            nextDay: '[Tomorrow at] h:mm a',
                            nextWeek: 'dddd [at] h:mm a',
                            lastDay: '[Yesterday at] h:mm a',
                            lastWeek: '[Last] dddd [at] h:mm a',
                            sameElse: 'dddd, MMMM Do YYYY [at] h:mm a'
                        });
                    },
                    prettyByte: function(bytes) {
                        return prettyBytes(bytes);
                    }
                }
            });
        })
    </script>
{% endblock %}<|MERGE_RESOLUTION|>--- conflicted
+++ resolved
@@ -164,18 +164,14 @@
 
 {% block extra_scripts %}
     <script src="https://cdn.jsdelivr.net/npm/vue@2.x/dist/vue.js"></script>
-<<<<<<< HEAD
     <script src="https://cdnjs.cloudflare.com/ajax/libs/vuetify/2.3.0-beta.6/vuetify.js"
             integrity="sha512-2XryAeK5mdKlwGGcplF4PvoYudeaXM6m1Cx5u7WI5wQdqVt/HgnXhbpxKNoYj89HpIKEvqB7Ee1uhyn5fiDAzw=="
             crossorigin="anonymous" referrerpolicy="no-referrer"></script>
-=======
-    <script src="https://cdnjs.cloudflare.com/ajax/libs/vuetify/2.3.0-beta.6/vuetify.js"></script>
     <script src="https://cdn.jsdelivr.net/npm/moment@2.29.3/moment.js"></script>
     <script src="https://cdn.jsdelivr.net/npm/chart.js@^3"></script>
     <script src="https://cdn.jsdelivr.net/npm/chartjs-adapter-moment@^1"></script>
     <script src="https://cdn.jsdelivr.net/npm/pretty-bytes@^1"></script>
     
->>>>>>> fbbd12f9
     <script>
         $(document).ready(function () {
             new Vue({
