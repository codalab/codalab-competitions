--- conflicted
+++ resolved
@@ -125,11 +125,7 @@
     submissions = qs[:250]
 
     return render(request, "health/simple_health.html", {
-<<<<<<< HEAD
         "submissions": submissions,
-=======
-        "submissions": qs[:500],
->>>>>>> 8e9ef720
     })
 
 
