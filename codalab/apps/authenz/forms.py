from django import forms
from codalab import settings


class CodalabSignupForm(forms.Form):
    """
    Base sign up form
    """
    team_name = forms.CharField(max_length=64, required=False)
    contact_email = forms.EmailField(required=False)
<<<<<<< HEAD
    if settings.MAILCHIMP_API_KEY:
        newsletter_opt_in = forms.BooleanField(initial=False, required=False)
=======
    newsletter_opt_in = forms.BooleanField(initial=False, required=False)
>>>>>>> 1a9ad004
    method_name = forms.CharField(max_length=20, required=False)
    method_description = forms.CharField(required=False)
    project_url = forms.URLField(required=False)
    publication_url = forms.URLField(required=False)
    organization_or_affiliation = forms.CharField(max_length=255, required=False)
    bibtex = forms.CharField(required=False)

    class Meta():
        widgets = {
            'team_members': forms.Textarea(attrs={"class": "form-control"}),
            'method_description': forms.Textarea(attrs={"class": "form-control"}),
            'bibtex': forms.Textarea(attrs={"class": "form-control"})
        }

    def save(self, new_user):
        new_user.__dict__.update({
            'organization_or_affiliation': self.cleaned_data['organization_or_affiliation'],
            'team_name': self.cleaned_data['team_name'],
            'method_name': self.cleaned_data['method_name'],
            'method_description': self.cleaned_data['method_description'],
            'contact_email': self.cleaned_data['contact_email'],
            'newsletter_opt_in': self.cleaned_data['newsletter_opt_in'],
            'project_url': self.cleaned_data['project_url'],
            'publication_url': self.cleaned_data['publication_url'],
            'bibtex': self.cleaned_data['bibtex'],
        })

        if settings.MAILCHIMP_API_KEY:
            new_user.__dict__.update({
                'newsletter_opt_in': self.cleaned_data['newsletter_opt_in'],
            })
        new_user.save()<|MERGE_RESOLUTION|>--- conflicted
+++ resolved
@@ -8,12 +8,8 @@
     """
     team_name = forms.CharField(max_length=64, required=False)
     contact_email = forms.EmailField(required=False)
-<<<<<<< HEAD
     if settings.MAILCHIMP_API_KEY:
         newsletter_opt_in = forms.BooleanField(initial=False, required=False)
-=======
-    newsletter_opt_in = forms.BooleanField(initial=False, required=False)
->>>>>>> 1a9ad004
     method_name = forms.CharField(max_length=20, required=False)
     method_description = forms.CharField(required=False)
     project_url = forms.URLField(required=False)
