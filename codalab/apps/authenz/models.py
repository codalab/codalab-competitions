from django.db import models
from django.contrib.auth import models as auth_models
from django.db import models

class ClUser(auth_models.AbstractUser):

    participation_status_updates = models.BooleanField(default=True)
    organizer_status_updates = models.BooleanField(default=True)
<<<<<<< HEAD
    organizer_direct_message_updates = models.BooleanField(default=True)
=======
    organizer_direct_message_updates = models.BooleanField(default=True)

    organization_or_affiliation = models.CharField(max_length=255, null=True, blank=True)

    team_name = models.CharField(max_length=64, null=True, blank=True)
    team_members = models.TextField(null=True, blank=True)

    method_name = models.CharField(max_length=20, null=True, blank=True)
    method_description = models.TextField(null=True, blank=True)
    project_url = models.URLField(null=True, blank=True)
    publication_url = models.URLField(null=True, blank=True)
    bibtex = models.TextField(null=True, blank=True)

    contact_email = models.EmailField(null=True, blank=True)
>>>>>>> 09e17d7e
<|MERGE_RESOLUTION|>--- conflicted
+++ resolved
@@ -6,11 +6,7 @@
 
     participation_status_updates = models.BooleanField(default=True)
     organizer_status_updates = models.BooleanField(default=True)
-<<<<<<< HEAD
     organizer_direct_message_updates = models.BooleanField(default=True)
-=======
-    organizer_direct_message_updates = models.BooleanField(default=True)
-
     organization_or_affiliation = models.CharField(max_length=255, null=True, blank=True)
 
     team_name = models.CharField(max_length=64, null=True, blank=True)
@@ -22,5 +18,4 @@
     publication_url = models.URLField(null=True, blank=True)
     bibtex = models.TextField(null=True, blank=True)
 
-    contact_email = models.EmailField(null=True, blank=True)
->>>>>>> 09e17d7e
+    contact_email = models.EmailField(null=True, blank=True)