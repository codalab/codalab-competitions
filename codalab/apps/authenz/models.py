import os
from django.db import models
from django.contrib.auth import models as auth_models
<<<<<<< HEAD
from django.utils.functional import cached_property
from django.conf import settings
from django.core.files.storage import get_storage_class

## Needed for computation service handling
## Hack for now
StorageClass = get_storage_class(settings.DEFAULT_FILE_STORAGE)
try:
    BundleStorage = StorageClass(account_name=settings.BUNDLE_AZURE_ACCOUNT_NAME,
                                        account_key=settings.BUNDLE_AZURE_ACCOUNT_KEY,
                                        azure_container=settings.BUNDLE_AZURE_CONTAINER)

    PublicStorage = StorageClass(account_name=settings.AZURE_ACCOUNT_NAME,
                                        account_key=settings.AZURE_ACCOUNT_KEY,
                                        azure_container=settings.AZURE_CONTAINER)

except:
    BundleStorage = StorageClass()
    PublicStorage = StorageClass()
=======
from django_extensions.db.fields import UUIDField
>>>>>>> 3d14665c


class ClUser(auth_models.AbstractUser):
    """
    Base User model
    """
    # Notification settings
    participation_status_updates = models.BooleanField(default=True)
    organizer_status_updates = models.BooleanField(default=True)
    organizer_direct_message_updates = models.BooleanField(default=True)
    email_on_submission_finished_successfully = models.BooleanField(default=False)

    # Profile image
    image = models.FileField(upload_to='user_photo', storage=PublicStorage, null=True, blank=True, verbose_name="Logo")
    image_url_base = models.CharField(max_length=255, null=True, blank=True)

    # Profile details
    organization_or_affiliation = models.CharField(max_length=255, null=True, blank=True)
    biography = models.TextField(null=True, blank=True)
    webpage = models.URLField(null=True, blank=True)
    linkedin = models.CharField(max_length=255, null=True, blank=True)
    ORCID = models.CharField(max_length=255, null=True, blank=True)

    team_name = models.CharField(max_length=64, null=True, blank=True)
    team_members = models.TextField(null=True, blank=True)

    method_name = models.CharField(max_length=20, null=True, blank=True)
    method_description = models.TextField(null=True, blank=True)
    project_url = models.URLField(null=True, blank=True)
    publication_url = models.URLField(null=True, blank=True)
    bibtex = models.TextField(null=True, blank=True)

    contact_email = models.EmailField(null=True, blank=True)

<<<<<<< HEAD
    # Allow the user to decide if the profile is public or not
    public_profile = models.BooleanField(default=False)

    def update_filename(instance, filename):
        path = "user_photo"
        format = instance.username + instance.file_extension
        return os.path.join(path, format)

    def save(self, *args, **kwargs):
        # Make sure the image_url_base is set from the actual storage implementation
        self.image_url_base = self.image.storage.url('')

        # Do the real save
        return super(ClUser, self).save(*args, **kwargs)

    @cached_property
    def image_url(self):
        # Return the transformed image_url
        if self.image:
            return os.path.join(self.image_url_base, self.image.name)
        return None
=======
    rabbitmq_queue_limit = models.PositiveIntegerField(default=5, blank=True)
    rabbitmq_username = models.CharField(max_length=36, null=True, blank=True)
    rabbitmq_password = models.CharField(max_length=36, null=True, blank=True)
>>>>>>> 3d14665c
<|MERGE_RESOLUTION|>--- conflicted
+++ resolved
@@ -1,30 +1,8 @@
 import os
 from django.db import models
 from django.contrib.auth import models as auth_models
-<<<<<<< HEAD
 from django.utils.functional import cached_property
-from django.conf import settings
-from django.core.files.storage import get_storage_class
-
-## Needed for computation service handling
-## Hack for now
-StorageClass = get_storage_class(settings.DEFAULT_FILE_STORAGE)
-try:
-    BundleStorage = StorageClass(account_name=settings.BUNDLE_AZURE_ACCOUNT_NAME,
-                                        account_key=settings.BUNDLE_AZURE_ACCOUNT_KEY,
-                                        azure_container=settings.BUNDLE_AZURE_CONTAINER)
-
-    PublicStorage = StorageClass(account_name=settings.AZURE_ACCOUNT_NAME,
-                                        account_key=settings.AZURE_ACCOUNT_KEY,
-                                        azure_container=settings.AZURE_CONTAINER)
-
-except:
-    BundleStorage = StorageClass()
-    PublicStorage = StorageClass()
-=======
-from django_extensions.db.fields import UUIDField
->>>>>>> 3d14665c
-
+from apps.web.utils import PublicStorage
 
 class ClUser(auth_models.AbstractUser):
     """
@@ -58,14 +36,13 @@
 
     contact_email = models.EmailField(null=True, blank=True)
 
-<<<<<<< HEAD
     # Allow the user to decide if the profile is public or not
     public_profile = models.BooleanField(default=False)
 
     def update_filename(instance, filename):
         path = "user_photo"
-        format = instance.username + instance.file_extension
-        return os.path.join(path, format)
+        img_format = "{0}{1}".format(instance.username, instance.file_extension)
+        return os.path.join(path, img_format)
 
     def save(self, *args, **kwargs):
         # Make sure the image_url_base is set from the actual storage implementation
@@ -80,8 +57,7 @@
         if self.image:
             return os.path.join(self.image_url_base, self.image.name)
         return None
-=======
+
     rabbitmq_queue_limit = models.PositiveIntegerField(default=5, blank=True)
     rabbitmq_username = models.CharField(max_length=36, null=True, blank=True)
     rabbitmq_password = models.CharField(max_length=36, null=True, blank=True)
->>>>>>> 3d14665c
