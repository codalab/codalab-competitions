from django.db import models
from django.contrib.auth import models as auth_models
from django.db import models

class ClUser(auth_models.AbstractUser):
<<<<<<< HEAD

    # Additional attributes for user profile.
    affiliation = models.CharField(max_length=200,blank=True)
    location = models.CharField(max_length=200,blank=True) # Use CountryField or more complex model (https://djangosnippets.org/snippets/912/)
    picture = models.ImageField(upload_to='profile_images', blank=True, default='') # Can be stored in Azure. Put a default image for profiles?
    biography= models.TextField(blank=True)
    website = models.URLField(blank=True)
=======
    participation_status_updates = models.BooleanField(default=True)
    organizer_status_updates = models.BooleanField(default=True)
    organizer_direct_message_updates = models.BooleanField(default=True)
>>>>>>> dbdd47d9
<|MERGE_RESOLUTION|>--- conflicted
+++ resolved
@@ -3,16 +3,14 @@
 from django.db import models
 
 class ClUser(auth_models.AbstractUser):
-<<<<<<< HEAD
+
+    participation_status_updates = models.BooleanField(default=True)
+    organizer_status_updates = models.BooleanField(default=True)
+    organizer_direct_message_updates = models.BooleanField(default=True)
 
     # Additional attributes for user profile.
     affiliation = models.CharField(max_length=200,blank=True)
     location = models.CharField(max_length=200,blank=True) # Use CountryField or more complex model (https://djangosnippets.org/snippets/912/)
     picture = models.ImageField(upload_to='profile_images', blank=True, default='') # Can be stored in Azure. Put a default image for profiles?
     biography= models.TextField(blank=True)
-    website = models.URLField(blank=True)
-=======
-    participation_status_updates = models.BooleanField(default=True)
-    organizer_status_updates = models.BooleanField(default=True)
-    organizer_direct_message_updates = models.BooleanField(default=True)
->>>>>>> dbdd47d9
+    website = models.URLField(blank=True)