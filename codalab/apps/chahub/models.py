--- conflicted
+++ resolved
@@ -98,10 +98,7 @@
         # Make sure we're not sending these in tests
         if settings.CHAHUB_API_URL and not os.environ.get('PYTEST'):
             if self.get_chahub_is_valid():
-<<<<<<< HEAD
-=======
                 logger.info("Chahub model mixin passed validation")
->>>>>>> e53c6de2
                 data = json.dumps(self.get_chahub_data())
                 data_hash = hashlib.md5(data).hexdigest()
 
