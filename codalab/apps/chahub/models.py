import hashlib
import json
import logging

import os
import requests

from django.conf import settings
from django.db import models
from django.utils import timezone


logger = logging.getLogger(__name__)


class ChaHubSaveMixin(models.Model):
    """Helper mixin for saving model data to ChaHub.

    To use:
    1) Override `get_chahub_endpoint()` to return the endpoint on ChaHub API for this model
    2) Override `get_chahub_data()` to return a dictionary to send to ChaHub
    3) Override `get_chahub_is_valid()` to return True/False on whether or not the object is ready to send to ChaHub
    4) Data is sent on `save()` and `chahub_timestamp` timestamp is set

    To update remove the `chahub_timestamp` timestamp and call `save()`"""
    # Timestamp set whenever a successful update happens
    chahub_timestamp = models.DateTimeField(null=True, blank=True)

    # A hash of the last json information that was sent to avoid sending duplicate information
    chahub_data_hash = models.TextField(null=True, blank=True)

    # If sending to chahub fails, we may need a retry. Signal that by setting this attribute to True
    chahub_needs_retry = models.BooleanField(default=False)

    class Meta:
        abstract = True

    # -------------------------------------------------------------------------
    # METHODS TO OVERRIDE WHEN USING THIS MIXIN!
    # -------------------------------------------------------------------------
    def get_chahub_endpoint(self):
        """Override this to return the endpoint URL for this resource

        Example:
            # If the endpoint is chahub.org/api/v1/competitions/ then...
            return "competitions/"
        """
        raise NotImplementedError()

    def get_chahub_data(self):
        """Override this to return a dictionary with data to send to chahub

        Example:
            return {"name": self.name}
        """
        raise NotImplementedError()


    def get_chahub_is_valid(self):
        """Override this to validate the specifc model before it's sent

        Example:
            return comp.is_published
        """
        # By default, always push
        return True


    # -------------------------------------------------------------------------
    # Regular methods
    # -------------------------------------------------------------------------
    def get_chahub_url(self):
        assert settings.CHAHUB_API_URL, "No ChaHub URL given, cannot send details to ChaHub"
        assert settings.CHAHUB_API_URL.endswith("/"), "ChaHub API url must end with a slash"

        endpoint = self.get_chahub_endpoint()
        assert endpoint, Exception("No ChaHub API endpoint given")

        return "{}{}".format(settings.CHAHUB_API_URL, endpoint)

    def send_to_chahub(self, data):
        """Sends data to chahub and returns the HTTP response"""
        url = self.get_chahub_url()

        logger.info("ChaHub :: Sending to ChaHub ({}) the following data: \n{}".format(url, data))

        try:
            return requests.post(url, data, headers={
                'Content-type': 'application/json',
                'X-CHAHUB-API-KEY': settings.CHAHUB_API_KEY,
            })
        except requests.ConnectionError:
            return None

    def save(self, force_to_chahub=False, *args, **kwargs):
        # We do a save here to give us an ID for generating URLs and such
        super(ChaHubSaveMixin, self).save(*args, **kwargs)

        # Make sure we're not sending these in tests
        if settings.CHAHUB_API_URL and not os.environ.get('PYTEST'):
            if self.get_chahub_is_valid():
<<<<<<< HEAD
                logger.info("Chahub model mixin passed validation")
=======
>>>>>>> 36985161
                data = json.dumps(self.get_chahub_data())
                data_hash = hashlib.md5(data).hexdigest()

                # Send to chahub if we haven't yet, we have new data, OR we're being forced to
                if not self.chahub_timestamp or self.chahub_data_hash != data_hash or force_to_chahub:
                    logger.info("Competition passed validation and the hash is new, sending to ChaHub")
                    resp = self.send_to_chahub(data)

                    if resp and resp.status_code in (200, 201):
                        logger.info("ChaHub :: Received response {} {}".format(resp.status_code, resp.content))
                        self.chahub_timestamp = timezone.now()
                        self.chahub_data_hash = data_hash
                        self.chahub_needs_retry = False
                    else:
                        status = resp.status_code if hasattr(resp, 'status_code') else 'N/A'
                        body = resp.content if hasattr(resp, 'content') else 'N/A'
                        logger.info("ChaHub :: Error sending to chahub, status={}, body={}".format(status, body))
                        self.chahub_needs_retry = True

                    # We save at the beginning, but then again at the end to save our new chahub timestamp and such
                    super(ChaHubSaveMixin, self).save(force_update=True)
            else:
                pass<|MERGE_RESOLUTION|>--- conflicted
+++ resolved
@@ -99,10 +99,7 @@
         # Make sure we're not sending these in tests
         if settings.CHAHUB_API_URL and not os.environ.get('PYTEST'):
             if self.get_chahub_is_valid():
-<<<<<<< HEAD
                 logger.info("Chahub model mixin passed validation")
-=======
->>>>>>> 36985161
                 data = json.dumps(self.get_chahub_data())
                 data_hash = hashlib.md5(data).hexdigest()
 
