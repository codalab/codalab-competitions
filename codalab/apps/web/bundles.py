'''
Defines the BundleService class, which is the gateway between the frontend and
the BundleService/CLI backend (in the codalab-cli repo).

Internally, BundleService just creates a RemoteBundleClient and wraps some of
the calls.
'''
import base64
from time import sleep
import mimetypes
import os
import shlex

from django.conf import settings
from django.template.defaultfilters import slugify
from django.utils.encoding import smart_str

from xmlrpclib import Fault, ProtocolError

if len(settings.BUNDLE_SERVICE_URL) > 0:
    from apps.authenz.oauth import get_user_token

    # Imports from codalab-cli repo.
    from codalab.bundles.make_bundle import MakeBundle
    from codalab.bundles.run_bundle import RunBundle
    from codalab.bundles.uploaded_bundle import UploadedBundle
    from codalab.bundles import get_bundle_subclass
    from codalab.client.remote_bundle_client import RemoteBundleClient
    from codalab.common import UsageError, PermissionError
    from codalab.lib import worksheet_util, bundle_cli, metadata_util, spec_util
    from codalab.objects.permission import permission_str, group_permissions_str
    from codalab.lib.codalab_manager import CodaLabManager
    from codalab.server.rpc_file_handle import RPCFileHandle
    from codalab.lib import file_util, formatting

    from codalab.model.tables import (
        GROUP_OBJECT_PERMISSION_ALL,
        GROUP_OBJECT_PERMISSION_READ,
    )

    from codalab.bundles import (
        get_bundle_subclass
    )

    def _call_with_retries(f, retry_count=0):
        try:
            return f()
        except (Fault, ProtocolError) as e:
            if retry_count < 2:
                sleep(0.1)
                return _call_with_retries(f, retry_count=retry_count+1)
            raise e

    class BundleService():
        # Maximum number of lines of files to show
        HEAD_MAX_LINES = 100

        def __init__(self, user=None):
            self.client = RemoteBundleClient(settings.BUNDLE_SERVICE_URL,
                                             lambda command: get_user_token(user), verbose=1)

        def items(self):
            return _call_with_retries(lambda: self.client.search())

        def get_bundle_info(self, uuid):
            bundle_info = _call_with_retries(lambda: self.client.get_bundle_info(uuid, True, True, True))

            # Set permissions
            bundle_info['edit_permission'] = (bundle_info['permission'] == GROUP_OBJECT_PERMISSION_ALL)
            # Format permissions into strings
            bundle_info['permission_str'] = permission_str(bundle_info['permission'])
            for group_permission in bundle_info['group_permissions']:
                group_permission['permission_str'] = permission_str(group_permission['permission'])

            metadata = bundle_info['metadata']

            cls = get_bundle_subclass(bundle_info['bundle_type'])
            for key, value in worksheet_util.get_formatted_metadata(cls, metadata):
                metadata[key] = value

            bundle_info['metadata'] = metadata
            bundle_info['editable_metadata_fields'] = worksheet_util.get_editable_metadata_fields(cls, metadata)

            return bundle_info

        def head_target(self, target, maxlines=100):
            return self.client.head_target(target, maxlines)

        def search_bundles(self, keywords, worksheet_uuid=None):
            bundle_uuids = self.client.search_bundle_uuids(worksheet_uuid, keywords)
            bundle_infos = self.client.get_bundle_infos(bundle_uuids)
            return bundle_infos

        def get_worksheet_bundles(self, worksheet_uuid):
            worksheet_info = self.client.get_worksheet_info(worksheet_uuid, True, True)
            bundle_info_list = []
            for (bundle_info, subworksheet_info, value_obj, item_type) in worksheet_info['items']:
                if item_type == worksheet_util.TYPE_BUNDLE:
                    bundle_info_list.append(bundle_info)
            return bundle_info_list

        def worksheets(self):
            return _call_with_retries(lambda: self.client.list_worksheets())

        def search_worksheets(self, keywords, worksheet_uuid=None):
            return _call_with_retries(lambda: self.client.search_worksheets(keywords))

        def create_worksheet(self, name):
            return _call_with_retries(lambda: self.client.new_worksheet(name, None))

        def get_worksheet_uuid(self, spec):
            uuid = None
            spec = smart_str(spec)  # generic clean up just in case
            try:
                if(spec_util.UUID_REGEX.match(spec)): # generic function sometimes get uuid already just return it.
                    uuid = spec
                else:
                    uuid = worksheet_util.get_worksheet_uuid(self.client, None, spec)
            except UsageError, e:
                #TODO handle Found multiple worksheets with name
                raise e
            return uuid

        def get_bundle_uuid(self, bundle_spec, worksheet_uuid=None):
            uuid = None
            spec = smart_str(spec)  # generic clean up just in case
            try:
                if(spec_util.UUID_REGEX.match(spec)):  # generic function sometimes get uuid already just return it.
                    uuid = spec
                else:
                    uuid = worksheet_util.get_bundle_uuid(client, worksheet_uuid, bundle_spec)
            except UsageError, e:
                #TODO handle Found multiple worksheets with name
                raise e
            return uuid

        def basic_worksheet(self, uuid):
            return self.worksheet(uuid, fetch_items=False, get_permissions=True, interpreted=False)

        def full_worksheet(self, uuid):
            return self.worksheet(uuid, fetch_items=True, get_permissions=True, interpreted=True)

        def worksheet(self, uuid, fetch_items, get_permissions, interpreted):
            '''
            Return information about a worksheet. Calls
            - get_worksheet_info: get basic info
            - resolve_interpreted_items: get more information about a worksheet.
            In the future, for large worksheets, might want to break this up so
            that we can render something basic.
            '''
            try:
                worksheet_info = self.client.get_worksheet_info(uuid, fetch_items, get_permissions)
            except PermissionError:
                raise UsageError # forces a not found

            if fetch_items:
                worksheet_info['raw'] = worksheet_util.get_worksheet_lines(worksheet_info)

            # Set permissions
            worksheet_info['edit_permission'] = (worksheet_info['permission'] == GROUP_OBJECT_PERMISSION_ALL)
            # Format permissions into strings
            worksheet_info['permission_str'] = permission_str(worksheet_info['permission'])
            for group_permission in worksheet_info['group_permissions']:
                group_permission['permission_str'] = permission_str(group_permission['permission'])

            # Go and fetch more information about the worksheet contents by
            # resolving the interpreted items.
            if interpreted:
                interpreted_items = worksheet_util.interpret_items(
                                    worksheet_util.get_default_schemas(),
                                    worksheet_info['items'])
                worksheet_info['items'] = self.client.resolve_interpreted_items(interpreted_items['items'])
                # Currently, only certain fields are base64 encoded.
                for item in worksheet_info['items']:
                    if item['mode'] in ['html', 'contents']:
                        if item['interpreted'] is None:
                            item['interpreted'] = [formatting.contents_str(item['interpreted'])]
                        else:
                            item['interpreted'] = map(base64.b64decode, item['interpreted'])
                    elif item['mode'] == 'table':
                        for row_map in item['interpreted'][1]:
                            for k, v in row_map.iteritems():
                                if v is None:
                                     row_map[k] = formatting.contents_str(v)
                    elif 'bundle_info' in item:
                        infos = []
                        if isinstance(item['bundle_info'], list):
                            infos = item['bundle_info']
                        elif isinstance(item['bundle_info'], dict):
                            infos = [item['bundle_info']]
                        for bundle_info in infos:
                            try:
                                if isinstance(bundle_info, dict):
                                    worksheet_util.format_metadata(bundle_info.get('metadata'))
                            except Exception, e:
                                print e
                                import ipdb; ipdb.set_trace()

            return worksheet_info

        def upload_bundle(self, source_file, bundle_type, worksheet_uuid):
            '''
            Upload |source_file| (a stream) to |worksheet_uuid|.
            '''
            # Construct info for creating the bundle.
            bundle_subclass = get_bundle_subclass(bundle_type) # program or data
            metadata = metadata_util.fill_missing_metadata(bundle_subclass, {}, initial_metadata={'name': source_file.name, 'description': 'Upload ' + source_file.name})
            info = {'bundle_type': bundle_type, 'metadata': metadata}

            # Upload it by creating a file handle and copying source_file to it (see RemoteBundleClient.upload_bundle in the CLI).
            remote_file_uuid = self.client.open_temp_file()
            dest = RPCFileHandle(remote_file_uuid, self.client.proxy)
            file_util.copy(source_file, dest, autoflush=False, print_status='Uploading %s' % info['metadata']['name'])
            dest.close()

            # Then tell the client that the uploaded file handle is there.
            new_bundle_uuid = self.client.upload_bundle_zip(remote_file_uuid, info, worksheet_uuid, False, True)
            return new_bundle_uuid

        def add_worksheet_item(self, worksheet_uuid, bundle_uuid):
            '''
            Add bundle uuid to the given worksheet.
            '''
            self.client.add_worksheet_item(worksheet_uuid, worksheet_util.bundle_item(bundle_uuid))

        def parse_and_update_worksheet(self, uuid, lines):
            '''
            Replace worksheet |uuid| with the raw contents given by |lines|.
            '''
            worksheet_info = self.client.get_worksheet_info(uuid, True)
            new_items, commands = worksheet_util.parse_worksheet_form(lines, self.client, worksheet_info['uuid'])
            self.client.update_worksheet_items(worksheet_info, new_items)
            # Note: commands are ignored

        def get_bundle_contents(self, uuid):
            '''
            If bundle is a single file, get file contents.
            Otherwise, get stdout and stderr.
            For each file, only return the first few lines.
            '''
            def get_lines(name):
                lines = self.head_target((uuid, name), self.HEAD_MAX_LINES)
                if lines is not None:
                    import base64
                    lines = ''.join(map(base64.b64decode, lines))
                return lines
                
            info = self.get_target_info((uuid, ''), 2)  # List files
            if info['type'] == 'file':
                info['file_contents'] = get_lines('')
            else:
                # Read contents of stdout and stderr.
                info['stdout'] = None
                info['stderr'] = None
                contents = info.get('contents')
                if contents:
                    for item in contents:
                        name = item['name']
                        if name in ['stdout', 'stderr']:
                            info[name] = get_lines(name)
            return info

        def get_target_info(self, target, depth=1):
            info = _call_with_retries(lambda: self.client.get_target_info(target, depth))
            contents = info.get('contents')
            # Render the sizes
            if contents:
                for item in contents:
                    if 'size' in item:
                        item['size_str'] = formatting.size_str(item['size'])
            return info

        def delete_worksheet(self, worksheet_uuid):
            return _call_with_retries(lambda: self.client.delete_worksheet(worksheet_uuid, False))

        # Create an instance of a CLI.
        def _create_cli(self, worksheet_uuid):
            manager = CodaLabManager(temporary=True, clients={settings.BUNDLE_SERVICE_URL: self.client})
            manager.set_current_worksheet_uuid(self.client, worksheet_uuid)
            cli = bundle_cli.BundleCLI(manager, headless=True)
            return cli

<<<<<<< HEAD
        def complete_command(self, worksheet_uuid, command):
            '''
            Given a command string, return a list of suggestions to complete the last token.
            '''
            cli = self._create_cli(worksheet_uuid)
            return cli.complete_command(command)
=======
        def get_command(self, raw_command_map):
            '''
            Return a cli-command corresponding to raw_command_map contents.
            Input:
                raw_command_map: a map containing the info to edit, new_value and the action to perform
            '''
            return worksheet_util.get_worksheet_info_edit_command(raw_command_map)
>>>>>>> 3d911628

        def general_command(self, worksheet_uuid, command):
            '''
            Executes an arbitrary CLI command with |worksheet_uuid| as the current worksheet.
            Basically, all CLI functionality should go through this command.
            The method currently intercepts stdout/stderr and returns it back to the user.
            TODO: check thread-safety.
            '''
            cli = self._create_cli(worksheet_uuid)
            if isinstance(command, basestring):
                args = shlex.split(command)
            else:
                args = list(command)
            if args[0] == 'cl':
                args = args[1:]

            def do_command():
                from cStringIO import StringIO
                import sys
                real_stdout = sys.stdout
                sys.stdout = StringIO()
                stdout_str = None

                real_stderr = sys.stderr
                sys.stderr = StringIO()
                stderr_str = None

                exception = None
                structured_result = None
                try:
                    structured_result = cli.do_command(args)
                    success = True
                except SystemExit as e:
                    pass  # stderr will will tell the user the error
                except BaseException as e:
                    exception = smart_str(e)
                    success = False

                stdout_str = sys.stdout.getvalue()
                sys.stdout.close()
                sys.stdout = real_stdout

                stderr_str = sys.stderr.getvalue()
                sys.stderr.close()
                sys.stderr = real_stderr

                print '>>> general_command on worksheet %s: %s' % (worksheet_uuid, command)
                print stdout_str
                print stderr_str
                return {
                    'structured_result': structured_result,
                    'stdout': stdout_str, 'stderr': stderr_str,
                    'exception': str(exception) if exception else None
                }
            return _call_with_retries(do_command)

        MAX_BYTES = 1024*1024
        def read_target(self, target):
            '''
            Given target (bundle uuid, path), return (stream, name, content_type).
            '''
            uuid, path = target
            bundle_info = self.client.get_bundle_info(uuid, False, False, False)
            if path == '':
                name = bundle_info['metadata']['name']
            else:
                name = os.path.basename(path)

            target_info = self.client.get_target_info(target, 0)
            if target_info['type'] == 'file':
                # Is a file, Don't need to zip it up
                content_type = mimetypes.guess_type(name)[0]
                if not content_type: content_type = 'text/plain'
                source_uuid = self.client.open_target(target)
                delete = False
            else:
                # Is a directory, need to zip it up
                content_type = 'zip'
                source_uuid, _ = self.client.open_target_zip(target, False)
                name += '.zip'
                delete = True

            def read_file():
                '''
                Generates a stream of strings corresponding to the contents of this file.
                '''
                try:
                    while True:
                        bytes = self.client.read_file(source_uuid, BundleService.MAX_BYTES)
                        yield bytes.data
                        if len(bytes.data) < BundleService.MAX_BYTES:
                            break
                finally:
                    self.client.finalize_file(source_uuid, delete)

            print 'Downloading bundle uuid %s => %s %s' % (uuid, name, content_type)
            return read_file(), name, content_type

        def http_status_from_exception(self, ex):
            # This is brittle. See https://github.com/codalab/codalab/issues/345.
            if type(ex) == UsageError:
                return 404
            return 500

        def update_bundle_metadata(self, uuid, new_metadata):
            self.client.update_bundle_metadata(uuid, new_metadata)
            return

        def home_worksheet(self, username):
            return spec_util.home_worksheet(username)

else:
    # Bundle service not supported
    class BundleService():
        def __init__(self, user=None):
            pass

        def items(self):
            return []

        def item(self, uuid):
            raise NotImplementedError

        def worksheets(self):
            return []

        def worksheet(self, uuid):
            raise NotImplementedError

        def ls(self, uuid, path):
            raise NotImplementedError<|MERGE_RESOLUTION|>--- conflicted
+++ resolved
@@ -280,14 +280,13 @@
             cli = bundle_cli.BundleCLI(manager, headless=True)
             return cli
 
-<<<<<<< HEAD
         def complete_command(self, worksheet_uuid, command):
             '''
             Given a command string, return a list of suggestions to complete the last token.
             '''
             cli = self._create_cli(worksheet_uuid)
             return cli.complete_command(command)
-=======
+
         def get_command(self, raw_command_map):
             '''
             Return a cli-command corresponding to raw_command_map contents.
@@ -295,7 +294,6 @@
                 raw_command_map: a map containing the info to edit, new_value and the action to perform
             '''
             return worksheet_util.get_worksheet_info_edit_command(raw_command_map)
->>>>>>> 3d911628
 
         def general_command(self, worksheet_uuid, command):
             '''
