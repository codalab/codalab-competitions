--- conflicted
+++ resolved
@@ -16,16 +16,12 @@
 class CompetitionPhaseForm(forms.ModelForm):
     class Meta:
         model = models.CompetitionPhase
-<<<<<<< HEAD
-        fields = ('phasenumber', 'label', 'start_date', 'max_submissions', 'color', 'is_scoring_only', 'input_data', 'auto_migration', 'scoring_program', 'reference_data', 'leaderboard_management_mode')
-        widgets = { 'leaderboard_management_mode' : forms.Select(attrs={'class': 'competition-editor-phase-leaderboard-mode'}, choices=(('default', 'Default'), ('hide_results', 'Hide Results'))),
-                    'DELETE' : forms.HiddenInput, 'phasenumber': forms.HiddenInput }
-=======
         fields = (
             'phasenumber',
             'label',
             'start_date',
             'max_submissions',
+            'color',
             'is_scoring_only',
             'auto_migration',
             'leaderboard_management_mode',
@@ -42,7 +38,6 @@
             'phasenumber': forms.HiddenInput
         }
 
->>>>>>> e5410a74
 
 class PageForm(forms.ModelForm):
     class Meta:
