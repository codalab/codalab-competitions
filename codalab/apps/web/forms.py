--- conflicted
+++ resolved
@@ -14,11 +14,8 @@
 from apps.web.models import PageContainer
 from apps.web.models import ContentCategory
 from apps.web.models import SubmissionScoreSet
-<<<<<<< HEAD
 from apps.web.utils import clean_html_script
-=======
 from apps.web.tasks import _make_url_sassy
->>>>>>> 8107a15f
 
 User = get_user_model()
 
