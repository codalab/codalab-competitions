from django.conf.urls import patterns
from django.conf.urls import url
from apps.web import views


urlpatterns = patterns('',
<<<<<<< HEAD
                       url(r'^$', views.BundleListView.as_view(
                           template_name='web/bundles/bundle_list.html'), name='bundles'),
                       url(r'^create_bundle$', views.BundleCreateView.as_view(
                           template_name='web/bundles/bundle_form.html'), name="createbundle"),
                       url(r'^(?P<pk>\d+)$', views.BundleDetailView.as_view(template_name='web/bundles/bundle_detail.html'),
                           name="bundle_detail"),
                       )
=======
    url(r'^$', views.BundleListView.as_view(template_name='web/bundles/bundle_list.html'), name='bundles'),
    url(r'^(?P<uuid>[A-Za-z0-9]+)$', views.BundleDetailView.as_view(template_name='web/bundles/bundle_detail.html'), name="bundle_detail"),
)
>>>>>>> ea8dff48
<|MERGE_RESOLUTION|>--- conflicted
+++ resolved
@@ -1,19 +1,10 @@
-from django.conf.urls import patterns
-from django.conf.urls import url
+from django.conf.urls import patterns, include, url
+from django.views.generic import TemplateView
+from django.contrib.auth.decorators import login_required
 from apps.web import views
 
 
 urlpatterns = patterns('',
-<<<<<<< HEAD
-                       url(r'^$', views.BundleListView.as_view(
-                           template_name='web/bundles/bundle_list.html'), name='bundles'),
-                       url(r'^create_bundle$', views.BundleCreateView.as_view(
-                           template_name='web/bundles/bundle_form.html'), name="createbundle"),
-                       url(r'^(?P<pk>\d+)$', views.BundleDetailView.as_view(template_name='web/bundles/bundle_detail.html'),
-                           name="bundle_detail"),
-                       )
-=======
     url(r'^$', views.BundleListView.as_view(template_name='web/bundles/bundle_list.html'), name='bundles'),
     url(r'^(?P<uuid>[A-Za-z0-9]+)$', views.BundleDetailView.as_view(template_name='web/bundles/bundle_detail.html'), name="bundle_detail"),
-)
->>>>>>> ea8dff48
+)