--- conflicted
+++ resolved
@@ -9,33 +9,19 @@
     url(r'^_competitions_entered$', login_required(views.MyCompetitionsEnteredPartial.as_view()),
         name='my_competitions_entered'),
     url(r'^(?P<phase_id>\d+)/(?P<participant_id>\d+)/_submission_results',
-<<<<<<< HEAD
         login_required(
             views.MySubmissionResultsPartial.as_view(
             )), name='my_competition_submissions'),
-=======
-        login_required(views.MySubmissionResultsPartial.as_view()),
-        name='my_competition_submissions'),
->>>>>>> b5009e11
 )
 
 urlpatterns = patterns(
     '',
     url(r'^$', views.my_index, name='competitions'),
     url(r'^competition/(?P<competition_id>\d+)/participants/',
-<<<<<<< HEAD
-        views.MyCompetitionParticipantView.as_view(
-        ), name='my_competition_participants'),
-    url(r'^competition/submission/(?P<submission_id>\d+)/(?P<filetype>stdout.txt|stderr.txt|output.zip)$',
-        views.MyCompetitionSubmisisonOutput.as_view(
-        ), name='my_competition_output'),
-=======
         views.MyCompetitionParticipantView.as_view(),
         name='my_competition_participants'),
     url(r'^competition/submission/(?P<submission_id>\d+)/(?P<filetype>stdout.txt|stderr.txt|input.zip|prediction-output.zip|output.zip)$',
         views.MyCompetitionSubmisisonOutput.as_view(),
         name='my_competition_output'),
->>>>>>> b5009e11
     url(r'^_partials/', include(partials_patterns)),
-
 )