--- conflicted
+++ resolved
@@ -1,28 +1,10 @@
-from django.conf.urls import patterns
-from django.conf.urls import url
+from django.conf.urls import patterns, include, url
+from django.views.generic import TemplateView
 
 from .. import views
 
 urlpatterns = patterns('',
                        url(r'^$', views.competition_index, name='list'),
-<<<<<<< HEAD
-                       url(r'^(?P<pk>\d+)$',
-                           views.CompetitionDetailView.as_view(), name='view'),
-                       url(r'^create_competition$',
-                           views.CompetitionUpload.as_view(), name='create'),
-                       url(r'^edit_competition/(?P<pk>\d+)$',
-                           views.CompetitionEdit.as_view(), name='edit'),
-                       url(r'^delete_competition/(?P<pk>\d+)$',
-                           views.CompetitionDelete.as_view(), name='delete'),
-                       url(r'^(?P<id>\d+)/submissions/(?P<phase>\d+)$',
-                           views.CompetitionSubmissionsPage.as_view(
-                           ), name='competition_submissions_page'),
-                       url(r'^(?P<id>\d+)/results/(?P<phase>\d+)$',
-                           views.CompetitionResultsPage.as_view(
-                           ), name='competition_results_page'),
-                       url(r'^(?P<id>\d+)/results/(?P<phase>\d+)/data$',
-                           views.CompetitionResultsDownload.as_view(), name='competition_results_download')
-=======
                        url(r'^(?P<pk>\d+)$', views.CompetitionDetailView.as_view(), name='view'),
                        url(r'^create$', views.CompetitionUpload.as_view(), name='create'),
                        url(r'^edit_competition/(?P<pk>\d+)$', views.CompetitionEdit.as_view(), name='edit'),
@@ -30,5 +12,4 @@
                        url(r'^(?P<id>\d+)/submissions/(?P<phase>\d+)$', views.CompetitionSubmissionsPage.as_view(), name='competition_submissions_page'),
                        url(r'^(?P<id>\d+)/results/(?P<phase>\d+)$', views.CompetitionResultsPage.as_view(), name='competition_results_page'),
                        url(r'^(?P<id>\d+)/results/(?P<phase>\d+)/data$', views.CompetitionResultsDownload.as_view(), name='competition_results_download')
->>>>>>> 34205d53
                        )