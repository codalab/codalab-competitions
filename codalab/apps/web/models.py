import csv
import datetime
import exceptions
import io
import json
import logging
import operator
import os
import StringIO
import re
import urllib
import uuid
from urllib import pathname2url

import yaml
import zipfile
import math

from os.path import split

from decimal import Decimal
from django.conf import settings
# from django.contrib.contenttypes import generic
from django.contrib.contenttypes.fields import GenericForeignKey
from django.contrib.contenttypes.fields import GenericRelation
from django.contrib.contenttypes.models import ContentType
from django.utils.deconstruct import deconstructible

from django.core.cache import cache
from django.core.exceptions import PermissionDenied
from django.core.files import File
from django.core.files.base import ContentFile
from django.core.files.storage import get_storage_class
from django.core.urlresolvers import reverse
from django.db import IntegrityError
from django.db import models
from django.db import transaction
from django.db.models import Max
from django.db.models.signals import post_save
from django.utils.dateparse import parse_datetime
from django.utils.timezone import now

from mptt.models import MPTTModel, TreeForeignKey

from pytz import utc
from guardian.shortcuts import assign_perm
from django.utils.functional import cached_property
from rest_framework.exceptions import ParseError
from s3direct.fields import S3DirectField

from apps.chahub.models import ChaHubSaveMixin
from apps.forums.models import Forum
from apps.coopetitions.models import DownloadRecord
from apps.authenz.models import ClUser
from apps.jobs.models import Job
from apps.web.exceptions import ScoringException
from apps.web.utils import PublicStorage, BundleStorage, clean_html_script
from apps.teams.models import Team, get_user_team, TeamMembershipStatus, TeamMembership

import lxml.html
import uuid

User = settings.AUTH_USER_MODEL
logger = logging.getLogger(__name__)


# Competition Content
class ContentVisibility(models.Model):
    """
    Base Content Visibility model. Sets the visibility of :class:`.ContentCategory` and :class:`.DefaultContentItem`

    .. note::

        Three different visibility modes:
            - Hidden.
            - Visible.
            - Always Visible.
    """
    name = models.CharField(max_length=20)
    codename = models.SlugField(max_length=20, unique=True)
    classname = models.CharField(max_length=30, null=True, blank=True)

    def __unicode__(self):
        return self.name


class ContentCategory(MPTTModel):
    """
    Base Content category model.

    .. note::

        Three defaults content category:
            - Learn the Details.
            - Participate.
            - Results.
    """
    parent = TreeForeignKey('self', related_name='children', null=True, blank=True)
    name = models.CharField(max_length=100)
    codename = models.SlugField(max_length=100, unique=True)
    visibility = models.ForeignKey(ContentVisibility)
    is_menu = models.BooleanField(default=True)
    content_limit = models.PositiveIntegerField(default=1)

    def __unicode__(self):
        return self.name


class DefaultContentItem(models.Model):
    """
    Base Default Content Item model. It sets the children of :class:`.ContentCategory`

    .. note::

        Default Content Items are:
            - Overview.
            - Evaluate.
            - Terms and Conditions.
            - Get Data.
            - Submit / View Results.
    """
    category = TreeForeignKey(ContentCategory)
    label = models.CharField(max_length=100)
    codename = models.SlugField(max_length=100, unique=True)
    rank = models.IntegerField(default=0)
    required = models.BooleanField(default=False)
    initial_visibility = models.ForeignKey(ContentVisibility)

    def __unicode__(self):
        return self.label


class PageContainer(models.Model):
    """
    Base class to represent a page container. Only one container per :class:`.Competition`.
    """
    name = models.CharField(max_length=200, blank=True)
    content_type = models.ForeignKey(ContentType)
    object_id = models.PositiveIntegerField(db_index=True)
    owner = GenericForeignKey('content_type', 'object_id')

    class Meta:
        unique_together = (('object_id', 'content_type'),)

    def __unicode__(self):
        return self.name

    def save(self, *args, **kwargs):
        self.name = "%s - %s" % (self.owner.__unicode__(), self.name if self.name else str(self.pk))
        return super(PageContainer, self).save(*args, **kwargs)


# External Files (These might be able to be removed, per a discussion 2013.7.29)
class ExternalFileType(models.Model):
    """
    Class representing a external file type.
    """
    name = models.CharField(max_length=20)
    codename = models.SlugField(max_length=20, unique=True)

    def __unicode__(self):
        return self.name


# End External File Models
class ExternalFileSource(models.Model):
    """
    Class representing a external file Source.
    """
    name = models.CharField(max_length=50)
    codename = models.SlugField(max_length=50, unique=True)
    service_url = models.URLField(null=True, blank=True)

    def __unicode__(self):
        return self.name


class ExternalFile(models.Model):
    """
    Class representing a External File.
    """
    type = models.ForeignKey(ExternalFileType)
    creator = models.ForeignKey(settings.AUTH_USER_MODEL)
    name = models.CharField(max_length=100)
    source_url = models.URLField()
    source_address_info = models.CharField(max_length=200, blank=True)

    def __unicode__(self):
        return self.name


# Join+ Model for Participants of a competition
class ParticipantStatus(models.Model):
    """
    Model representing the status of a competition's participant

    .. note::

        There are four different status:
            - Unknown.
            - Denied.
            - Approved.
            - Pending.
    """
    UNKNOWN = 'unknown'
    DENIED = 'denied'
    APPROVED = 'approved'
    PENDING = 'pending'
    name = models.CharField(max_length=30)
    codename = models.CharField(max_length=30,unique=True)
    description = models.CharField(max_length=50)

    def __unicode__(self):
        return self.name


@deconstructible
class _uuidify(object):

    def __init__(self, directory):
        self.directory = directory

    def __call__(self, instance, filename):
        name, extension = os.path.splitext(filename)
        random_hash = str(uuid.uuid4())
        truncated_name = name[0:35]
        return os.path.join(self.directory, random_hash, "{0}{1}".format(truncated_name, extension))


class Competition(ChaHubSaveMixin, models.Model):
    """ Model representing a competition. """
    # compute_worker_vhost = models.CharField(max_length=128, null=True, blank=True, help_text="(don't edit unless you're instructed to, will break submissions -- only admins can see this!)")
    queue = models.ForeignKey(
        'queues.Queue',
        null=True,
        blank=True,
        related_name='competitions',
        help_text="(don't change this unless you have a reason to, default/empty is fine)",
        on_delete=models.SET_NULL
    )
    title = models.CharField(max_length=100)
    description = models.TextField(null=True, blank=True)
    image = models.FileField(upload_to=_uuidify('logos'), storage=PublicStorage, null=True, blank=True, verbose_name="Logo")
    image_url_base = models.CharField(max_length=255)
    has_registration = models.BooleanField(default=False, verbose_name="Registration Required")
    start_date = models.DateTimeField(null=True, blank=True, verbose_name="Start Date (UTC)")
    end_date = models.DateTimeField(null=True, blank=True, verbose_name="End Date (UTC)")
    creator = models.ForeignKey(settings.AUTH_USER_MODEL, related_name='competitioninfo_creator')
    admins = models.ManyToManyField(settings.AUTH_USER_MODEL, related_name='competition_admins', blank=True)
    modified_by = models.ForeignKey(settings.AUTH_USER_MODEL, related_name='competitioninfo_modified_by')
    last_modified = models.DateTimeField(auto_now_add=True)
    pagecontainers = GenericRelation(PageContainer)
    published = models.BooleanField(default=False, verbose_name="Publicly Available")
    # Let's assume the first phase never needs "migration"
    last_phase_migration = models.PositiveIntegerField(default=1)
    is_migrating = models.BooleanField(default=False)
    force_submission_to_leaderboard = models.BooleanField(default=False)
    disallow_leaderboard_modifying = models.BooleanField(default=False)
    secret_key = models.UUIDField(default=uuid.uuid4)
    enable_medical_image_viewer = models.BooleanField(default=False)
    enable_detailed_results = models.BooleanField(default=False)
    original_yaml_file = models.TextField(default='', blank=True, null=True)
    show_datasets_from_yaml = models.BooleanField(default=True, blank=True)
    reward = models.PositiveIntegerField(null=True, blank=True)
    is_migrating_delayed = models.BooleanField(default=False)
    allow_teams = models.BooleanField(default=False)
    enable_per_submission_metadata = models.BooleanField(default=False, help_text="(Team name, Method name, Method description, etc.)")
    allow_public_submissions = models.BooleanField(default=False, verbose_name="Allow sharing of public submissions")
    enable_forum = models.BooleanField(default=False)
    anonymous_leaderboard = models.BooleanField(default=False)
    enable_teams = models.BooleanField(default=False, verbose_name="Enable Competition level teams")
    require_team_approval = models.BooleanField(default=True, verbose_name="Organizers need to approve the new teams")
    teams = models.ManyToManyField(Team, related_name='competition_teams', blank=True)
    hide_top_three = models.BooleanField(default=False, verbose_name="Hide Top Three Leaderboard")
    hide_chart = models.BooleanField(default=False, verbose_name="Hide Chart")

    competition_docker_image = models.CharField(max_length=128, default='', blank=True)

    submit_to_all_phases = models.BooleanField(default=False, verbose_name="Submit to all phases")

    class Meta:
        permissions = (
            ('is_owner', 'Owner'),
            ('can_edit', 'Edit'),
            )
        ordering = ['end_date']

    @property
    def has_single_phase (self):
        return len(self.phases.all()) == 1

    @property
    def pagecontent(self):
        items = list(self.pagecontainers.all())
        return items[0] if len(items) > 0 else None

    @property
    def has_parent_phases(self):
        return self.phases.filter(is_parallel_parent=True).count() > 0

    def get_absolute_url(self):
        return reverse('competitions:view', kwargs={'pk':self.pk})

    def __unicode__(self):
        return self.title

    def get_chahub_is_valid(self):
        return self.published

    def set_owner(self, user):
        return assign_perm('view_task', user, self)

    def get_chahub_endpoint(self):
        return "competitions/"

    def get_chahub_data(self):
        phase_data = []
        phases = list(self.phases.all().order_by('start_date'))
        phase_list_length = len(phases)
        for index, phase in enumerate(phases):
            if phase_list_length > index + 1:
                # Grab next phase start_date - 1 minute
                phase_end_date = phases[index + 1].start_date - datetime.timedelta(minutes=1)
                phase_end_date = phase_end_date.isoformat()
            else:
                phase_end_date = None
                if self.end_date:
                    phase_end_date = self.end_date.isoformat()

            phase_data.append({
                "start": phase.start_date.isoformat() if phase.start_date else None,
                "end": phase_end_date,
                "index": phase.phasenumber,
                "name": phase.label,
                "description": phase.description,
            })

        http_or_https = "https" if settings.SSL_CERTIFICATE else "http"

        html_text = ""
        for page in self.pages.all():
            if page.html:
                document = lxml.html.document_fromstring(page.html)
                html_text += document.text_content()

        active = CompetitionSubmission.objects.filter(
            phase=self.phases.all(),
            submitted_at__gt=now() - datetime.timedelta(days=30)
        ).exists()

        return {
            "remote_id": self.id,
            "title": self.title,
            "created_by": str(self.creator),
            "start": self.start_date.isoformat() if self.start_date else None,
            "logo": self.image_url.replace(" ", "%20") if self.image_url else None,
            "url": "{}://{}{}".format(http_or_https, settings.CODALAB_SITE_DOMAIN, self.get_absolute_url()),
            "phases": phase_data,
            "participant_count": self.get_participant_count,
            "end": self.end_date.isoformat() if self.end_date else None,
            "description": self.description,
            "html_text": html_text,
            "active": active,
            "prize": self.reward,
        }

    def save(self, *args, **kwargs):
        # Make sure the image_url_base is set from the actual storage implementation
        self.image_url_base = self.image.storage.url('')

        if self.description:
            self.description = clean_html_script(self.description)

        phases = self.phases.all().order_by('start_date')
        if len(phases) > 0:
            self.start_date = phases[0].start_date.replace(tzinfo=None)

        # Do the real save
        # cache bust TODO.
        # cache.set("c(id)_one at a time", None, 30)
        return super(Competition, self).save(*args, **kwargs)

    @cached_property
    def image_url(self):
        # Return the transformed image_url
        if self.image:
            return os.path.join(self.image_url_base, self.image.name)
        return None

    @cached_property
    def get_start_date(self):
        if not self.start_date:
            # Save sets the start date, so let's set it!
            self.save()
        return self.start_date

    @property
    def show_top_three(self):
        current_phase = get_current_phase(self)
        return not (self.hide_top_three or current_phase.is_blind)

    @property
    def show_chart(self):
        return not self.hide_chart

    @property
    def is_active(self):
        if self.end_date is None:
            return True
        if type(self.end_date) is datetime.datetime.date:
            return True if self.end_date is None else self.end_date > now().date()
        if type(self.end_date) is datetime.datetime:
            return True if self.end_date is None else self.end_date > now()

    @property
    def has_starting_kit_or_public_data(self):
        return self.phases.filter(starting_kit_organizer_dataset__isnull=False).exists() or \
               self.phases.filter(public_data_organizer_dataset__isnull=False).exists()

    def get_phase_schedule(self):
        current_phase = None
        next_phase = None
        last_phase = None

        if self.has_parent_phases:
            phases = self.phases.filter(is_parallel_parent=True)
        else:
            phases = self.phases.all()
        if len(phases) <= 1:
            return

        # print(phases)

        last_phase = phases.reverse()[0]

        # active_phase = [phase for phase in phases if phase.is_active]
        for index, phase in enumerate(phases):
            if phase.is_active:
                current_phase = phase
                # No need to offset by 1, length should be greater by 1.
                if len(phases) - 1 > index:
                    next_phase = phases[index + 1]
        return {
            'current_phase': current_phase,
            'next_phase': next_phase,
            'last_phase': last_phase
        }

    def check_future_phase_sumbmissions(self):
        '''
        Checks for if we need to migrate current phase submissions to next phase.'''

        if self.is_migrating:
            logger.info("Checking for migrations on competition pk=%s, but it is already being migrated" % self.pk)
            return

        phase_schedule = self.get_phase_schedule()

<<<<<<< HEAD
        if not phase_schedule:
            logger.info("Phase schedule is empty, cancelling check.")
            return

        current_phase = phase_schedule['current_phase']
        next_phase = phase_schedule['next_phase']
        last_phase = phase_schedule['last_phase']
=======
        if phase_schedule:
            current_phase = phase_schedule.get('current_phase', None)
            next_phase = phase_schedule.get('next_phase', None)
            last_phase = phase_schedule.get('last_phase', None)
        else:
            logger.info("No phase schedule returned by competition")
            return
>>>>>>> 5059ded8

        if next_phase:
            # If now is less than or equal to our start_date minus 30 minutes
            if not (now() >= next_phase.start_date - datetime.timedelta(minutes=30)):
                logger.info("Phase not ready to migrate. Cancelling check.")
                return

        # # Making sure current_phase or next_phase is not None
        if current_phase is None or next_phase is None:
            logger.info("No current phase and next phase is none")
            return

        logger.info("Checking for needed migrations on competition pk=%s, current phase: %s, next phase: %s" %
                    (self.pk, current_phase.phasenumber, next_phase.phasenumber))

        print("Checking for needed migrations on competition pk=%s, current phase: %s, next phase: %s" %
                    (self.pk, current_phase.phasenumber, next_phase.phasenumber))

        # Checking next phase is greater than last phase migration
        if next_phase.phasenumber > self.last_phase_migration:
            if next_phase.auto_migration:
                self.apply_phase_migration(current_phase, next_phase)

    def apply_phase_migration(self, current_phase, next_phase):
        '''
        Does the actual migrating of submissions from last_phase to current_phase

        :param current_phase: The new phase object we are entering
        :param last_phase: The phase object to transfer submissions from
        '''
        logger.info("Checking for submissions that may still be running competition pk=%s" % self.pk)

        if current_phase.submissions.filter(status__codename=CompetitionSubmissionStatus.RUNNING).count() > 0:
            logger.info('Some submissions still marked as processing for competition pk=%s' % self.pk)
            self.is_migrating_delayed = True
            self.save()
            return
        else:
            logger.info("No submissions running for competition pk=%s" % self.pk)

        logger.info('Doing phase migration on competition pk=%s from phase: %s to phase: %s' %
                    (self.pk, current_phase.phasenumber, next_phase.phasenumber))

        if self.is_migrating:
            logger.info('Trying to migrate competition pk=%s, but it is already being migrated!' % self.pk)
            return

        self.is_migrating = True
        self.save()

        try:
            submissions = []
            leader_board = PhaseLeaderBoard.objects.get(phase=current_phase)

            leader_board_entries = PhaseLeaderBoardEntry.objects.filter(board=leader_board)
            for submission in leader_board_entries:
                submissions.append(submission.result)

            participants = {}

            for s in submissions:
                if s.is_migrated is False:
                    participants[s.participant] = s

            from tasks import evaluate_submission

            for participant, submission in participants.items():
                logger.info('Moving submission %s over' % submission)

                from apps.web.utils import FakeRequest

                temp_kwargs = {
                    'participant': submission.participant
                }
                request_data = {
                    'size': submission.file.size,
                    'type': 'application/zip',
                    'id': submission.file.name,
                    'name': submission.file.name.split('/')[-1]
                }

                fake_request = FakeRequest(data=request_data)

                CompetitionSubmission.create_submission(fake_request, next_phase, ignore_submission_limits=True, **temp_kwargs)

                submission.is_migrated = True
                submission.save()

        except PhaseLeaderBoard.DoesNotExist:
            pass

        # To check for submissions being migrated, does not allow to enter new submission
        next_phase.is_migrated = True
        next_phase.save()

        # TODO: ONLY IF SUCCESSFUL
        self.is_migrating = False # this should really be True until evaluate_submission tasks are all the way completed
        self.is_migrating_delayed = False
        self.last_phase_migration = current_phase.phasenumber
        self.save()

    def get_results_csv(self, phase_pk, include_scores_not_on_leaderboard=False, request=None):
        """
        Get the results of submissions on Leaderboard.

        :param phase_pk: Phase primary key.
        :param include_scores_not_on_leaderboard: Flag to includes scores that are not part of leaderboard.
        :return: csv file.

        """
        phase = self.phases.get(pk=phase_pk)
        if phase.is_blind:
            return 'Not allowed, phase is blind.'

        groups = phase.scores(include_scores_not_on_leaderboard=include_scores_not_on_leaderboard)

        csvfile = StringIO.StringIO()
        csvwriter = csv.writer(csvfile)

        for group in groups:
            headers = ["User"]
            sub_headers = [""]
            # This ordering dict will contain {<header key>: <order of the column>}
            ordering = {}

            for count, header in enumerate(group['headers']):
                ordering[header['key']] = count
                subs = header['subs']
                if subs:
                    for sub in subs:
                        # Duplicating the key here allows us to get the ordering
                        # for subheaders (normally just headers)
                        ordering[sub['key']] = count

                        headers.append(header['label'])
                        sub_headers.append(sub['label'].encode('utf-8'))
                else:
                    headers.append(header['label'].encode('utf-8'))
            csvwriter.writerow(['submission_pk',] + headers)
            if sub_headers != ['']:
                csvwriter.writerow(sub_headers)

            try:
                if len(group['scores']) <= 0:
                    csvwriter.writerow(["No data available"])
                else:
                    for pk, scores in group['scores']:
                        if phase.competition.anonymous_leaderboard:
                            if phase.competition.creator.username == request.user.username or \
                            request.user in phase.competition.admins.all():
                                row = [scores['username']] + ([''] * (len(ordering) + 1)) # Appending list
                            else:
                                row = ['Anonymous'] + ([''] * (len(ordering) + 1)) # Appending list
                        else:
                            row = [scores['username']] + ([''] * (len(ordering) + 1)) # Appending list
                        for v in scores['values']:
                            if 'rnk' in v:
                                # Based on the header label insert the score into the proper column
                                # Indexing list
                                row[ordering[v['name']] + 1] = "%s (%s)" % (v['val'], v['rnk'])
                            else:
                                row[ordering[v['name']] + 1] = "%s (%s)" % (v['val'], v['hidden_rnk'])
                        csvwriter.writerow([scores['id'],] + row)
            except:
                csvwriter.writerow(["Exception parsing scores!"])
                logger.error("Error parsing scores for competition PK=%s" % self.pk)

        return csvfile.getvalue()

    def get_score_headers(self):
        """
        Gets the label for Leaderboard columns
        """
        qs = self.submissionscoredef_set.filter(computed=False)
        qs = qs.order_by('ordering').values_list('label', flat=True)
        return qs

    @cached_property
    def get_participant_count(self):
        return self.participants.all().count()

    def get_phases_without_parents(self):
        return self.phases.filter(parent=None)


post_save.connect(Forum.competition_post_save, sender=Competition)


class Page(models.Model):
    """
    Model representing a competition's page. It belongs to a :class:`.Competition` and :class:`.PageContainer`
    """
    category = TreeForeignKey(ContentCategory)
    defaults = models.ForeignKey(DefaultContentItem, null=True, blank=True)
    codename = models.SlugField(max_length=100)
    container = models.ForeignKey(PageContainer, related_name='pages', verbose_name="Page Container")
    title = models.CharField(max_length=100, null=True, blank=True) # TODO, probably needs to be removed
    label = models.CharField(max_length=100, verbose_name="Title")
    rank = models.IntegerField(default=0, verbose_name="Order")
    visibility = models.BooleanField(default=True, verbose_name="Visible")
    markup = models.TextField(blank=True)
    html = models.TextField(blank=True, verbose_name="Content")
    competition = models.ForeignKey(Competition, related_name='pages', null=True)

    def __unicode__(self):
        return self.label

    class Meta:
        unique_together = (('label', 'category', 'container'),)
        ordering = ['category', 'rank']

    def save(self, *args, **kwargs):
        if self.html:
            self.html = clean_html_script(self.html)
        if self.defaults:
            if self.category != self.defaults.category:
                raise Exception("Defaults category must match Item category")
            if self.defaults.required and self.visibility is False:
                raise Exception("Item is required and must be visible")
        return super(Page, self).save(*args, **kwargs)

    @property
    def processed_html(self):
        url = PublicStorage.url("")
        asset_base_url = "{0}/competition_assets/{1}".format(url, self.competition.pk)
        proc_html = re.sub(r'{{[ ]*ASSET_BASE_URL[ ]*}}', asset_base_url, self.html)
        return proc_html

# Dataset model
class Dataset(models.Model):
    """Model to create a dataset for a competition."""
    creator = models.ForeignKey(settings.AUTH_USER_MODEL, related_name='datasets')
    name = models.CharField(max_length=50)
    description = models.TextField()
    number = models.PositiveIntegerField(default=1)
    datafile = models.ForeignKey(ExternalFile)

    class Meta:
        ordering = ["number"]

    def __unicode__(self):
        return "%s [%s]" % (self.name, self.datafile.name)


def competition_prefix(competition):
    return os.path.join("competition", str(competition.id))


def phase_prefix(phase):
    return os.path.join(competition_prefix(phase.competition), str(phase.phasenumber))


def phase_data_prefix(phase):
    return os.path.join("competition", str(phase.competition.id), str(phase.phasenumber), "data")

# In the following helpers, the filename argument is required even though we
# choose to not use it. See FileField.upload_to at https://docs.djangoproject.com/en/dev/ref/models/fields/.


def phase_scoring_program_file(phase, filename="program.zip"):
    return os.path.join(phase_data_prefix(phase), filename)


def phase_reference_data_file(phase, filename="reference.zip"):
    return os.path.join(phase_data_prefix(phase), filename)


def phase_starting_kit_data_file(phase, filename="starting_kit.zip"):
    return os.path.join(phase_data_prefix(phase), filename)


def phase_public_data_data_file(phase, filename="public_data.zip"):
    return os.path.join(phase_data_prefix(phase), filename)


def phase_ingestion_program_file(phase, filename="ingestion_program.zip"):
    return os.path.join(phase_data_prefix(phase), filename)


def phase_input_data_file(phase, filename="input.zip"):
    return os.path.join(phase_data_prefix(phase), filename)


def submission_root(instance):
    # will generate /competition/1/1/submissions/1/1/
    return os.path.join(
        "competition",
        str(instance.phase.competition.pk),
        str(instance.phase.pk),
        "submissions",
        str(instance.participant.user.pk),
        str(instance.pk),
    )


def submission_file_name(instance, filename="predictions.zip"):
    return os.path.join(submission_root(instance), filename)


def submission_inputfile_name(instance, filename="input.txt"):
    return os.path.join(submission_root(instance), filename)


def submission_history_file_name(instance, filename="history.txt"):
    return os.path.join(submission_root(instance), filename)


def submission_scores_file_name(instance, filename="scores.txt"):
    return os.path.join(submission_root(instance), filename)


def submission_coopetition_file_name(instance, filename="coopetition.zip"):
    return os.path.join(submission_root(instance), filename)


def submission_runfile_name(instance, filename="run.txt"):
    return os.path.join(submission_root(instance), filename)


def submission_detailed_results_filename(instance, filename="detailed_results.html"):
    return os.path.join(submission_root(instance), "run", "html", filename)


def submission_output_filename(instance, filename="output.zip"):
    return os.path.join(submission_root(instance), "run", filename)


def submission_private_output_filename(instance, filename="private_output.zip"):
    return os.path.join(submission_root(instance), "run", filename)


def submission_stdout_filename(instance, filename="stdout.txt"):
    return os.path.join(submission_root(instance), "run", filename)


def submission_stderr_filename(instance, filename="stderr.txt"):
    return os.path.join(submission_root(instance), "run", filename)


def predict_submission_stdout_filename(instance, filename="prediction_stdout_file.txt"):
    return os.path.join(submission_root(instance), "pred", "run", filename)


def predict_submission_stderr_filename(instance, filename="prediction_stderr_file.txt"):
    return os.path.join(submission_root(instance), "pred", "run", filename)


def submission_prediction_runfile_name(instance, filename="run.txt"):
    return os.path.join(submission_root(instance), "pred", filename)


def submission_prediction_output_filename(instance, filename="output.zip"):
    return os.path.join(submission_root(instance), "pred", "run", filename)


class _LeaderboardManagementMode(object):
    """
    Provides a set of constants which define when results become visible to participants
    and how successful submmisions are added to the leaderboard.
    """
    @property
    def DEFAULT(self):
        """
        Specifies that results are visible as soon as they are available and that adding
        a successful submission to the leaderboard is a manual step.
        """
        return 'default'

    @property
    def HIDE_RESULTS(self):
        """
        Specifies that results are hidden from participants until competition owners make
        them visible and that a participant's last successful submission is automatically
        added to the leaderboard.
        """
        return 'hide_results'

    def is_valid(self, mode):
        """
        Returns true if the given string is a valid constant to define a management mode.

        :parm mode: Leaderboard mode.

        .. note::

            There are two valid modes:
                - Hidden.
                - Default(visible).
        """
        return mode == self.DEFAULT or mode == self.HIDE_RESULTS

LeaderboardManagementMode = _LeaderboardManagementMode()


# Competition Phase
class CompetitionPhase(models.Model):
    """
        A phase of a competition.
    """
    COLOR_CHOICES = (
        ('white', 'White'),
        ('orange', 'Orange'),
        ('yellow', 'Yellow'),
        ('green', 'Green'),
        ('blue', 'Blue'),
        ('purple', 'Purple'),
    )

    competition = models.ForeignKey(Competition, related_name='phases')
    description = models.CharField(max_length=1000, null=True, blank=True)
    # Is this 0 based or 1 based?
    phasenumber = models.PositiveIntegerField(verbose_name="Number")
    label = models.CharField(max_length=50, blank=True, verbose_name="Name")
    start_date = models.DateTimeField(verbose_name="Start Date (UTC)")
    max_submissions = models.PositiveIntegerField(default=100, verbose_name="Maximum Submissions (per User)")
    max_submissions_per_day = models.PositiveIntegerField(default=999, verbose_name="Max Submissions (per User) per day")
    is_scoring_only = models.BooleanField(default=True, verbose_name="Results Scoring Only")
    scoring_program = models.FileField(upload_to=_uuidify('phase_scoring_program_file'), storage=BundleStorage,null=True,blank=True, verbose_name="Scoring Program")
    reference_data = models.FileField(upload_to=_uuidify('phase_reference_data_file'), storage=BundleStorage,null=True,blank=True, verbose_name="Reference Data")
    input_data = models.FileField(upload_to=_uuidify('phase_input_data_file'), storage=BundleStorage,null=True,blank=True, verbose_name="Input Data")
    datasets = models.ManyToManyField(Dataset, blank=True, related_name='phase')
    leaderboard_management_mode = models.CharField(max_length=50, default=LeaderboardManagementMode.DEFAULT, verbose_name="Leaderboard Mode")
    force_best_submission_to_leaderboard = models.BooleanField(default=False, verbose_name="If submission beats old score, put submission on leaderboard")
    auto_migration = models.BooleanField(default=False)
    is_migrated = models.BooleanField(default=False)
    execution_time_limit = models.PositiveIntegerField(default=(5 * 60), verbose_name="Execution time limit (in seconds)")
    max_execution_time_limit = models.PositiveIntegerField(default=(5 * 60 * 100), verbose_name="Max Execution time limit for 24 hours (in seconds)")
    color = models.CharField(max_length=24, choices=COLOR_CHOICES, blank=True, null=True)

    input_data_organizer_dataset = models.ForeignKey('OrganizerDataSet', null=True, blank=True, related_name="input_data_organizer_dataset", verbose_name="Input Data", on_delete=models.SET_NULL)
    reference_data_organizer_dataset = models.ForeignKey('OrganizerDataSet', null=True, blank=True, related_name="reference_data_organizer_dataset", verbose_name="Reference Data", on_delete=models.SET_NULL)
    scoring_program_organizer_dataset = models.ForeignKey('OrganizerDataSet', null=True, blank=True, related_name="scoring_program_organizer_dataset", verbose_name="Scoring Program", on_delete=models.SET_NULL)
    phase_never_ends = models.BooleanField(default=False)

    scoring_program_docker_image = models.CharField(max_length=128, default='', blank=True)
    default_docker_image = models.CharField(max_length=128, default='', blank=True)
    disable_custom_docker_image = models.BooleanField(default=True)

    starting_kit = models.FileField(
        upload_to=_uuidify('starting_kit'),
        storage=BundleStorage,
        verbose_name="Starting Kit",
        blank=True,
        null=True,
    )
    starting_kit_organizer_dataset = models.ForeignKey(
        'OrganizerDataSet',
        null=True,
        blank=True,
        related_name="starting_kit_organizer_dataset",
        verbose_name="Starting Kit",
        on_delete=models.SET_NULL
    )

    public_data = models.FileField(
        upload_to=_uuidify('public_data'),
        storage=BundleStorage,
        verbose_name="Public Data",
        blank=True,
        null=True,
    )
    public_data_organizer_dataset = models.ForeignKey(
        'OrganizerDataSet',
        null=True,
        blank=True,
        related_name="public_data_organizer_dataset",
        verbose_name="Public Data",
        on_delete=models.SET_NULL
    )

    ingestion_program = models.FileField(
        upload_to=_uuidify('ingestion_program'),
        storage=BundleStorage,
        blank=True,
        null=True,
    )
    ingestion_program_docker_image = models.CharField(max_length=128, default='', blank=True)
    ingestion_program_organizer_dataset = models.ForeignKey(
        'OrganizerDataSet',
        null=True,
        blank=True,
        related_name="ingestion_program_organizer_dataset",
        on_delete=models.SET_NULL
    )
    ingestion_program_only_during_scoring = models.BooleanField(default=False, blank=True, help_text="Run ingestion program during scoring, instead of during prediction?")

    is_parallel_parent = models.BooleanField(default=False, blank=True, help_text="This phase itself does no processing, it is just a placeholder for subphases to do their magic")
    parent = models.ForeignKey(
        'CompetitionPhase',
        null=True,
        blank=True,
        help_text="Parent phase MUST be a 'parallel parent' type phase. If you can't select the parent phase here, set "
                  "it to be a 'parallel parent' phase and save this form, then it should appear in the dropdown",
        related_name="sub_phases"
    )

    # Read this as a list. Should be CSV: "key1, key2, key3" or "key1,key2,key3"
    hidden_columns = models.CharField(default='', null=True, blank=True, max_length=100)

    # Should really just make a util function to do this
    def get_starting_kit(self):
        from apps.web.tasks import _make_url_sassy
        return _make_url_sassy(self.starting_kit_organizer_dataset.data_file.name)

    def get_starting_kit_size_mb(self):
        size = float(0)

        if self.starting_kit_organizer_dataset.sub_data_files and len(self.starting_kit_organizer_dataset.sub_data_files.all()) > 0:
            size = float(0)
            for sub_data in self.starting_kit_organizer_dataset.sub_data_files.all():
                size += float(sub_data.data_file.size)
        elif settings.USE_AWS:
            size = float(self.starting_kit_organizer_dataset.data_file.file.size)
        else:
            size = float(self.starting_kit_organizer_dataset.data_file.size)
        return size * 0.00000095367432

    def get_public_data(self):
        from apps.web.tasks import _make_url_sassy
        return _make_url_sassy(self.public_data_organizer_dataset.data_file.name)

    def get_public_data_size_mb(self):
        size = float(0)

        if self.public_data_organizer_dataset.sub_data_files and len(self.public_data_organizer_dataset.sub_data_files.all()) > 0:
            size = float(0)
            for sub_data in self.public_data_organizer_dataset.sub_data_files.all():
                size += float(sub_data.data_file.size)
        elif settings.USE_AWS:
            size = float(self.public_data_organizer_dataset.data_file.file.size)
        else:
            size = float(self.public_data_organizer_dataset.data_file.size)
        return size * 0.00000095367432

    class Meta:
        ordering = ['phasenumber']

    def __unicode__(self):
        return "%s - %s - %s" % (self.competition.title, self.phasenumber, self.label)

    @property
    def is_active(self):
        """ Returns true when this phase of the competition is on-going. """
        next_phase = None

        if self.competition.has_parent_phases:
            phases = self.competition.phases.filter(is_parallel_parent=True)
        else:
            phases = self.competition.phases.all()

        for index, phase in enumerate(phases):
            if self == phase:
                if len(phases) - 1 > index:
                    next_phase = phases[index+1]

        if self.phase_never_ends:
            return True
        else:
            if next_phase:
                # there is a phase following this phase, thus this phase is active if the current date
                # is between the start of this phase and the start of the next phase
                return self.start_date <= now() and (now() < next_phase.start_date)
            else:
                # there is no phase following this phase, thus this phase is active if the current data
                # is after the start date of this phase and the competition is "active"
                return self.start_date <= now() and self.competition.is_active

    @property
    def is_future(self):
        """ Returns true if this phase of the competition has yet to start. """
        return now() < self.start_date

    @property
    def is_past(self):
        """ Returns true if this phase of the competition has already ended. """
        return (not self.is_active) and (not self.is_future)

    @property
    def is_blind(self):
        """
        Indicates whether results are always hidden from participants.
        """
        return self.leaderboard_management_mode == LeaderboardManagementMode.HIDE_RESULTS

    @staticmethod
    def rank_values(ids, id_value_pairs, sort_ascending=True, eps=1.0e-12):
        """ Given a set of identifiers (ids) and a set of (id, value)-pairs
            computes a ranking based on the value. The ranking is provided
            as a set of (id, rank) pairs for all id in ids.
        """
        ranks = {}
        # Only keep pairs for which the key is in the list of ids
        valid_pairs = {k: v for k, v in id_value_pairs.iteritems() if k in ids}
        if len(valid_pairs) == 0:
            return {id: 1 for id in ids}
        # Sort and compute ranks
        for k, v in valid_pairs.iteritems():
            if math.isnan(v):
                # If we're getting a score value that is NaN, set to 0 for comparrison
                valid_pairs[k] = Decimal('0.0')
        sorted_pairs = sorted(valid_pairs.iteritems(), key=operator.itemgetter(1), reverse=not sort_ascending)
        r = 1
        k, v = sorted_pairs[0]
        ranks[k] = r
        for i in range(1, len(sorted_pairs)):
            k, vnow = sorted_pairs[i]
            # Increment the rank only when values are different
            if abs(vnow - v) > eps:
                r = r + 1
                v = vnow
            ranks[k] = r
        # Fill in ranks for ids which were not seen in the input
        r = r + 1
        for id in ids:
            if id not in ranks:
                ranks[id] = r
        return ranks

    @staticmethod
    def rank_submissions(ranks_by_id):
        def compare_ranks(a, b):
            limit = 1000000
            try:
                ia = int(ranks_by_id[a])
            except exceptions.ValueError:
                ia = limit
            try:
                ib = int(ranks_by_id[b])
            except exceptions.ValueError:
                ib = limit
            return ia - ib
        return compare_ranks

    @staticmethod
    def format_value(v, precision="2"):
        p = 1
        try:
            if precision is not None:
                p = min(10, max(1, int(precision)))
        except ValueError:
            pass
        return ("{:." + str(p) + "f}").format(v)

    def scores(self, include_scores_not_on_leaderboard=False, **kwargs):
        """
        Method to get the scores of all submissions within a phase.

        :param include_scores_not_on_leaderboard: Flag to include all scores, not only those in Leaderboard.
        :rtype: list.
        :return: Scores.
        """

        # Get the list of submissions in this leaderboard
        lb, created = PhaseLeaderBoard.objects.get_or_create(phase=self)
        if not created:
            if include_scores_not_on_leaderboard:
                submissions = CompetitionSubmission.objects.filter(
                    phase=self,
                    status__codename=CompetitionSubmissionStatus.FINISHED
                )
                submissions = submissions.select_related('participant', 'participant__user')
            else:
                qs = PhaseLeaderBoardEntry.objects.filter(board=lb)
                submissions = [entry.result for entry in qs]
        else:
            submissions = []

        results = []
        for count, g in enumerate(SubmissionResultGroup.objects.filter(phases__in=[self]).order_by('ordering')):
            label = g.label
            headers = []
            scores = {}

            # add the location of the results on the blob storage to the scores
            for submission in submissions:
                user = submission.participant.user
                try:
                    team_membersip = TeamMembership.objects.get(
                        user=user,
                        status__codename="approved",
                        team__competition=self.competition
                    )
                    team = team_membersip.team
                except TeamMembership.DoesNotExist:
                    team = None
                # If competition teams are enabled, and the user is in a team, use the team name as team_name.
                # Otherwise, use the user default team_name
                if self.competition.enable_teams:
                    team_name = ''
                    if team is not None:
                        team_name = team.name
                    else:
                        team_name = user.team_name
                scores[submission.pk] = {
                    'username': user.username,
                    'user_pk': user.pk,
                    'team_name': user.team_name,
                    'id': submission.pk,
                    'values': [],
                    'resultLocation': submission.file.name
                }

            scoreDefs = []
            columnKeys = {} # maps a column key to its index in headers list
            for x in SubmissionScoreSet.objects.order_by('tree_id', 'lft').filter(scoredef__isnull=False,
                                                                        scoredef__groups__in=[g],
                                                                        **kwargs).select_related('scoredef', 'parent'):
                if x.parent is not None:
                    columnKey = x.parent.key
                    columnLabel = x.parent.label
                    columnOrdering = x.parent.ordering
                    columnSubLabels = [{'key': x.key, 'label': x.label, 'ordering': x.ordering}]
                else:
                    columnKey = x.key
                    columnLabel = x.label
                    columnOrdering = x.ordering
                    columnSubLabels = []
                if columnKey not in columnKeys:
                    columnKeys[columnKey] = len(headers)
                    headers.append({'key': columnKey, 'label': columnLabel, 'subs': columnSubLabels, 'ordering': columnOrdering})
                else:
                    headers[columnKeys[columnKey]]['subs'].extend(columnSubLabels)

                scoreDefs.append(x.scoredef)
            # Sort headers appropiately
            def sortkey(x):
                return x['ordering']
            headers.sort(key=sortkey, reverse=False)
            for header in headers:
                header['subs'].sort(key=sortkey, reverse=False)
            # compute total column span
            column_span = 4
            for gHeader in headers:
                n = len(gHeader['subs'])
                column_span += n if n > 0 else 1
            # determine which column to select by default
            selection_key, selection_order = None, 0
            for i in range(len(scoreDefs)):
                if (selection_key is None) or (scoreDefs[i].selection_default > selection_order):
                    selection_key, selection_order = scoreDefs[i].key, scoreDefs[i].selection_default

            results.append({
                'label': label,
                'headers': headers,
                'total_span': column_span,
                'selection_key': selection_key,
                'scores': scores,
                'scoredefs': scoreDefs
            })

        if len(submissions) > 0:
            # Figure out which submission scores we need to read from the database.
            submission_ids = [s.id for s in submissions]
            # not_computed_scoredefs: map (scoredef.id, scoredef) to keep track of non-computed scoredefs
            not_computed_scoredefs = {}
            computed_scoredef_ids = []
            # computed_deps: maps id of a computed scoredef to a list of ids for scoredefs which are
            #                input to the computation
            computed_deps = {}
            for result in results:
                for sdef in result['scoredefs']:
                    if sdef.computed is True:
                        computed_scoredef_ids.append(sdef.id)
                    else:
                        not_computed_scoredefs[sdef.id] = sdef
                if len(computed_scoredef_ids) > 0:
                    computed_ids = SubmissionComputedScore.objects.filter(scoredef_id__in=computed_scoredef_ids).values_list('id')
                    fields = SubmissionComputedScoreField.objects.filter(computed_id__in=computed_ids).select_related('scoredef', 'computed')
                    for field in fields:
                        if not field.scoredef.computed:
                            not_computed_scoredefs[field.scoredef.id] = field.scoredef
                        if field.computed.scoredef_id not in computed_deps:
                            computed_deps[field.computed.scoredef_id] = []
                        computed_deps[field.computed.scoredef_id].append(field.scoredef)
            # Now read the submission scores
            values = {}
            scoredef_ids = [sdef_id for (sdef_id, sdef) in not_computed_scoredefs.iteritems()]
            for s in SubmissionScore.objects.filter(scoredef_id__in=scoredef_ids, result_id__in=submission_ids):
                if s.scoredef_id not in values:
                    values[s.scoredef_id] = {}
                values[s.scoredef_id][s.result_id] = s.value

            # rank values per scoredef.key (not computed)
            ranks = {}
            for (sdef_id, v) in values.iteritems():
                sdef = not_computed_scoredefs[sdef_id]
                ranks[sdef_id] = self.rank_values(submission_ids, v, sort_ascending=sdef.sorting=='asc')

            # compute values for computed scoredefs
            for result in results:
                for sdef in result['scoredefs']:
                    if sdef.computed:
                        operation = getattr(models, sdef.computed_score.operation)
                        if (operation.name == 'Avg'):
                            try:
                                cnt = len(computed_deps[sdef.id])
                                if (cnt > 0):
                                    computed_values = {}
                                    for id in submission_ids:
                                        try:
                                            computed_values[id] = sum([ranks[d.id][id] for d in computed_deps[sdef.id]]) / float(cnt)
                                        except KeyError:
                                            pass

                                    values[sdef.id] = computed_values
                                    ranks[sdef.id] = self.rank_values(submission_ids, computed_values, sort_ascending=sdef.sorting=='asc')
                            except KeyError:
                                pass

            # format values
            for result in results:
                try:
                    scores = result['scores']
                    for sdef in result['scoredefs']:
                        knownValues = {}
                        if sdef.id in values:
                            knownValues = values[sdef.id]
                        knownRanks = {}
                        if sdef.id in ranks:
                            knownRanks = ranks[sdef.id]
                        for id in submission_ids:
                            v = "-"
                            if id in knownValues:
                                v = CompetitionPhase.format_value(knownValues[id], sdef.numeric_format)
                            r = "-"
                            if id in knownRanks:
                                r = knownRanks[id]
                            if sdef.show_rank:
                                scores[id]['values'].append({'val': v, 'rnk': r, 'name' : sdef.key})
                            else:
                                scores[id]['values'].append({'val': v, 'hidden_rnk': r, 'name' : sdef.key})
                        if (sdef.key == result['selection_key']):
                            overall_ranks = ranks[sdef.id]
                    ranked_submissions = sorted(submission_ids, cmp=CompetitionPhase.rank_submissions(overall_ranks))
                    final_scores = [(overall_ranks[id], scores[id]) for id in ranked_submissions]
                    result['scores'] = final_scores
                    del result['scoredefs']
                except KeyError:
                    pass

        for group in results:
            if type(group['scores']) == dict:
                group['scores'] = group['scores'].items()
        return results


# Competition Participant
class CompetitionParticipant(models.Model):
    """
    Base model for a Competition's participant.

    .. note::

        A participant needs to be a registerd user.
    """
    user = models.ForeignKey(settings.AUTH_USER_MODEL, related_name='participation')
    competition = models.ForeignKey(Competition, related_name='participants')
    status = models.ForeignKey(ParticipantStatus)
    reason = models.CharField(max_length=100, null=True, blank=True)

    class Meta:
        unique_together = (('user', 'competition'),)

    def __unicode__(self):
        return "%s - %s" % (self.competition.title, self.user.username)

    @property
    def is_approved(self):
        """ Returns true if this participant is approved into the competition. """
        return self.status.codename == ParticipantStatus.APPROVED

    def get_used_execution_time(self, phase_id):
        """Returns how much execution time a participant has already used for a phase with previous submissions"""
        excluded_statuses = [
            'failed',
            'submitting',
            'submitted',
        ]
        prev_non_failed_submissions = self.submissions.filter(phase__id=phase_id,
                                                              submitted_at__gt=now() - datetime.timedelta(days=1)
                                                              ).exclude(status__codename__in=excluded_statuses)
        prev_subs_run_time = [sub.run_time for sub in prev_non_failed_submissions if sub.run_time]
        prev_exec_time = sum(prev_subs_run_time, datetime.timedelta())
        return prev_exec_time


# Competition Submission Status
class CompetitionSubmissionStatus(models.Model):
    """
    Base model to keep track of Submissions status

    .. note::

        Valid status are:
            - Submitting.
            - Submitted.
            - Running.
            - Failed.
            - Cancelled.
            - Finished.
    """
    SUBMITTING = "submitting"
    SUBMITTED = "submitted"
    RUNNING = "running"
    FAILED = "failed"
    CANCELLED = "cancelled"
    FINISHED = "finished"

    name = models.CharField(max_length=20)
    codename = models.SlugField(max_length=20,unique=True)

    def __unicode__(self):
        return self.name


# Competition Submission
class CompetitionSubmission(ChaHubSaveMixin, models.Model):
    """Represents a submission from a competition participant."""
    participant = models.ForeignKey(CompetitionParticipant, related_name='submissions')
    phase = models.ForeignKey(CompetitionPhase, related_name='submissions')
    secret = models.CharField(max_length=128, default='', blank=True)
    docker_image = models.CharField(max_length=128, default='', blank=True)
    file = models.FileField(storage=BundleStorage, null=True, blank=True)
    s3_file = S3DirectField(dest='submissions', null=True, blank=True)
    # s3_file = models.FileField(null=True, blank=True)
    file_url_base = models.CharField(max_length=2000, blank=True)
    readable_filename = models.TextField(null=True, blank=True)
    description = models.CharField(max_length=256, blank=True)
    inputfile = models.FileField(upload_to=_uuidify('submission_inputfile'), storage=BundleStorage, null=True, blank=True)
    runfile = models.FileField(upload_to=_uuidify('submission_runfile'), storage=BundleStorage, null=True, blank=True)
    submitted_at = models.DateTimeField(auto_now_add=True)
    started_at = models.DateTimeField(null=True, blank=True)
    completed_at = models.DateTimeField(null=True, blank=True)
    execution_key = models.TextField(blank=True, default="")
    status = models.ForeignKey(CompetitionSubmissionStatus)
    status_details = models.CharField(max_length=100, null=True, blank=True)
    submission_number = models.PositiveIntegerField(default=0)
    output_file = models.FileField(upload_to=_uuidify('submission_output'), storage=BundleStorage, null=True, blank=True)
    private_output_file = models.FileField(upload_to=_uuidify('submission_private_output'), storage=BundleStorage, null=True, blank=True)
    stdout_file = models.FileField(upload_to=_uuidify('submission_stdout'), storage=BundleStorage, null=True, blank=True)
    stderr_file = models.FileField(upload_to=_uuidify('submission_stderr'), storage=BundleStorage, null=True, blank=True)
    history_file = models.FileField(upload_to=_uuidify('submission_history'), storage=BundleStorage, null=True, blank=True)
    scores_file = models.FileField(upload_to=_uuidify('submission_scores'), storage=BundleStorage, null=True, blank=True)
    coopetition_file = models.FileField(upload_to=_uuidify('submission_coopetition'), storage=BundleStorage, null=True, blank=True)
    detailed_results_file = models.FileField(upload_to=_uuidify('submission_detailed_results'), storage=BundleStorage, null=True, blank=True)
    prediction_runfile = models.FileField(upload_to=_uuidify('submission_prediction_runfile'),
                                          storage=BundleStorage, null=True, blank=True)
    prediction_output_file = models.FileField(upload_to=_uuidify('submission_prediction_output'),
                                              storage=BundleStorage, null=True, blank=True)
    exception_details = models.TextField(blank=True, null=True)
    prediction_stdout_file = models.FileField(upload_to=_uuidify('predict_submission_stdout'), storage=BundleStorage, null=True, blank=True)
    prediction_stderr_file = models.FileField(upload_to=_uuidify('predict_submission_stderr'), storage=BundleStorage, null=True, blank=True)

    ingestion_program_stdout_file = models.FileField(upload_to=_uuidify('predict_submission_stdout'), storage=BundleStorage, null=True, blank=True)
    ingestion_program_stderr_file = models.FileField(upload_to=_uuidify('predict_submission_stderr'), storage=BundleStorage, null=True, blank=True)

    method_name = models.CharField(max_length=20, null=True, blank=True)
    method_description = models.TextField(null=True, blank=True)
    project_url = models.URLField(null=True, blank=True)
    publication_url = models.URLField(null=True, blank=True)
    bibtex = models.TextField(null=True, blank=True)
    organization_or_affiliation = models.CharField(max_length=255, null=True, blank=True)
    team_name = models.CharField(max_length=64, null=True, blank=True)

    is_public = models.BooleanField(default=False)
    when_made_public = models.DateTimeField(null=True, blank=True)
    when_unmade_public = models.DateTimeField(null=True, blank=True)

    download_count = models.IntegerField(default=0)

    like_count = models.IntegerField(default=0)
    dislike_count = models.IntegerField(default=0)

    is_migrated = models.BooleanField(default=False) # Will be used to auto  migrate

    # Team of the user in the moment of the submission
    team = models.ForeignKey(Team, related_name='team', null=True, blank=True)

    queue_name = models.TextField(null=True, blank=True)

    parent_submission = models.ForeignKey('CompetitionSubmission', null=True, blank=True, related_name="child_submissions")
    task_id = models.CharField(default='', max_length=64)

    class Meta:
        unique_together = (('submission_number','phase','participant'),)

    def __unicode__(self):
        return "%s %s %s %s" % (self.pk, self.phase.competition.title, self.phase.label, self.participant.user.email)

    @property
    def get_jobs(self):
        queried_jobs = Job.objects.filter(task_args_json__contains='"submission_id": {}}}'.format(self.pk), task_type='evaluate_submission')
        return queried_jobs

    @property
    def metadata_predict(self):
        '''Generated from the prediction step (if applicable) of evaluation a submission, sometimes competition
        phases are "result only" submissions'''
        return self.metadatas.get(is_predict=True)

    @property
    def metadata_scoring(self):
        '''Generated from the result scoring step of evaluation a submission'''
        return self.metadatas.get(is_scoring=True)

    @property
    def run_time(self):
        sub_run_time = None
        # Parent submission run time is a total of the children
        if self.phase.is_parallel_parent and not self.phase.parent:
            sub_run_time = datetime.timedelta()
            for sub in self.child_submissions.all():
                if sub.run_time:
                    sub_run_time += sub.run_time
        # Child submission run time is their own run time as best as we can calculate
        else:
            # For submissions that actually have a completed time. (Finished)
            if self.started_at and self.completed_at:
                sub_run_time = self.completed_at - self.started_at
            # For submissions in submitting/submitted/running
            elif self.started_at and self.status.codename != 'cancelled':
                sub_run_time = now() - self.started_at
            # For cancelled submissions
            elif self.started_at and self.status.codename == 'cancelled':
                jobs = self.get_jobs
                time_spent = datetime.timedelta()
                for job in jobs:
                    if job.updated > self.started_at:
                        time_diff = job.updated - self.started_at
                    else:
                        time_diff = self.started_at - job.updated
                    if time_diff:
                        time_spent += time_diff
                sub_run_time = time_spent
        # Clamp returned submission run time to the phase's max execution time limit
        if sub_run_time:
            if self.parent_submission and not self.phase.is_parallel_parent and sub_run_time.total_seconds() > self.phase.execution_time_limit:
                sub_run_time = datetime.timedelta(seconds=self.phase.execution_time_limit)
            elif not self.parent_submission and self.phase.is_parallel_parent:
                max_sub_time = 0
                for phase in self.phase.competition.phases.all():
                    max_sub_time += phase.execution_time_limit
                if sub_run_time.total_seconds() > max_sub_time:
                    sub_run_time = datetime.timedelta(seconds=max_sub_time)
        return sub_run_time

    def get_chahub_is_valid(self):
        return self.phase.competition.published

    def get_chahub_endpoint(self):
        return "submissions/"

    def get_chahub_data(self):
        return {
            "remote_id": self.id,
            "competition": self.phase.competition_id,
            "phase_index": self.phase.phasenumber,
            "participant": self.participant.user.username,
            "submitted_at": self.submitted_at.isoformat(),
        }

    @property
    def detailed_results_ready(self):
        if self.detailed_results_file and self.detailed_results_file.url and self.detailed_results_file.file:
            try:
                result = BundleStorage.exists(self.detailed_results_file.name)
                return result
            except:
                logger.info("Could not find file for submission!")
        return False

    @staticmethod
    def create_submission(request, submission_phase, ignore_submission_limits=False, **kwargs):
        # And condition for if we're re-running a submission. Individaul submissions to tracks should be possible
        # if submission_phase.parent and not ignore_submission_limits:
        #     raise PermissionDenied("Cannot directly submit to a sub-phase")

        if not submission_phase.is_parallel_parent:
            phases_to_run_on = [submission_phase]
        else:
            # Run the submission against all subphases
            # if not submission_phase.competition.submit_to_all_phases:
                phases_to_run_on = [submission_phase] + list(submission_phase.sub_phases.all())
            # else:
            #     phases_to_run_on = CompetitionPhase.objects.filter(competition=submission_phase.competition)

        # If we are dealing with a parallel parent, we need to make a parent submission
        parent_submission = None

        for phase in phases_to_run_on:
            # obj = CompetitionSubmission.objects.create(phase=phase, **kwargs)
            obj = CompetitionSubmission(phase=phase, **kwargs)

            # If this is not a re-ran submission. Re-ran submissions have these kwargs passed.
            if not kwargs.get('file') or kwargs.get('s3_file'):
                blob_name = request.data['id'] if 'id' in request.data else ''

                if len(blob_name) <= 0:
                    raise ParseError(detail='Invalid or missing tracking ID.')
                if settings.USE_AWS:
                    # obj.readable_filename = os.path.basename(blob_name)
                    # Get file name from url and ensure we aren't getting GET params along with it
                    obj.readable_filename = blob_name.split('/')[-1]
                    obj.readable_filename = obj.readable_filename.split('?')[0]
                    obj.s3_file = blob_name
                else:
                    obj.file.name = blob_name

                obj.description = re.escape(request.query_params.get('description', ""))
                if not phase.disable_custom_docker_image:
                    obj.docker_image = re.escape(request.query_params.get('docker_image', ""))
                if not obj.docker_image:
                    obj.docker_image = phase.competition.competition_docker_image or settings.DOCKER_DEFAULT_WORKER_IMAGE
                obj.team_name = re.escape(request.query_params.get('team_name', ""))
                obj.organization_or_affiliation = re.escape(request.query_params.get('organization_or_affiliation', ""))
                obj.method_name = re.escape(request.query_params.get('method_name', ""))
                obj.method_description = re.escape(request.query_params.get('method_description', ""))
                obj.project_url = re.escape(request.query_params.get('project_url', ""))
                obj.publication_url = re.escape(request.query_params.get('publication_url', ""))
                obj.bibtex = re.escape(request.query_params.get('bibtex', ""))
                if phase.competition.queue:
                    obj.queue_name = phase.competition.queue.name or ''

            if phase.parent:
                # This phase has parents so this should be child submission
                obj.parent_submission = parent_submission

            obj.save(ignore_submission_limits=ignore_submission_limits)

            if phase.is_parallel_parent and parent_submission is None:
                # First submission we make will be our parent submission
                parent_submission = obj

            if parent_submission and obj.pk == parent_submission.pk:
                pass
            else:
                from apps.web.tasks import evaluate_submission
                # Only evaluate submission that aren't parent submissions
                evaluate_submission.delay(obj.pk, obj.phase.is_scoring_only)

        return parent_submission or obj

    def save(self, ignore_submission_limits=False, *args, **kwargs):
        print "Saving competition submission."
        if self.participant.competition != self.phase.competition:
            raise Exception("Competition for phase and participant must be the same")

        if self.is_public and not self.when_made_public:
            self.when_made_public = datetime.datetime.utcnow()
        if not self.is_public and self.when_made_public:
            self.when_unmade_public = datetime.datetime.utcnow()

        if hasattr(self, 'status'):
            if self.status.codename == CompetitionSubmissionStatus.RUNNING:
                self.started_at = datetime.datetime.utcnow()
            if self.status.codename == CompetitionSubmissionStatus.FINISHED:
                self.completed_at = datetime.datetime.utcnow()

        self.like_count = self.likes.all().count()
        self.dislike_count = self.dislikes.all().count()

        if not self.readable_filename:
            if hasattr(self, 'file'):
                if settings.USE_AWS:
                    self.readable_filename = split(self.s3_file)[1]
                else:
                    if self.file.name:
                        try:
                            self.readable_filename = self.file.storage.properties(self.file.name)['x-ms-meta-name']
                        except:
                            self.readable_filename = split(self.file.name)[1]

        # only at save on object creation should it be submitted
        if not self.pk:
            subnum = CompetitionSubmission.objects.filter(phase=self.phase, participant=self.participant).aggregate(
                Max('submission_number')
            )['submission_number__max']
            if subnum is not None:
                self.submission_number = subnum + 1
            else:
                self.submission_number = 1

            print("SAVING SUBMISSION #", self.submission_number)
            print("SAVING SUBMISSION PHASE =", self.phase)

            # Subphases (phases with parents) should ignore limits
            if not ignore_submission_limits or not self.phase.parent:
                print "This is a new submission, getting the submission number."


                failed_count = CompetitionSubmission.objects.filter(phase=self.phase,
                                                                    participant=self.participant,
                                                                    status__codename=CompetitionSubmissionStatus.FAILED).count()

                all_count = CompetitionSubmission.objects.filter(phase=self.phase, participant=self.participant).count()

                print "This is submission number %d, and %d submissions have failed" % (all_count, failed_count)

                submission_count = CompetitionSubmission.objects.filter(phase=self.phase,
                                                                               participant=self.participant).exclude(
                    status__codename=CompetitionSubmissionStatus.FAILED).count()

                total_sub_run_time = self.participant.get_used_execution_time(phase_id=self.phase.id)

                if total_sub_run_time >= datetime.timedelta(seconds=self.phase.max_execution_time_limit):
                    print 'PERMISSION DENIED; Max execution time reached'
                    raise PermissionDenied("The maximum amount of compute time for submissions has been reached.")

                if (submission_count >= self.phase.max_submissions):
                    print "Checking to see if the submission_count (%d) is greater than the maximum allowed (%d)" % (submission_count, self.phase.max_submissions)
                    raise PermissionDenied("The maximum number of submissions has been reached.")
                else:
                    print "Submission number below maximum."

                if self.phase.competition.end_date and not self.phase.phase_never_ends:
                    if now().date() > self.phase.competition.end_date.date():
                        print "Submission is past competition end."
                        raise PermissionDenied("The competition has ended. No more submissions are allowed.")

                if hasattr(self.phase, 'max_submissions_per_day'):
                    print 'Checking submissions per day count'

                    # All submissions from today without those that failed
                    submissions_from_today_count = CompetitionSubmission.objects.filter(
                        participant=self.participant,
                        phase=self.phase,
                        submitted_at__gte=datetime.date.today(),
                    ).exclude(status__codename=CompetitionSubmissionStatus.FAILED).count()

                    print 'Count is %s and maximum is %s' % (submissions_from_today_count, self.phase.max_submissions_per_day)

                    if submissions_from_today_count + 1 - failed_count > self.phase.max_submissions_per_day or self.phase.max_submissions_per_day == 0:
                        print 'PERMISSION DENIED'
                        raise PermissionDenied("The maximum number of submissions this day have been reached.")

            self.status = CompetitionSubmissionStatus.objects.get_or_create(codename=CompetitionSubmissionStatus.SUBMITTING)[0]

        if not self.secret:
            # Set a compute worker password if one isn't set, the competition organizer
            # never needs to know this password, it's sent along with the tasks
            # and their data location
            self.secret = uuid.uuid4()

        # Add current participant team if the competition allows teams
        if self.participant.competition.enable_teams:
            self.team = get_user_team(self.participant, self.participant.competition)

        self.file_url_base = self.file.storage.url('')
        res = super(CompetitionSubmission, self).save(*args, **kwargs)
        return res

    def get_filename(self):
        """
        Returns the short name of the file which was uploaded to create the submission.
        """
        if not self.readable_filename:
            self.save()
        return self.readable_filename

    def get_file_for_download(self, key, requested_by, override_permissions=False):
        """
        Returns the FileField object for the file that is to be downloaded by the given user.

        :param key: A name identifying the file to download.

        :param requested_by: A user object identifying the user making the request to access the file.

        :param override_permissions: Overrides basic permissions (unless private output) useful for certain situations,
        like detailed_results

           - ValueError exception for improper arguments.
           - PermissionDenied exception when access to the file cannot be granted.
        """
        if settings.USE_AWS:
            input_file_name = 's3_file'
        else:
            input_file_name = 'file'

        downloadable_files = {
            'input.zip': (input_file_name, 'zip', False),
            'output.zip': ('output_file', 'zip', True),
            'private_output.zip': ('private_output_file', 'zip', True),
            'prediction-output.zip': ('prediction_output_file', 'zip', True),
            'stdout.txt': ('stdout_file', 'txt', True),
            'stderr.txt': ('stderr_file', 'txt', False),
            'predict_stdout.txt': ('prediction_stdout_file', 'txt', True),
            'predict_stderr.txt': ('prediction_stderr_file', 'txt', True),
            'ingestion_program_stdout_file.txt': ('ingestion_program_stdout_file', 'txt', True),
            'ingestion_program_stderr_file.txt': ('ingestion_program_stderr_file', 'txt', True),
            'detailed_results.html': ('detailed_results_file', 'html', True),
        }
        if key not in downloadable_files:
            raise ValueError("File requested is not valid.")
        file_attr, file_ext, file_has_restricted_access = downloadable_files[key]

        competition = self.phase.competition

        if not override_permissions:
            if competition.creator == requested_by or requested_by in competition.admins.all():
                pass

            elif not self.is_public:
                # If the user requesting access is the owner, access granted
                if self.participant.competition.creator.id != requested_by.id:
                    # User making request must be owner of this submission and be granted
                    # download privilege by the competition owners.
                    if self.participant.user.id != requested_by.id:
                        raise PermissionDenied()
                    if file_has_restricted_access and self.phase.is_blind:
                        raise PermissionDenied()


        if key == 'private_output.zip':
            if self.participant.competition.creator.id != requested_by.id:
                raise PermissionDenied()

        if key == 'input.zip':
            DownloadRecord.objects.get_or_create(user=requested_by, submission=self)

        if file_ext == 'txt':
            file_type = 'text/plain'
        elif file_ext == 'html':
            file_type = 'text/html'
        else:
            file_type = 'application/zip'

        if settings.USE_AWS:
            if key == 'input.zip':
                file_name = self.s3_file
            else:
                file_name = getattr(self, file_attr).name
        else:
            file_name = "{0}-{1}-{2}".format(self.participant.user.username, self.submission_number, key)

        return getattr(self, file_attr), file_type, file_name

    def get_overall_like_count(self):
        """Gets the like counts."""
        return self.like_count - self.dislike_count

    def get_default_score(self):
        # Get the scoredef with the lowest sort (1, usually) and use that as default
        score_def = self.scores.all().order_by('scoredef__ordering').first()
        if score_def:
            return score_def.value
        else:
            return None

    def get_default_score_def(self):
        # Get the scoredef with the lowest sort (1, usually) and use that as default
        return self.scores.all().order_by('scoredef__ordering').first().scoredef

    def get_scores_as_tuples(self):
        '''Returns a list of score tuples.'''
        scores = []
        for score in self.scores.all().order_by('scoredef__ordering'):
            scores.append((score.scoredef.label, score.value))
        return scores


class SubmissionResultGroup(models.Model):
    """Defines the Leaderboard of a Competition."""
    competition = models.ForeignKey(Competition)
    key = models.CharField(max_length=50)
    label = models.CharField(max_length=50)
    ordering = models.PositiveIntegerField(default=1)
    phases = models.ManyToManyField(CompetitionPhase, through='SubmissionResultGroupPhase')

    class Meta:
        ordering = ['ordering']

    def __str__(self):
        return "{}:{}".format(self.label, self.key)


class SubmissionResultGroupPhase(models.Model):
    """Defines the columns of a Leaderboard."""
    group = models.ForeignKey(SubmissionResultGroup)
    phase = models.ForeignKey(CompetitionPhase)

    class Meta:
        unique_together = (('group', 'phase'),)

    def save(self, *args, **kwargs):
        if self.group.competition != self.phase.competition:
            raise IntegrityError("Group and Phase competition must be the same")
        super(SubmissionResultGroupPhase, self).save(*args, **kwargs)


class SubmissionScoreDef(models.Model):
    """Defines the columns of a Leaderboard."""
    competition = models.ForeignKey(Competition)
    key = models.SlugField(max_length=50)
    label = models.CharField(max_length=50)
    sorting = models.SlugField(max_length=20, default='asc', choices=(('asc', 'Ascending'),('desc','Descending')))
    numeric_format = models.CharField(max_length=20, blank=True, null=True)
    show_rank = models.BooleanField(default=False)
    selection_default = models.IntegerField(default=0)
    computed = models.BooleanField(default=False)
    groups = models.ManyToManyField(SubmissionResultGroup, through='SubmissionScoreDefGroup')
    ordering = models.PositiveIntegerField(default=1)

    class Meta:
        unique_together = (('key', 'competition'),)

    def __unicode__(self):
        return self.label


class CompetitionDefBundle(models.Model):
    """Defines a competition bundle."""
    config_bundle = models.FileField(upload_to=_uuidify('competition-bundles'), storage=BundleStorage, null=True, blank=True)
    # config_bundle = models.FileField(storage=BundleStorage, null=True, blank=True)
    s3_config_bundle = S3DirectField(dest='competitions', null=True, blank=True)
    # s3_config_bundle = models.FileField(null=True, blank=True)
    owner = models.ForeignKey(settings.AUTH_USER_MODEL, related_name='owner')
    created_at = models.DateTimeField(auto_now_add=True)

    @staticmethod
    def localize_datetime(dt):
        """
        Returns the given date or datetime as a datetime with tzinfo.
        """
        if type(dt) is str:
            dt = parse_datetime(dt)
        if type(dt) is datetime.date:
            dt = datetime.datetime.combine(dt, datetime.time())
        if not type(dt) is datetime.datetime:
            raise ValueError("Expected a DateTime object but got %s" % dt)
        if dt.tzinfo is None:
            dt = utc.localize(dt)
        return dt

    @transaction.atomic()
    def unpack(self):
        """
        This method unpacks a competition bundle and creates a competition from
        the assets found inside (the competition bundle). The format of the
        competition bundle is described on the CodaLab Wiki:
        https://github.com/codalab/codalab/wiki/12.-Building-a-Competition-Bundle
        """
        # Get the bundle data, which is stored as a zipfile
        logger.info("CompetitionDefBundle::unpack begins (pk=%s)", self.pk)
        # if settings.USE_AWS:
        #     from apps.web.tasks import _make_url_sassy
        #     url = _make_url_sassy(self.s3_config_bundle)
        #     logger.info("CompetitionDefBundle::unpacking url=%s", url)
        #     competition_def_data = urllib.urlopen(
        #         url
        #     ).read()
        #     zf = zipfile.ZipFile(io.BytesIO(competition_def_data))
        # else:
        zf = zipfile.ZipFile(self.config_bundle)
        logger.debug("CompetitionDefBundle::unpack creating base competition (pk=%s)", self.pk)
        comp_spec_file = [x for x in zf.namelist() if ".yaml" in x][0]
        yaml_contents = zf.open(comp_spec_file).read()

        # Forcing YAML to interpret the file while maintaining the original order things are in
        from collections import OrderedDict
        _mapping_tag = yaml.resolver.BaseResolver.DEFAULT_MAPPING_TAG

        def dict_representer(dumper, data):
            return dumper.represent_dict(data.iteritems())

        def dict_constructor(loader, node):
            return OrderedDict(loader.construct_pairs(node))

        yaml.add_representer(OrderedDict, dict_representer)
        yaml.add_constructor(_mapping_tag, dict_constructor)

        comp_spec = yaml.load(yaml_contents)
        comp_base = comp_spec.copy()

        for block in ['html', 'phases', 'leaderboard']:
            if block in comp_base:
                del comp_base[block]
        comp_base['creator'] = self.owner
        comp_base['modified_by'] = self.owner
        comp_base['original_yaml_file'] = yaml_contents

        if 'end_date' in comp_base:
            if comp_base['end_date'] is None:
                del comp_base['end_date']
            else:
                comp_base['end_date'] = CompetitionDefBundle.localize_datetime(comp_base['end_date'])

        admin_names = None
        if 'admin_names' in comp_base:
            admin_names = comp_base['admin_names']
            del comp_base['admin_names']

        comp = Competition(**comp_base)
        comp.save()
        logger.debug("CompetitionDefBundle::unpack created base competition (pk=%s)", self.pk)

        if admin_names:
            logger.debug("CompetitionDefBundle::unpack looking up admins %s", comp_spec['admin_names'])
            admins = ClUser.objects.filter(username__in=[name.strip() for name in admin_names.split(',')])
            logger.debug("CompetitionDefBundle::unpack found admins %s", admins)
            comp.admins.add(*admins)

            logger.debug("CompetitionDefBundle::unpack adding admins as participants")
            approved_status = ParticipantStatus.objects.get(codename=ParticipantStatus.APPROVED)

            for admin in admins:
                try:
                    participant = CompetitionParticipant.objects.get(user=admin, competition=comp)
                    participant.status = approved_status
                    participant.save()
                except models.ObjectDoesNotExist:
                    CompetitionParticipant.objects.create(user=admin, competition=comp, status=approved_status)

        if 'competition_docker_image' in comp_base:
            try:
                comp.docker_image = comp_base['competition_docker_image']
                logger.debug(
                    "CompetitionDefBundle::unpack saved competition docker image {0} for competition {1}".format(
                        comp.docker_image, comp.pk))
            except KeyError:
                logger.debug(
                    "CompetitionDefBundle::unpack found no competition docker image {0} for competition {1}".format(
                        comp.docker_image, comp.pk))

        # Unpack and save the logo
        if 'image' in comp_base:
            try:
                comp.image.save(
                    comp_base['image'],
                    File(io.BytesIO(zf.read(comp_base['image'])))
                )
                comp.save()
                logger.debug("CompetitionDefBundle::unpack saved competition logo (pk=%s)", self.pk)
            except KeyError:
                assert False, "Could not find file in archive, make sure scoring_program, reference_data and logo are " \
                              "set to correct file paths."

        # Populate competition pages
        pc,_ = PageContainer.objects.get_or_create(object_id=comp.id, content_type=ContentType.objects.get_for_model(comp))
        # details_category = ContentCategory.objects.get(name="Learn the Details")
        details_category = ContentCategory.objects.get(codename="learn_the_details")
        # home_category = ContentCategory.objects.get(name="Home")
        home_category = ContentCategory.objects.get(codename="home")
        Page.objects.create(category=home_category, container=pc,  codename="overview", competition=comp,
                                   label="Overview", rank=0, html=zf.read(comp_spec['html']['overview']))
        Page.objects.create(category=details_category, container=pc,  codename="evaluation", competition=comp,
                                   label="Evaluation", rank=1, html=zf.read(comp_spec['html']['evaluation']))
        Page.objects.create(category=details_category, container=pc,  codename="terms_and_conditions", competition=comp,
                                   label="Competition Rules", rank=2, html=zf.read(comp_spec['html']['terms']))

        default_pages = ('overview', 'evaluation', 'terms', 'data')

        for (page_number, (page_name, page_data)) in enumerate(comp_spec['html'].items()):
            if page_name not in default_pages:
                Page.objects.create(
                    category=details_category,
                    container=pc,
                    codename=page_name,
                    competition=comp,
                    label=page_name,
                    rank=3 + page_number,     # Start at 3 (Overview, Evaluation and Terms and Conditions first)
                    html=zf.read(page_data)
                )

        # Since we're changing these pages to learn the details for AutoML/TrackML, we changed the category and rank of these pages
        # participate_category = ContentCategory.objects.get(name="Participate")
        participate_category = ContentCategory.objects.get(codename="participate")
        Page.objects.create(
            category=details_category,
            container=pc,
            codename="get_data",
            competition=comp,
            label="Get Data",
            rank=25,
            html=zf.read(comp_spec['html']['data'])
        )
        Page.objects.create(
            category=details_category,
            container=pc,
            codename="get_starting_kit",
            competition=comp,
            label="Files",
            rank=26,
            html=""
        )
        Page.objects.create(
            category=participate_category,
            container=pc,
            codename="submit_results",
            label="Submit / View Results",
            rank=2,
            html=""
        )
        logger.debug("CompetitionDefBundle::unpack created competition pages (pk=%s)", self.pk)

        data_set_cache = {}

        # Validate parent phases
        parents_created = []
        parents_used = []
        for index, phase in comp_spec['phases'].items():
            if phase.get('is_parallel_parent') and phase.get('phasenumber'):
                parents_created.append(phase.get('phasenumber'))
            elif phase.get('parent_phasenumber'):
                parents_used.append(phase.get('parent_phasenumber'))
        if not all(p in parents_used for p in parents_created):
            assert False, "Parent phase found without children, all parent phases must have children"

        if not all(c in parents_created for c in parents_used):
            assert False, "Child phase found without matchin parent phase, all children parent phases must exist"

        # Create phases
        for index, p_num in enumerate(comp_spec['phases']):
            phase_spec = comp_spec['phases'][p_num].copy()
            phase_spec['competition'] = comp

            if 'leaderboard_management_mode' in phase_spec:
                if not LeaderboardManagementMode.is_valid(phase_spec['leaderboard_management_mode']):
                    msg = "Invalid leaderboard_management_mode ({0}) specified for phase {1}. Reverting to default."
                    logger.warn(msg.format(phase_spec['leaderboard_management_mode'], p_num))
                    phase_spec['leaderboard_management_mode'] = LeaderboardManagementMode.DEFAULT
            else:
                phase_spec['leaderboard_management_mode'] = LeaderboardManagementMode.DEFAULT

            if 'datasets' in phase_spec:
                datasets = phase_spec['datasets']

                for dataset_index, dataset in datasets.items():
                    if "key" in dataset:
                        dataset["url"] = reverse("datasets_download", kwargs={"dataset_key": dataset["key"]})

                del phase_spec['datasets']
            else:
                datasets = {}

            phase_spec['start_date'] = CompetitionDefBundle.localize_datetime(phase_spec['start_date'])

            phase_spec.setdefault('ingestion_program_only_during_scoring', False)
            phase_spec.setdefault('is_parallel_parent', False)
            phase_spec.setdefault('is_scoring_only', False)
            if 'parent_phasenumber' in phase_spec:
                phase_spec['parent'] = CompetitionPhase.objects.get(
                    competition=comp,
                    phasenumber=phase_spec.pop('parent_phasenumber')
                )

            if phase_spec['is_parallel_parent'] and not phase_spec['is_scoring_only']:
                raise Exception("Failed to create competition: phases marked is_parallel_parent must also be is_scoring_only")

            # First phase can't have auto_migration=True, remove that here
            if index == 0:
                phase_spec['auto_migration'] = False
                comp.last_phase_migration = phase_spec['phasenumber']
                logger.debug('Set last_phase_migration to #%s' % phase_spec['phasenumber'])
                comp.save()

            phase, created = CompetitionPhase.objects.get_or_create(**phase_spec)
            logger.debug("CompetitionDefBundle::unpack created phase (pk=%s)", self.pk)

            # Set default for max submissions per day
            if not hasattr(phase, 'max_submissions_per_day'):
                phase.max_submissions_per_day = 999

            # Create automatic datasets out of some included files, cache file names here as to not make duplicates
            # where many phases use same dataset files
            if hasattr(phase, 'scoring_program') and phase.scoring_program:
                if phase_spec["scoring_program"].endswith(".zip"):
                    phase.scoring_program.save(phase_scoring_program_file(phase), File(io.BytesIO(zf.read(phase_spec['scoring_program']))))

                    file_name = os.path.splitext(os.path.basename(phase_spec['scoring_program']))[0]
                    if phase_spec['scoring_program'] not in data_set_cache:
                        logger.debug('Adding organizer dataset to cache: %s' % phase_spec['scoring_program'])
                        data_set_cache[phase_spec['scoring_program']] = OrganizerDataSet.objects.create(
                            name="%s_%s_%s" % (file_name, phase.phasenumber, comp.pk),
                            type="Scoring Program",
                            data_file=phase.scoring_program.file.name,
                            uploaded_by=self.owner
                        )
                    phase.scoring_program_organizer_dataset = data_set_cache[phase_spec['scoring_program']]
                else:
                    logger.debug("CompetitionDefBundle::unpack getting dataset for scoring_program with key %s", phase_spec["scoring_program"])
                    try:
                        data_set = OrganizerDataSet.objects.get(key=phase_spec["scoring_program"])
                        phase.scoring_program = data_set.data_file.file.name
                        phase.scoring_program_organizer_dataset = data_set
                    except OrganizerDataSet.DoesNotExist:
                        assert False, "Invalid file-type or could not find file {} for scoring_program".format(phase_spec['scoring_program'])

            if hasattr(phase, 'reference_data') and phase.reference_data:
                if phase_spec["reference_data"].endswith(".zip"):
                    phase.reference_data.save(phase_reference_data_file(phase), File(io.BytesIO(zf.read(phase_spec['reference_data']))))

                    file_name = os.path.splitext(os.path.basename(phase_spec['reference_data']))[0]
                    if phase_spec['reference_data'] not in data_set_cache:
                        logger.debug('Adding organizer dataset to cache: %s' % phase_spec['reference_data'])
                        data_set_cache[phase_spec['reference_data']] = OrganizerDataSet.objects.create(
                            name="%s_%s_%s" % (file_name, phase.phasenumber, comp.pk),
                            type="Reference Data",
                            data_file=phase.reference_data.file.name,
                            uploaded_by=self.owner
                        )
                    phase.reference_data_organizer_dataset = data_set_cache[phase_spec['reference_data']]
                else:
                    logger.debug("CompetitionDefBundle::unpack getting dataset for reference_data with key %s", phase_spec["reference_data"])
                    try:
                        data_set = OrganizerDataSet.objects.get(key=phase_spec["reference_data"])
                        phase.reference_data = data_set.data_file.file.name
                        phase.reference_data_organizer_dataset = data_set
                    except OrganizerDataSet.DoesNotExist:
                        assert False, "Invalid file-type or could not find file {} for reference_data".format(phase_spec['reference_data'])
            elif phase.is_parallel_parent:
                logger.info("Parallel parent, no reference data required")
            else:
                logger.info("No reference data found. Halting.")
                raise OrganizerDataSet.DoesNotExist("No reference data was supplied with the competition bundle!")

            if hasattr(phase, 'ingestion_program') and phase.ingestion_program:
                if phase_spec["ingestion_program"].endswith(".zip"):
                    phase.ingestion_program.save(phase_ingestion_program_file(phase),
                                              File(io.BytesIO(zf.read(phase_spec['ingestion_program']))))

                    file_name = os.path.splitext(os.path.basename(phase_spec['ingestion_program']))[0]
                    if phase_spec['ingestion_program'] not in data_set_cache:
                        logger.debug('Adding organizer dataset to cache: %s' % phase_spec['ingestion_program'])
                        data_set_cache[phase_spec['ingestion_program']] = OrganizerDataSet.objects.create(
                            name="%s_%s_%s" % (file_name, phase.phasenumber, comp.pk),
                            type="Ingestion Program",
                            data_file=phase.ingestion_program.file.name,
                            uploaded_by=self.owner
                        )
                    phase.ingestion_program_organizer_dataset = data_set_cache[phase_spec['ingestion_program']]
                else:
                    logger.debug("CompetitionDefBundle::unpack getting dataset for ingestion_program with key %s",
                                 phase_spec["ingestion_program"])
                    try:
                        data_set = OrganizerDataSet.objects.get(key=phase_spec["ingestion_program"])
                        phase.ingestion_program = data_set.data_file.file.name
                        phase.ingestion_program_organizer_dataset = data_set
                    except OrganizerDataSet.DoesNotExist:
                        assert False, "Invalid file-type or could not find file {} for ingestion_program".format(phase_spec['ingestion_program'])


            # Begin unpack starting_kit
            if hasattr(phase, 'starting_kit') and phase.starting_kit:
                if phase_spec["starting_kit"].endswith(".zip"):
                    phase.starting_kit.save(phase_starting_kit_data_file(phase), File(io.BytesIO(zf.read(phase_spec['starting_kit']))))

                    file_name = os.path.splitext(os.path.basename(phase_spec['starting_kit']))[0]
                    if phase_spec['starting_kit'] not in data_set_cache:
                        logger.debug('Adding organizer dataset to cache: %s' % phase_spec['starting_kit'])
                        data_set_cache[phase_spec['starting_kit']] = OrganizerDataSet.objects.create(
                            name="%s_%s_%s" % (file_name, phase.phasenumber, comp.pk),
                            type="Starting Kit",
                            data_file=phase.starting_kit.file.name,
                            uploaded_by=self.owner
                        )
                    phase.starting_kit_organizer_dataset = data_set_cache[phase_spec['starting_kit']]
                else:
                    logger.debug("CompetitionDefBundle::unpack getting dataset for starting_kit with key %s", phase_spec["starting_kit"])
                    try:
                        data_set = OrganizerDataSet.objects.get(key=phase_spec["starting_kit"])
                        phase.starting_kit = data_set.data_file.file.name
                        phase.starting_kit_organizer_dataset = data_set
                    except OrganizerDataSet.DoesNotExist:
                        assert False, "Invalid file-type or could not find file {} for starting_kit".format(phase_spec['starting_kit'])
                        # End unpack starting kit

            # Begin unpack public data
            if hasattr(phase, 'public_data') and phase.public_data:
                if phase_spec["public_data"].endswith(".zip"):
                    phase.public_data.save(phase_public_data_data_file(phase),
                                            File(io.BytesIO(zf.read(phase_spec['public_data']))))

                    file_name = os.path.splitext(os.path.basename(phase_spec['public_data']))[0]
                    if phase_spec['public_data'] not in data_set_cache:
                        logger.debug('Adding organizer dataset to cache: %s' % phase_spec['public_data'])
                        data_set_cache[phase_spec['public_data']] = OrganizerDataSet.objects.create(
                            name="%s_%s_%s" % (file_name, phase.phasenumber, comp.pk),
                            type="Public Data",
                            data_file=phase.public_data.file.name,
                            uploaded_by=self.owner
                        )
                    phase.public_data_organizer_dataset = data_set_cache[phase_spec['public_data']]
                else:
                    logger.debug(
                        "CompetitionDefBundle::unpack getting dataset for public_data with key %s",
                        phase_spec["public_data"])
                    try:
                        data_set = OrganizerDataSet.objects.get(key=phase_spec["public_data"])
                        phase.public_data = data_set.data_file.file.name
                        phase.public_data_organizer_dataset = data_set
                    except OrganizerDataSet.DoesNotExist:
                        assert False, "Invalid file-type or could not find file {} for public_data".format(phase_spec['public_data'])
                        # End unpack public data

            if 'input_data' in phase_spec:
                if phase_spec["input_data"].endswith(".zip"):
                    phase.input_data.save(phase_input_data_file(phase), File(io.BytesIO(zf.read(phase_spec['input_data']))))

                    file_name = os.path.splitext(os.path.basename(phase_spec['input_data']))[0]
                    if phase_spec['input_data'] not in data_set_cache:
                        logger.debug('Adding organizer dataset to cache: %s' % phase_spec['input_data'])
                        data_set_cache[phase_spec['input_data']] = OrganizerDataSet.objects.create(
                            name="%s_%s_%s" % (file_name, phase.phasenumber, comp.pk),
                            type="Input Data",
                            data_file=phase.input_data.file.name,
                            uploaded_by=self.owner
                        )
                    phase.input_data_organizer_dataset = data_set_cache[phase_spec['input_data']]
                else:
                    logger.debug("CompetitionDefBundle::unpack getting dataset for input_data with key %s", phase_spec["input_data"])
                    try:
                        data_set = OrganizerDataSet.objects.get(key=phase_spec["input_data"])
                        phase.input_data = data_set.data_file.file.name
                        phase.input_data_organizer_dataset = data_set
                    except OrganizerDataSet.DoesNotExist:
                        assert False, "Invalid file-type or could not find file {} for input_data.".format(phase_spec['input_data'])

            phase.auto_migration = bool(phase_spec.get('auto_migration', False))
            phase.save()
            logger.debug("CompetitionDefBundle::unpack saved scoring program and reference data (pk=%s)", self.pk)
            eft,cr_=ExternalFileType.objects.get_or_create(name="Data", codename="data")
            count = 1
            for ds in datasets.keys():
                f = ExternalFile.objects.create(type=eft, source_url=datasets[ds]['url'], name=datasets[ds]['name'], creator=self.owner)
                f.save()
                d = Dataset.objects.create(creator=self.owner, datafile=f, number=count)
                d.save()
                phase.datasets.add(d)
                phase.save()
                count += 1
            logger.debug("CompetitionDefBundle::unpack saved datasets (pk=%s)", self.pk)

        logger.debug("CompetitionDefBundle::unpack saved created competition phases (pk=%s)", self.pk)

        # Create leaderboard
        if 'leaderboard' in comp_spec:
            # If there's more than one create each of them
            if 'leaderboards' in comp_spec['leaderboard']:
                leaderboards = {}
                for key, value in comp_spec['leaderboard']['leaderboards'].items():
                    rg,cr = SubmissionResultGroup.objects.get_or_create(competition=comp, key=value['label'].strip(), label=value['label'].strip(), ordering=value['rank'])
                    leaderboards[rg.label] = rg
                    for gp in comp.phases.all():
                        rgp,crx = SubmissionResultGroupPhase.objects.get_or_create(phase=gp, group=rg)
            logger.debug("CompetitionDefBundle::unpack created leaderboard (pk=%s)", self.pk)

            # Create score groups
            if 'column_groups' in comp_spec['leaderboard']:
                groups = {}
                for key, vals in comp_spec['leaderboard']['column_groups'].items():
                    index = comp_spec['leaderboard']['column_groups'].keys().index(key) + 1
                    if vals is None:
                        vals = dict()
                    setdefaults = {
                        'label' : "" if 'label' not in vals else vals['label'].strip(),
                        'ordering' : index if 'rank' not in vals else vals['rank']
                    }
                    s,cr = SubmissionScoreSet.objects.get_or_create(competition=comp, key=key.strip(), defaults=setdefaults)
                    groups[s.label] = s
            logger.debug("CompetitionDefBundle::unpack created score groups (pk=%s)", self.pk)

            # Create scores.
            if 'columns' in comp_spec['leaderboard']:
                columns = {}
                for key, vals in comp_spec['leaderboard']['columns'].items():
                    index = comp_spec['leaderboard']['columns'].keys().index(key) + 1
                    # Do non-computed columns first
                    if 'computed' in vals:
                        continue
                    sdefaults = {
                                    'label' : "" if 'label' not in vals else vals['label'].strip(),
                                    'numeric_format' : "2" if 'numeric_format' not in vals else vals['numeric_format'],
                                    'show_rank' : True,
                                    'sorting' : 'desc' if 'sort' not in vals else vals['sort'],
                                    'ordering' : index if 'rank' not in vals else vals['rank']
                                    }
                    if 'selection_default' in vals:
                        sdefaults['selection_default'] = vals['selection_default']

                    sd,cr = SubmissionScoreDef.objects.get_or_create(
                                competition=comp,
                                key=key,
                                computed=False,
                                defaults=sdefaults)
                    columns[sd.key] = sd

                    # Associate the score definition with its column group
                    if 'column_group' in vals:
                        gparent = groups[vals['column_group']['label']]
                        g,cr = SubmissionScoreSet.objects.get_or_create(
                                competition=comp,
                                parent=gparent,
                                key=sd.key,
                                defaults=dict(scoredef=sd, label=sd.label, ordering=sd.ordering))
                    else:
                        g,cr = SubmissionScoreSet.objects.get_or_create(
                                competition=comp,
                                key=sd.key,
                                defaults=dict(scoredef=sd, label=sd.label, ordering=sd.ordering))

                    # Associate the score definition with its leaderboard
                    sdg = SubmissionScoreDefGroup.objects.create(scoredef=sd, group=leaderboards[vals['leaderboard']['label']])

                for key, vals in comp_spec['leaderboard']['columns'].items():
                    index = comp_spec['leaderboard']['columns'].keys().index(key) + 1
                    # Only process the computed columns this time around.
                    if 'computed' not in vals:
                        continue
                    # Create the score definition
                    is_computed = True
                    sdefaults = {
                                    'label': "" if 'label' not in vals else vals['label'].strip(),
                                    'numeric_format': "2" if 'numeric_format' not in vals else vals['numeric_format'],
                                    'show_rank': not is_computed,
                                    'sorting': 'desc' if 'sort' not in vals else vals['sort'],
                                    'ordering': index if 'rank' not in vals else vals['rank']
                                    }
                    if 'selection_default' in vals:
                        sdefaults['selection_default'] = vals['selection_default']

                    sd, cr = SubmissionScoreDef.objects.get_or_create(
                                competition=comp,
                                key=key,
                                computed=is_computed,
                                defaults=sdefaults)
                    sc, cr = SubmissionComputedScore.objects.get_or_create(scoredef=sd, operation=vals['computed']['operation'])
                    for f in vals['computed']['fields'].split(","):
                        f=f.strip()
                        # Note the lookup in brats_score_defs. The assumption is that computed properties are defined in
                        # brats_leaderboard_defs after the fields they reference.
                        # This is not a safe assumption -- given we can't control key/value ordering in a dictionary.
                        SubmissionComputedScoreField.objects.get_or_create(computed=sc, scoredef=columns[f])
                    columns[sd.key] = sd

                    # Associate the score definition with its column group
                    if 'column_group' in vals:
                        gparent = groups[vals['column_group']['label']]
                        g, cr = SubmissionScoreSet.objects.get_or_create(
                                competition=comp,
                                parent=gparent,
                                key=sd.key,
                                defaults=dict(scoredef=sd, label=sd.label, ordering=sd.ordering))
                    else:
                        g, cr = SubmissionScoreSet.objects.get_or_create(
                                competition=comp,
                                key=sd.key,
                                defaults=dict(scoredef=sd, label=sd.label, ordering=sd.ordering))

                    # Associate the score definition with its leaderboard
                    sdg = SubmissionScoreDefGroup.objects.create(scoredef=sd, group=leaderboards[vals['leaderboard']['label']])
                logger.debug("CompetitionDefBundle::unpack created scores (pk=%s)", self.pk)

        # Find any static files and save them to storage, ignoring actual assets directory itself
        assets = list(filter(lambda x: x.startswith('assets/') and x != "assets/", zf.namelist()))
        asset_path = "competition_assets/{}/{}"
        for asset in assets:
            public_path = asset_path.format(comp.pk, os.path.basename(asset))
            data = ContentFile(zf.open(asset).read())
            PublicStorage.save(public_path, data)
            logger.info("Created asset @ {}".format(public_path))

        # Add owner as participant so they can view the competition
        approved = ParticipantStatus.objects.get(codename=ParticipantStatus.APPROVED)
        resulting_participant, created = CompetitionParticipant.objects.get_or_create(user=self.owner, competition=comp, defaults={'status':approved})
        logger.debug("CompetitionDefBundle::unpack added owner as participant (pk=%s)", self.pk)

        return comp


class SubmissionScoreDefGroup(models.Model):
    scoredef = models.ForeignKey(SubmissionScoreDef)
    group = models.ForeignKey(SubmissionResultGroup)

    class Meta:
        unique_together = (('scoredef', 'group'),)

    def __unicode__(self):
        return "%s %s" % (self.scoredef, self.group)

    def save(self, *args, **kwargs):
        if self.scoredef.competition != self.group.competition:
            raise IntegrityError("Score Def competition and phase compeition must be the same")
        super(SubmissionScoreDefGroup, self).save(*args, **kwargs)


class SubmissionComputedScore(models.Model):
    scoredef = models.OneToOneField(SubmissionScoreDef, related_name='computed_score')
    operation = models.CharField(max_length=10, choices=(('Max', 'Max'),
                                                        ('Avg', 'Average')))


class SubmissionComputedScoreField(models.Model):
    computed = models.ForeignKey(SubmissionComputedScore, related_name='fields')
    scoredef = models.ForeignKey(SubmissionScoreDef)

    def save(self, *args, **kwargs):
        if self.scoredef.computed is True:
            raise IntegrityError("Cannot use a computed field for a computed score")
        super(SubmissionComputedScoreField, self).save(*args, **kwargs)


class SubmissionScoreSet(MPTTModel):
    parent = TreeForeignKey('self', null=True, blank=True, related_name='children')
    competition = models.ForeignKey(Competition)
    key = models.CharField(max_length=50)
    label = models.CharField(max_length=50)
    scoredef = models.ForeignKey(SubmissionScoreDef, null=True, blank=True, on_delete=models.CASCADE)
    ordering = models.PositiveIntegerField(default=1)

    class Meta:
        unique_together = (('key', 'competition'),)

    def __unicode__(self):
        return "%s %s" % (self.parent.label if self.parent else None, self.label)


class SubmissionScore(models.Model):
    result = models.ForeignKey(CompetitionSubmission, related_name='scores')
    scoredef = models.ForeignKey(SubmissionScoreDef)
    value = models.DecimalField(max_digits=20, decimal_places=10)

    class Meta:
        unique_together = (('result', 'scoredef'),)

    def save(self, *args, **kwargs):
        if self.scoredef.computed is True and self.value:
            raise IntegrityError("Score is computed. Cannot assign a value")
        super(SubmissionScore, self).save(*args, **kwargs)


class PhaseLeaderBoard(models.Model):
    phase = models.OneToOneField(CompetitionPhase, related_name='board')
    is_open = models.BooleanField(default=True)

    def submissions(self):
        return CompetitionSubmission.objects.filter(leaderboard_entry_result__board=self)

    def __unicode__(self):
        return "%s [%s]" % (self.phase.label,'Open' if self.is_open else 'Closed')

    def is_open(self):
        """
        The default implementation passes through the leaderboard is_open check to the phase is_active check.
        """
        self.is_open = self.phase.is_active
        return self.phase.is_active

    def scores(self, **kwargs):
        return self.phase.scores(score_filters=dict(result__leaderboard_entry_result__board=self))


class PhaseLeaderBoardEntry(models.Model):
    board = models.ForeignKey(PhaseLeaderBoard, related_name='entries')
    result = models.ForeignKey(CompetitionSubmission, related_name='leaderboard_entry_result')

    class Meta:
        unique_together = (('board', 'result'),)


def dataset_data_file(dataset, filename="data.zip"):
    return os.path.join("datasets", str(dataset.pk), str(uuid.uuid4()), filename)


class OrganizerDataSet(models.Model):
    TYPES = (
        ("Reference Data", "Reference Data"),
        ("Scoring Program", "Scoring Program"),
        ("Input Data", "Input Data"),
        ("Ingestion Program", "Ingestion Program"),
        ("Starting Kit", "Starting Kit"),
        ("Public Data", "Public Data"),
        ("None", "None")
    )
    name = models.CharField(max_length=255)
    full_name = models.TextField(default="")
    type = models.CharField(max_length=64, choices=TYPES, default="None")
    description = models.TextField(null=True, blank=True)
    data_file = models.FileField(
        upload_to=_uuidify('dataset_data_file'),
        storage=BundleStorage,
        verbose_name="Data file",
        blank=True,
        null=True,
    )
    sub_data_files = models.ManyToManyField('OrganizerDataSet', blank=True, verbose_name="Bundle of data files")
    uploaded_by = models.ForeignKey(settings.AUTH_USER_MODEL)
    key = models.UUIDField()

    def save(self, **kwargs):
        if self.key is None or self.key == '':
            self.key = "%s" % (uuid.uuid4())
        self.full_name = "%s uploaded by %s" % (self.name, self.uploaded_by)
        super(OrganizerDataSet, self).save(**kwargs)

    def __unicode__(self):
        if self.full_name:
            return self.full_name
        else:
            self.save()  # to get full_name
            return self.full_name

    def write_multidataset_metadata(self, datasets=None):
        # Write sub bundle metadata, replaces old data_file!
        lines = []

        if not datasets:
            datasets = self.sub_data_files.all()

        if not datasets:
            # If we still don't have a dataset don't continue
            return

        # Inline import to avoid circular imports
        from apps.web.tasks import _make_url_sassy
        for dataset in datasets:
            file_name = os.path.splitext(os.path.basename(dataset.data_file.file.name))[0]
            # Make these URLs signed for 100 years
            one_hundred_years = 60 * 60 * 24 * 365 * 100
            lines.append("%s: %s" % (file_name, _make_url_sassy(dataset.data_file.file.name, duration=one_hundred_years)))

        self.data_file.save("metadata", ContentFile("\n".join(lines)))


class CompetitionSubmissionMetadata(models.Model):
    """Define extra Meta data for a submission."""
    submission = models.ForeignKey(CompetitionSubmission, related_name="metadatas")
    is_predict = models.BooleanField(default=False)
    is_scoring = models.BooleanField(default=False)
    hostname = models.CharField(max_length=255, blank=True, null=True)
    processes_running_in_temp_dir = models.TextField(blank=True, null=True)

    ingestion_program_duration = models.TextField(null=True, blank=True)

    beginning_virtual_memory_usage = models.TextField(blank=True, null=True)
    beginning_swap_memory_usage = models.TextField(blank=True, null=True)
    beginning_cpu_usage = models.TextField(blank=True, null=True)
    end_virtual_memory_usage = models.TextField(blank=True, null=True)
    end_swap_memory_usage = models.TextField(blank=True, null=True)
    end_cpu_usage = models.TextField(blank=True, null=True)

    def _get_json_property_percent(self, name):
        if hasattr(self, name):
            try:
                value = json.loads(getattr(self, name))["percent"]
                return "%s%%" % value
            except:
                return 'ERR!'
        return ''

    def _get_property_percent(self, name):
        value = getattr(self, name)
        return "%s%%" % value if value else None

    @property
    def simple(self):
        '''Returns the simplified versions of some of the metrics, i.e. just "percent" even though many more
        details are available.'''
        return {
            "processes_running_in_temp_dir": self.processes_running_in_temp_dir,
            "ingestion_program_duration": self.ingestion_program_duration,
            "beginning_virtual_memory_usage": self._get_json_property_percent('beginning_virtual_memory_usage'),
            "beginning_swap_memory_usage": self._get_json_property_percent('beginning_swap_memory_usage'),
            "beginning_cpu_usage": self._get_property_percent('beginning_cpu_usage'),
            "end_virtual_memory_usage": self._get_json_property_percent('end_virtual_memory_usage'),
            "end_swap_memory_usage": self._get_json_property_percent('end_swap_memory_usage'),
            "end_cpu_usage": self._get_property_percent('end_cpu_usage'),
        }


def add_submission_to_leaderboard(submission):
    """
    Adds the given submission to its leaderboard. It is the caller responsiblity to make
    sure the submission is ready to be added (e.g. it's in the finished state).
    """
    lb, _ = PhaseLeaderBoard.objects.get_or_create(phase=submission.phase)

    logger.info('Adding submission %s to leaderboard %s' % (submission, lb))

    # Currently we only allow one submission into the leaderboard although the leaderboard
    # is setup to accept multiple submissions from the same participant.
    if submission.team is not None:
        # Select all submissions from the team
        entries = PhaseLeaderBoardEntry.objects.filter(board=lb, result__team=submission.team)
    else:
        # Select all submissions from the user
        entries = PhaseLeaderBoardEntry.objects.filter(board=lb, result__participant=submission.participant)

    for entry in entries:
        entry.delete()
    lbe, created = PhaseLeaderBoardEntry.objects.get_or_create(board=lb, result=submission)
    return lbe, created


def get_current_phase(competition):
    all_phases = CompetitionPhase.objects.filter(competition=competition, parent=None).order_by('start_date')
    phase_iterator = iter(all_phases)
    active_phase = None
    for phase in phase_iterator:
        # Get an active phase that isn't also never-ending, unless we don't have any active_phases
        if phase.is_active:
            if active_phase is None:
                active_phase = phase
            elif not phase.phase_never_ends:
                active_phase = phase
                break
    return active_phase


def get_first_previous_active_and_next_phases(competition):
    first_phase = None
    previous_phase = None
    active_phase = None
    next_phase = None

    all_phases = CompetitionPhase.objects.filter(competition=competition, parent=None).order_by('start_date')
    phase_iterator = iter(all_phases)
    trailing_phase_holder = None

    for phase in phase_iterator:
        if not first_phase:
            first_phase = phase

        # Has the phase start date passed
        if phase.start_date <= now():
            # Whether or not phase is actually active, keep track of previous phase
            previous_phase = trailing_phase_holder

            # If the competition has not ended OR is this a never ending phase?
            if phase.phase_never_ends or not competition.end_date or competition.end_date >= now():
                active_phase = phase
        else:
            # we have an active phase but this one isn't active so it must be next
            if active_phase and not next_phase:
                next_phase = phase

        # Hold this to store "previous phase"
        trailing_phase_holder = phase

    if competition.end_date and competition.end_date <= now():
        # Competition has ended, so previous phase was last phase
        previous_phase = trailing_phase_holder

    return first_phase, previous_phase, active_phase, next_phase


class CompetitionDump(models.Model):
    competition = models.ForeignKey(Competition, related_name='dumps')
    timestamp = models.DateTimeField(auto_now_add=True)
    status = models.CharField(max_length=64, default="Starting")
    data_file = models.FileField(
        upload_to=_uuidify('competition_dump'),
        storage=BundleStorage,
        verbose_name="Data file",
        blank=True,
        null=True,
    )

    def get_size_mb(self):
        if self.status == "Finished":
            if settings.USE_AWS:
                return float(self.data_file.file.size) * 0.00000095367432
            else:
                return float(self.data_file.size) * 0.00000095367432
        else:
            return 0

    def sassy_url(self):
        from apps.web.tasks import _make_url_sassy
        if settings.USE_AWS:
            return _make_url_sassy(self.data_file.file.name)
        else:
            return _make_url_sassy(self.data_file.name)

    def filename(self):
        if settings.USE_AWS:
            return os.path.basename(self.data_file.file.name)
        else:
            return os.path.basename(self.data_file.name)<|MERGE_RESOLUTION|>--- conflicted
+++ resolved
@@ -456,7 +456,6 @@
 
         phase_schedule = self.get_phase_schedule()
 
-<<<<<<< HEAD
         if not phase_schedule:
             logger.info("Phase schedule is empty, cancelling check.")
             return
@@ -464,15 +463,6 @@
         current_phase = phase_schedule['current_phase']
         next_phase = phase_schedule['next_phase']
         last_phase = phase_schedule['last_phase']
-=======
-        if phase_schedule:
-            current_phase = phase_schedule.get('current_phase', None)
-            next_phase = phase_schedule.get('next_phase', None)
-            last_phase = phase_schedule.get('last_phase', None)
-        else:
-            logger.info("No phase schedule returned by competition")
-            return
->>>>>>> 5059ded8
 
         if next_phase:
             # If now is less than or equal to our start_date minus 30 minutes
