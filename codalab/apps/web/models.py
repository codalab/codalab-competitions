--- conflicted
+++ resolved
@@ -155,14 +155,10 @@
     last_phase_migration = models.PositiveIntegerField(default=1)
     is_migrating = models.BooleanField(default=False)
     force_submission_to_leaderboard = models.BooleanField(default=False)
-<<<<<<< HEAD
     secret_key = UUIDField(version=4)
-
-=======
     enable_medical_image_viewer = models.BooleanField(default=False)
     enable_detailed_results = models.BooleanField(default=False)
-   
->>>>>>> c0d0e5f0
+
     @property
     def pagecontent(self):
         items = list(self.pagecontainers.all())
@@ -562,14 +558,14 @@
                 result_location.append(entry.result.file.name)
             for (rid, name) in qs.values_list('result_id', 'result__participant__user__username'):
                 submissions.append((rid,  name))
-                       
+
         results = []
         for count, g in enumerate(SubmissionResultGroup.objects.filter(phases__in=[self]).order_by('ordering')):
             label = g.label
             headers = []
             scores = {}
-            # add the location of the results on the blob storage to the scores 
-            for (pk,name) in submissions: 
+            # add the location of the results on the blob storage to the scores
+            for (pk,name) in submissions:
                 scores[pk] = {'username': name, 'values': [], 'resultLocation': result_location[count]}
             scoreDefs = []
             columnKeys = {} # maps a column key to its index in headers list
@@ -1208,7 +1204,7 @@
 class SubmissionScore(models.Model):
     result = models.ForeignKey(CompetitionSubmission, related_name='scores')
     scoredef = models.ForeignKey(SubmissionScoreDef)
-    value = models.DecimalField(max_digits=20, decimal_places=10)   
+    value = models.DecimalField(max_digits=20, decimal_places=10)
 
     class Meta:
         unique_together = (('result','scoredef'),)
