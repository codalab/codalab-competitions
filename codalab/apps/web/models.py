import exceptions
<<<<<<< HEAD
=======
import logging
import random
>>>>>>> 34205d53
import operator
import os
import io
from os.path import abspath, dirname
import zipfile
import yaml
import datetime
from django.db import models
from django.db import IntegrityError
from django.db.models import Max
from django.db.models.signals import post_save
from django.dispatch import receiver
from django.conf import settings
from django.core.exceptions import PermissionDenied
from django.core.files import File
from django.core.files.storage import get_storage_class
<<<<<<< HEAD
from django.core.urlresolvers import reverse

from django.utils.timezone import now
=======
from django.core.urlresolvers import reverse, reverse_lazy
from django.utils.text import slugify
from django.utils.timezone import utc, now
>>>>>>> 34205d53
from django.contrib.contenttypes.models import ContentType
from django.contrib.contenttypes import generic

from mptt.models import MPTTModel, TreeForeignKey
from guardian.shortcuts import assign_perm

logger = logging.getLogger(__name__)

# Needed for computation service handling
# Hack for now
StorageClass = get_storage_class(settings.DEFAULT_FILE_STORAGE)
try:
<<<<<<< HEAD
    PrivateStorage = StorageClass(
        account_name=settings.PRIVATE_AZURE_ACCOUNT_NAME,
        account_key=settings.PRIVATE_AZURE_ACCOUNT_KEY,
        azure_container=settings.PRIVATE_AZURE_CONTAINER)

    BundleStorage = StorageClass(
        account_name=settings.BUNDLE_AZURE_ACCOUNT_NAME,
        account_key=settings.BUNDLE_AZURE_ACCOUNT_KEY,
        azure_container=settings.BUNDLE_AZURE_CONTAINER)
=======
    BundleStorage = StorageClass(account_name=settings.BUNDLE_AZURE_ACCOUNT_NAME,
                                        account_key=settings.BUNDLE_AZURE_ACCOUNT_KEY,
                                        azure_container=settings.BUNDLE_AZURE_CONTAINER)
>>>>>>> 34205d53

    PublicStorage = StorageClass(account_name=settings.AZURE_ACCOUNT_NAME,
                                 account_key=settings.AZURE_ACCOUNT_KEY,
                                 azure_container=settings.AZURE_CONTAINER)

except:
    BundleStorage = StorageClass()
    PublicStorage = StorageClass()

# Competition Content


class ContentVisibility(models.Model):
    name = models.CharField(max_length=20)
    codename = models.SlugField(max_length=20, unique=True)
    classname = models.CharField(max_length=30, null=True, blank=True)

    def __unicode__(self):
        return self.name


class ContentCategory(MPTTModel):
    parent = TreeForeignKey(
        'self', related_name='children', null=True, blank=True)
    name = models.CharField(max_length=100)
    codename = models.SlugField(max_length=100, unique=True)
    visibility = models.ForeignKey(ContentVisibility)
    is_menu = models.BooleanField(default=True)
    content_limit = models.PositiveIntegerField(default=1)

    def __unicode__(self):
        return self.name


class DefaultContentItem(models.Model):
    category = TreeForeignKey(ContentCategory)
    label = models.CharField(max_length=100)
    codename = models.SlugField(max_length=100, unique=True)
    rank = models.IntegerField(default=0)
    required = models.BooleanField(default=False)
    initial_visibility = models.ForeignKey(ContentVisibility)

    def __unicode__(self):
        return self.label


class PageContainer(models.Model):
    name = models.CharField(max_length=200, blank=True)
    content_type = models.ForeignKey(ContentType)
    object_id = models.PositiveIntegerField(db_index=True)
    owner = generic.GenericForeignKey('content_type', 'object_id')

    class Meta:
        unique_together = (('object_id', 'content_type'),)

    def __unicode__(self):
        return self.name

<<<<<<< HEAD
    def save(self, *args, **kwargs):
        self.name = "%s - %s" % (self.owner.__unicode__(),
                                 self.name if self.name else str(self.pk))
        return super(PageContainer, self).save(*args, **kwargs)

=======
    def save(self,*args,**kwargs):
        self.name = "%s - %s" % (self.owner.__unicode__(), self.name if self.name else str(self.pk))
        return super(PageContainer,self).save(*args,**kwargs)
>>>>>>> 34205d53

class Page(models.Model):
    category = TreeForeignKey(ContentCategory)
    defaults = models.ForeignKey(DefaultContentItem, null=True, blank=True)
    codename = models.SlugField(max_length=100)
    container = models.ForeignKey(PageContainer, related_name='pages')
    title = models.CharField(max_length=100, null=True, blank=True)
    label = models.CharField(max_length=100)
    rank = models.IntegerField(default=0)
    visibility = models.BooleanField(default=True)
    markup = models.TextField(blank=True)
    html = models.TextField(blank=True)

    def __unicode__(self):
        return self.title

    class Meta:
        unique_together = (('label', 'category', 'container'),)
        ordering = ['rank']

    def save(self, *args, **kwargs):
        if not self.title:
<<<<<<< HEAD
            self.title = "%s - %s" % (self.container.name, self.label)
=======
            self.title = "%s - %s" % ( self.container.name,self.label )
>>>>>>> 34205d53
        if self.defaults:
            if self.category != self.defaults.category:
                raise Exception("Defaults category must match Item category")
            if self.defaults.required and self.visibility is False:
                raise Exception("Item is required and must be visible")
        return super(Page, self).save(*args, **kwargs)

# External Files (These might be able to be removed, per a discussion
# 2013.7.29)


<<<<<<< HEAD
=======
# External Files (These might be able to be removed, per a discussion 2013.7.29)
>>>>>>> 34205d53
class ExternalFileType(models.Model):
    name = models.CharField(max_length=20)
    codename = models.SlugField(max_length=20, unique=True)

    def __unicode__(self):
        return self.name


class ExternalFileSource(models.Model):
    name = models.CharField(max_length=50)
    codename = models.SlugField(max_length=50, unique=True)
    service_url = models.URLField(null=True, blank=True)

    def __unicode__(self):
        return self.name


class ExternalFile(models.Model):
    type = models.ForeignKey(ExternalFileType)
    creator = models.ForeignKey(settings.AUTH_USER_MODEL)
    name = models.CharField(max_length=100)
    source_url = models.URLField()
    source_address_info = models.CharField(max_length=200, blank=True)

    def __unicode__(self):
        return self.name
# End External File Models

# Join+ Model for Participants of a competition


class ParticipantStatus(models.Model):
    UNKNOWN = 'unknown'
    DENIED = 'denied'
    APPROVED = 'approved'
    PENDING = 'pending'
    name = models.CharField(max_length=30)
    codename = models.CharField(max_length=30, unique=True)
    description = models.CharField(max_length=50)

    def __unicode__(self):
        return self.name


class Competition(models.Model):

    """ This is the base competition. """
    title = models.CharField(max_length=100)
    description = models.TextField(null=True, blank=True)
    image = models.FileField(
        upload_to='logos', storage=PublicStorage, null=True, blank=True)
    image_url_base = models.CharField(max_length=255)
    has_registration = models.BooleanField(default=False)
    end_date = models.DateTimeField(null=True, blank=True)
    creator = models.ForeignKey(
        settings.AUTH_USER_MODEL, related_name='competitioninfo_creator')
    modified_by = models.ForeignKey(
        settings.AUTH_USER_MODEL, related_name='competitioninfo_modified_by')
    last_modified = models.DateTimeField(auto_now_add=True)
    pagecontainers = generic.GenericRelation(PageContainer)
    published = models.BooleanField(default=False)

    @property
    def pagecontent(self):
        items = list(self.pagecontainers.all())
        return items[0] if len(items) > 0 else None

    def get_absolute_url(self):
<<<<<<< HEAD
        return reverse('competitions:view', kwargs={'pk': self.pk})
=======
        return reverse('competitions:view', kwargs={'pk':self.pk})
>>>>>>> 34205d53

    class Meta:
        permissions = (
            ('is_owner', 'Owner'),
            ('can_edit', 'Edit'),
        )
        ordering = ['end_date']

    def __unicode__(self):
        return self.title

<<<<<<< HEAD
    def set_owner(self, user):
        return assign_perm('view_task', user, self)

    def save(self, *args, **kwargs):
        # Make sure the image_url_base is set from the actual storage
        # implementation
        self.image_url_base = self.image.storage.url('')
        # Do the real save
        return super(Competition, self).save(*args, **kwargs)
=======
    def set_owner(self,user):
        return assign_perm('view_task', user, self)

    def save(self,*args,**kwargs):
        # Make sure the image_url_base is set from the actual storage implementation
        self.image_url_base = self.image.storage.url('')
        # Do the real save
        return super(Competition,self).save(*args,**kwargs)
>>>>>>> 34205d53

    def image_url(self):
        # Return the transformed image_url
        if self.image:
            return os.path.join(self.image_url_base, self.image.name)
        return None

    @property
    def is_active(self):
        if self.end_date is None:
            return True
        if type(self.end_date) is datetime.datetime.date:
            return True if self.end_date is None else self.end_date > now().date()
        if type(self.end_date) is datetime.datetime:
            return True if self.end_date is None else self.end_date > now()

# Dataset model


class Dataset(models.Model):
<<<<<<< HEAD

=======
>>>>>>> 34205d53
    """
        This is a dataset for a competition.
        TODO: Consider if this is replaced or reimplemented as a 'bundle of data'.
    """
    creator = models.ForeignKey(
        settings.AUTH_USER_MODEL, related_name='datasets')
    name = models.CharField(max_length=50)
    description = models.TextField()
    number = models.PositiveIntegerField(default=1)
    datafile = models.ForeignKey(ExternalFile)

    class Meta:
        ordering = ["number"]

    def __unicode__(self):
        return "%s [%s]" % (self.name, self.datafile.name)


def competition_prefix(competition):
    return os.path.join("competition", str(competition.id))


def phase_prefix(phase):
    return os.path.join(competition_prefix(phase.competition), str(phase.phasenumber))


def phase_data_prefix(phase):
    return os.path.join("competition", str(phase.competition.id), str(phase.phasenumber), "data")

# In the following helpers, the filename argument is required even though we
# choose to not use it. See FileField.upload_to at
# https://docs.djangoproject.com/en/dev/ref/models/fields/.


def phase_scoring_program_file(phase, filename="program.zip"):
    return os.path.join(phase_data_prefix(phase), filename)


def phase_reference_data_file(phase, filename="reference.zip"):
    return os.path.join(phase_data_prefix(phase), filename)


def phase_input_data_file(phase, filename="input.zip"):
    return os.path.join(phase_data_prefix(phase), filename)


def submission_root(instance):
<<<<<<< HEAD
    return os.path.join(
        "competition", str(instance.phase.competition.pk), str(
            instance.phase.pk),
        "submissions", str(instance.participant.user.pk), str(instance.submission_number))

=======
    return os.path.join("competition", str(instance.phase.competition.pk), str(instance.phase.pk),
                        "submissions", str(instance.participant.user.pk), str(instance.submission_number))
>>>>>>> 34205d53

def submission_file_name(instance, filename="predictions.zip"):
    return os.path.join(submission_root(instance), filename)


def submission_inputfile_name(instance, filename="input.txt"):
    return os.path.join(submission_root(instance), filename)


def submission_runfile_name(instance, filename="run.txt"):
    return os.path.join(submission_root(instance), filename)


def submission_output_filename(instance, filename="output.zip"):
    return os.path.join(submission_root(instance), "run", filename)


def submission_stdout_filename(instance, filename="stdout.txt"):
    return os.path.join(submission_root(instance), "run", filename)


def submission_stderr_filename(instance, filename="stderr.txt"):
    return os.path.join(submission_root(instance), "run", filename)

<<<<<<< HEAD

def submission_file_blobkey(instance, filename="output.zip"):
    return os.path.join(submission_root(instance), "run", filename)

# Competition Phase


class CompetitionPhase(models.Model):

=======
def submission_prediction_runfile_name(instance, filename="run.txt"):
    return os.path.join(submission_root(instance), "pred", filename)

def submission_prediction_output_filename(instance, filename="output.zip"):
    return os.path.join(submission_root(instance), "pred", "run", filename)

# Competition Phase
class CompetitionPhase(models.Model):
>>>>>>> 34205d53
    """
        A phase of a competition.
    """
    competition = models.ForeignKey(Competition, related_name='phases')
    phasenumber = models.PositiveIntegerField()
    label = models.CharField(max_length=50, blank=True)
    start_date = models.DateTimeField()
    max_submissions = models.PositiveIntegerField(default=100)
    is_scoring_only = models.BooleanField(default=True)
<<<<<<< HEAD
    scoring_program = models.FileField(
        upload_to=phase_scoring_program_file, storage=BundleStorage, null=True, blank=True)
    reference_data = models.FileField(
        upload_to=phase_reference_data_file, storage=BundleStorage, null=True, blank=True)
    input_data = models.FileField(
        upload_to=phase_input_data_file, storage=BundleStorage, null=True, blank=True)
    datasets = models.ManyToManyField(
        Dataset, blank=True, related_name='phase')
=======
    scoring_program = models.FileField(upload_to=phase_scoring_program_file, storage=BundleStorage,null=True,blank=True)
    reference_data = models.FileField(upload_to=phase_reference_data_file, storage=BundleStorage,null=True,blank=True)
    input_data = models.FileField(upload_to=phase_input_data_file, storage=BundleStorage,null=True,blank=True)
    datasets = models.ManyToManyField(Dataset, blank=True, related_name='phase')
>>>>>>> 34205d53

    class Meta:
        ordering = ['phasenumber']

    def __unicode__(self):
        return "%s - %s" % (self.competition.title, self.phasenumber)

    @property
    def is_active(self):
        """ Returns true when this phase of the competition is on-going. """
        next_phase = self.competition.phases.filter(
            phasenumber=self.phasenumber + 1)
        if (next_phase is not None) and (len(next_phase) > 0):
            # there is a phase following this phase, thus this phase is active if the current date
<<<<<<< HEAD
            # is between the start of this phase and the start of the next
            # phase
=======
            # is between the start of this phase and the start of the next phase
>>>>>>> 34205d53
            return self.start_date <= now() and (now() < next_phase[0].start_date)
        else:
            # there is no phase following this phase, thus this phase is active if the current data
            # is after the start date of this phase and the competition is
            # "active"
            return self.start_date <= now() and self.competition.is_active

    @property
    def is_future(self):
        """ Returns true if this phase of the competition has yet to start. """
        return now() < self.start_date

    @property
    def is_past(self):
        """ Returns true if this phase of the competition has already ended. """
        return (not self.is_active) and (not self.is_future)

    @staticmethod
    def rank_values(ids, id_value_pairs, sort_ascending=True, eps=1.0e-12):
        """ Given a set of identifiers (ids) and a set of (id, value)-pairs
            computes a ranking based on the value. The ranking is provided
            as a set of (id, rank) pairs for all id in ids.
        """
        ranks = {}
        # Only keep pairs for which the key is in the list of ids
        valid_pairs = {k: v for k, v in id_value_pairs.iteritems() if k in ids}
        if len(valid_pairs) == 0:
            return {id: 1 for id in ids}
        # Sort and compute ranks
        sorted_pairs = sorted(valid_pairs.iteritems(),
                              key=operator.itemgetter(1), reverse=not sort_ascending)
        r = 1
        k, v = sorted_pairs[0]
        ranks[k] = r
        for i in range(1, len(sorted_pairs)):
            k, vnow = sorted_pairs[i]
            # Increment the rank only when values are different
            if abs(vnow - v) > eps:
                r = r + 1
                v = vnow
            ranks[k] = r
        # Fill in ranks for ids which were not seen in the input
        r = r + 1
        for id in ids:
            if id not in ranks:
                ranks[id] = r
        return ranks

    @staticmethod
    def rank_submissions(ranks_by_id):
        def compare_ranks(a, b):
            limit = 1000000
            try:
                ia = int(ranks_by_id[a])
            except exceptions.ValueError:
                ia = limit
            try:
                ib = int(ranks_by_id[b])
            except exceptions.ValueError:
                ib = limit
            return ia - ib
        return compare_ranks

    @staticmethod
    def format_value(v, precision="2"):
        p = 1
        try:
            if precision is not None:
                p = min(10, max(1, int(precision)))
        except exceptions.ValueError:
            pass
        return ("{:." + str(p) + "f}").format(v)

    def scores(self, **kwargs):
        kwargs.pop('score_filters', {})

        # Get the list of submissions in this leaderboard
        submissions = []
        lb, created = PhaseLeaderBoard.objects.get_or_create(phase=self)
        if not created:
<<<<<<< HEAD
            for (rid, name) in PhaseLeaderBoardEntry.objects.filter(board=lb).values_list('result_id', 'result__participant__user__username'):
                submissions.append((rid, name))
=======
            qs = PhaseLeaderBoardEntry.objects.filter(board=lb)
            for (rid, name) in qs.values_list('result_id', 'result__participant__user__username'):
                submissions.append((rid,  name))
>>>>>>> 34205d53

        results = []
        for g in SubmissionResultGroup.objects.filter(phases__in=[self]).order_by('ordering'):
            label = g.label
            headers = []
            scores = {}
<<<<<<< HEAD
            for (pk, name) in submissions:
                scores[pk] = {'username': name, 'values': []}
=======
            for (pk,name) in submissions: scores[pk] = {'username': name, 'values': []}
>>>>>>> 34205d53

            scoreDefs = []
            columnKeys = {}  # maps a column key to its index in headers list
            for x in SubmissionScoreSet.objects.order_by(
                'tree_id', 'lft').filter(scoredef__isnull=False,
                                         scoredef__groups__in=[
                                             g],
                                         **kwargs).select_related('scoredef', 'parent'):
                if x.parent is not None:
                    columnKey = x.parent.key
                    columnLabel = x.parent.label
                    columnSubLabels = [{'key': x.key, 'label': x.label}]
                else:
                    columnKey = x.key
                    columnLabel = x.label
                    columnSubLabels = []
                if columnKey not in columnKeys:
                    columnKeys[columnKey] = len(headers)
                    headers.append(
                        {'key': columnKey, 'label': columnLabel, 'subs': columnSubLabels})
                else:
                    headers[columnKeys[columnKey]][
                        'subs'].extend(columnSubLabels)

                scoreDefs.append(x.scoredef)

            # compute total column span
            column_span = 2
            for gHeader in headers:
                n = len(gHeader['subs'])
                column_span += n if n > 0 else 1
            # determine which column to select by default
            selection_key, selection_order = None, 0
            for i in range(len(scoreDefs)):
                if (selection_key is None) or (scoreDefs[i].selection_default > selection_order):
                    selection_key, selection_order = scoreDefs[
                        i].key, scoreDefs[i].selection_default

            results.append(
                {'label': label, 'headers': headers, 'total_span': column_span, 'selection_key': selection_key,
                 'scores': scores, 'scoredefs': scoreDefs})

        if len(submissions) > 0:
<<<<<<< HEAD
            # Figure out which submission scores we need to read from the
            # database.
            submission_ids = [id for (id, name) in submissions]
            # map (scoredef.id, scoredef) to keep track of non-computed
            # scoredefs
            not_computed_scoredefs = {}
            computed_scoredef_ids = []
            # maps id of a computed scoredef to a list of ids for scoredefs
            # which are input to the computation
=======
            # Figure out which submission scores we need to read from the database.
            submission_ids = [id for (id,name) in submissions]
            # not_computed_scoredefs: map (scoredef.id, scoredef) to keep track of non-computed scoredefs
            not_computed_scoredefs = {}
            computed_scoredef_ids = []
            # computed_deps: maps id of a computed scoredef to a list of ids for scoredefs which are
            #                input to the computation
>>>>>>> 34205d53
            computed_deps = {}
            for result in results:
                for sdef in result['scoredefs']:
                    if sdef.computed is True:
                        computed_scoredef_ids.append(sdef.id)
                    else:
                        not_computed_scoredefs[sdef.id] = sdef
                if len(computed_scoredef_ids) > 0:
                    computed_ids = SubmissionComputedScore.objects.filter(
                        scoredef_id__in=computed_scoredef_ids).values_list('id')
                    fields = SubmissionComputedScoreField.objects.filter(
                        computed_id__in=computed_ids).select_related('scoredef', 'computed')
                    for field in fields:
                        if not field.scoredef.computed:
                            not_computed_scoredefs[
                                field.scoredef.id] = field.scoredef
                        if field.computed.scoredef_id not in computed_deps:
                            computed_deps[field.computed.scoredef_id] = []
                        computed_deps[field.computed.scoredef_id].append(
                            field.scoredef)
            # Now read the submission scores
            values = {}
            scoredef_ids = [
                sdef_id for (sdef_id, sdef) in not_computed_scoredefs.iteritems()]
            for s in SubmissionScore.objects.filter(scoredef_id__in=scoredef_ids, result_id__in=submission_ids):
                if s.scoredef_id not in values:
                    values[s.scoredef_id] = {}
                values[s.scoredef_id][s.result_id] = s.value

            # rank values per scoredef.key (not computed)
            ranks = {}
            for (sdef_id, v) in values.iteritems():
                sdef = not_computed_scoredefs[sdef_id]
                ranks[sdef_id] = self.rank_values(
                    submission_ids, v, sort_ascending=sdef.sorting == 'asc')

            # compute values for computed scoredefs
            for result in results:
                for sdef in result['scoredefs']:
                    if sdef.computed:
                        operation = getattr(
                            models, sdef.computed_score.operation)
                        if (operation.name == 'Avg'):
                            cnt = len(computed_deps[sdef.id])
                            if (cnt > 0):
                                computed_values = {}
                                for id in submission_ids:
<<<<<<< HEAD
                                    computed_values[id] = sum(
                                        [ranks[d.id][id] for d in computed_deps[sdef.id]]) / float(cnt)
=======
                                    computed_values[id] = sum([ranks[d.id][id] for d in computed_deps[sdef.id]]) / float(cnt)
>>>>>>> 34205d53
                                values[sdef.id] = computed_values
                                ranks[sdef.id] = self.rank_values(
                                    submission_ids, computed_values, sort_ascending=sdef.sorting == 'asc')

            # format values
            for result in results:
                scores = result['scores']
                for sdef in result['scoredefs']:
                    knownValues = {}
                    if sdef.id in values:
                        knownValues = values[sdef.id]
                    knownRanks = {}
                    if sdef.id in ranks:
                        knownRanks = ranks[sdef.id]
                    for id in submission_ids:
                        v = "-"
                        if id in knownValues:
                            v = CompetitionPhase.format_value(
                                knownValues[id], sdef.numeric_format)
                        r = "-"
                        if id in knownRanks:
                            r = knownRanks[id]
                        if sdef.show_rank:
                            scores[id]['values'].append(
                                {'val': v, 'rnk': r, 'name': sdef.key})
                        else:
<<<<<<< HEAD
                            scores[id]['values'].append(
                                {'val': v, 'hidden_rnk': r, 'name': sdef.key})
                    print ranks
=======
                            scores[id]['values'].append({'val': v, 'hidden_rnk': r, 'name' : sdef.key})
>>>>>>> 34205d53
                    if (sdef.key == result['selection_key']):
                        overall_ranks = ranks[sdef.id]
                ranked_submissions = sorted(
                    submission_ids, cmp=CompetitionPhase.rank_submissions(overall_ranks))
                final_scores = [(overall_ranks[id], scores[id])
                                for id in ranked_submissions]
                result['scores'] = final_scores
                del result['scoredefs']
        return results

# Competition Participant


class CompetitionParticipant(models.Model):
    user = models.ForeignKey(
        settings.AUTH_USER_MODEL, related_name='participation')
    competition = models.ForeignKey(Competition, related_name='participants')
    status = models.ForeignKey(ParticipantStatus)
    reason = models.CharField(max_length=100, null=True, blank=True)

    class Meta:
        unique_together = (('user', 'competition'),)

    def __unicode__(self):
        return "%s - %s" % (self.competition.title, self.user.username)

    @property
    def is_approved(self):
        """ Returns true if this participant is approved into the competition. """
        return self.status.codename == ParticipantStatus.APPROVED

# Competition Submission Status
<<<<<<< HEAD


=======
>>>>>>> 34205d53
class CompetitionSubmissionStatus(models.Model):
    SUBMITTING = "submitting"
    SUBMITTED = "submitted"
    RUNNING = "running"
    FAILED = "failed"
    CANCELLED = "cancelled"
    FINISHED = "finished"

    name = models.CharField(max_length=20)
<<<<<<< HEAD
    codename = models.SlugField(max_length=20, unique=True)
=======
    codename = models.SlugField(max_length=20,unique=True)
>>>>>>> 34205d53

    def __unicode__(self):
        return self.name

# Competition Submission


class CompetitionSubmission(models.Model):
    participant = models.ForeignKey(
        CompetitionParticipant, related_name='submissions')
    phase = models.ForeignKey(CompetitionPhase, related_name='submissions')
<<<<<<< HEAD
    file = models.FileField(upload_to=submission_file_name,
                            storage=BundleStorage, null=True, blank=True)
    file_url_base = models.CharField(max_length=2000, blank=True)
    inputfile = models.FileField(
        upload_to=submission_inputfile_name, storage=BundleStorage, null=True, blank=True)
    runfile = models.FileField(
        upload_to=submission_runfile_name, storage=BundleStorage, null=True, blank=True)
=======
    file = models.FileField(upload_to=submission_file_name, storage=BundleStorage, null=True, blank=True)
    file_url_base = models.CharField(max_length=2000, blank=True)
    inputfile = models.FileField(upload_to=submission_inputfile_name, storage=BundleStorage, null=True, blank=True)
    runfile = models.FileField(upload_to=submission_runfile_name, storage=BundleStorage, null=True, blank=True)
>>>>>>> 34205d53
    submitted_at = models.DateTimeField(auto_now_add=True)
    execution_key = models.TextField(blank=True, default="")
    status = models.ForeignKey(CompetitionSubmissionStatus)
    status_details = models.CharField(max_length=100, null=True, blank=True)
    submission_number = models.PositiveIntegerField(default=0)
<<<<<<< HEAD
    output_file = models.FileField(
        upload_to=submission_output_filename, storage=BundleStorage, null=True, blank=True)
    stdout_file = models.FileField(
        upload_to=submission_stdout_filename, storage=BundleStorage, null=True, blank=True)
    stderr_file = models.FileField(
        upload_to=submission_stderr_filename, storage=BundleStorage, null=True, blank=True)

    _fileobj = None
    #_do_submission = False
=======
    output_file = models.FileField(upload_to=submission_output_filename, storage=BundleStorage, null=True, blank=True)
    stdout_file = models.FileField(upload_to=submission_stdout_filename, storage=BundleStorage, null=True, blank=True)
    stderr_file = models.FileField(upload_to=submission_stderr_filename, storage=BundleStorage, null=True, blank=True)
    prediction_runfile = models.FileField(upload_to=submission_prediction_runfile_name,
                                          storage=BundleStorage, null=True, blank=True)
    prediction_output_file = models.FileField(upload_to=submission_prediction_output_filename,
                                              storage=BundleStorage, null=True, blank=True)
>>>>>>> 34205d53

    class Meta:
        unique_together = (('submission_number', 'phase', 'participant'),)

    def __unicode__(self):
        return "%s %s %s %s" % (self.pk, self.phase.competition.title, self.phase.label, self.participant.user.email)

    def save(self, *args, **kwargs):
        print "Saving competition submission."
        if self.participant.competition != self.phase.competition:
            raise Exception(
                "Competition for phase and participant must be the same")

        # only at save on object creation should it be submitted
        if not self.pk:
            print "This is a new submission, getting the submission number."
            subnum = CompetitionSubmission.objects.filter(phase=self.phase, participant=self.participant).aggregate(
                Max('submission_number'))['submission_number__max']
            if subnum is not None:
                self.submission_number = subnum + 1
            else:
                self.submission_number = 1
            print "This is submission number %d" % self.submission_number

            if (self.submission_number > self.phase.max_submissions):
                print "Checking to see if the submission number (%d) is greater than the maximum allowed (%d)" % (self.submission_number, self.phase.max_submissions)
                raise PermissionDenied(
                    "The maximum number of submissions has been reached.")
            else:
                print "Submission number below maximum."

<<<<<<< HEAD
            self.set_status(CompetitionSubmissionStatus.SUBMITTING,
                            force_save=False)
=======
            self.status = CompetitionSubmissionStatus.objects.get(codename=CompetitionSubmissionStatus.SUBMITTING)
>>>>>>> 34205d53

        print "Setting the file url base."
        self.file_url_base = self.file.storage.url('')

        print "Calling super save."
<<<<<<< HEAD
        res = super(CompetitionSubmission, self).save(*args, **kwargs)

        return res

    def file_url(self):
        if self.file:
            return os.path.join(self.file_url_base, self.file.name)
        return None

    def runfile_url(self):
        if self.runfile:
            return os.path.join(self.runfile.storage.url(''), self.runfile.name)
        return None

    def inputfile_url(self):
        if self.inputfile:
            return os.path.join(self.inputfile.storage.url(''), self.inputfile.name)
        return None

    def set_status(self, status, force_save=False):
        self.status = CompetitionSubmissionStatus.objects.get(codename=status)
        if force_save:
            self.save()


@receiver(signals.do_submission)
def do_submission_task(sender, instance=None, **kwargs):
    tasks.submission_run.delay(submission_id=instance.pk)


=======
        res = super(CompetitionSubmission,self).save(*args,**kwargs)
        return res

>>>>>>> 34205d53
class SubmissionResultGroup(models.Model):
    competition = models.ForeignKey(Competition)
    key = models.CharField(max_length=50)
    label = models.CharField(max_length=50)
    ordering = models.PositiveIntegerField(default=1)
    phases = models.ManyToManyField(
        CompetitionPhase, through='SubmissionResultGroupPhase')

    class Meta:
        ordering = ['ordering']


class SubmissionResultGroupPhase(models.Model):
    group = models.ForeignKey(SubmissionResultGroup)
    phase = models.ForeignKey(CompetitionPhase)

    class Meta:
        unique_together = (('group', 'phase'),)

    def save(self, *args, **kwargs):
        if self.group.competition != self.phase.competition:
            raise IntegrityError(
                "Group and Phase competition must be the same")
        super(SubmissionResultGroupPhase, self).save(*args, **kwargs)


class SubmissionScoreDef(models.Model):
    competition = models.ForeignKey(Competition)
    key = models.SlugField(max_length=50)
    label = models.CharField(max_length=50)
    sorting = models.SlugField(max_length=20, default='asc', choices=(
        ('asc', 'Ascending'), ('desc', 'Descending')))
    numeric_format = models.CharField(max_length=20, blank=True, null=True)
    show_rank = models.BooleanField(default=False)
    selection_default = models.IntegerField(default=0)
    computed = models.BooleanField(default=False)
    groups = models.ManyToManyField(
        SubmissionResultGroup, through='SubmissionScoreDefGroup')

    class Meta:
        unique_together = (('key', 'competition'),)

    def __unicode__(self):
        return self.label


class CompetitionDefBundle(models.Model):
    config_bundle = models.FileField(
        upload_to='competition-bundles', storage=BundleStorage)
    owner = models.ForeignKey(settings.AUTH_USER_MODEL, related_name='owner')
    created_at = models.DateTimeField(auto_now_add=True)

    def unpack(self):
        """
        This method unpacks a competition bundle and creates a competition from
        the assets found inside (the competition bundle). The format of the
        competition bundle is described on the CodaLab Wiki:
        https://github.com/codalab/codalab/wiki/12.-Building-a-Competition-Bundle
        """
        # Get the bundle data, which is stored as a zipfile
        logger.info("CompetitionDefBundle::unpack begins (pk=%s)", self.pk)
        zf = zipfile.ZipFile(self.config_bundle)
<<<<<<< HEAD

        # Create the basic competition
        comp_spec_file = [x for x in zf.namelist() if ".yaml" in x][0]
=======
        logger.debug("CompetitionDefBundle::unpack creating base competition (pk=%s)", self.pk)
        comp_spec_file = [x for x in zf.namelist() if ".yaml" in x ][0]
>>>>>>> 34205d53
        comp_spec = yaml.load(zf.open(comp_spec_file))
        comp_base = comp_spec.copy()
        for block in ['html', 'phases', 'leaderboard']:
            if block in comp_base:
                del comp_base[block]
        comp_base['creator'] = self.owner
        comp_base['modified_by'] = self.owner
<<<<<<< HEAD
        if type(comp_base['end_date']) is datetime.datetime.date:
            comp_base['end_date'] = datetime.datetime.combine(
                comp_base['end_date'], datetime.time())
=======
        if 'end_date' in comp_base:
            if type(comp_base['end_date']) is datetime.datetime.date:
                comp_base['end_date'] = datetime.datetime.combine(comp_base['end_date'], datetime.time())
>>>>>>> 34205d53
        comp = Competition(**comp_base)
        comp.save()
        logger.debug("CompetitionDefBundle::unpack created base competition (pk=%s)", self.pk)

        # Unpack and save the logo
<<<<<<< HEAD
        comp_root = os.path.join(settings.MEDIA_ROOT, competition_prefix(comp))
        if not os.path.exists(comp_root):
            os.makedirs(comp_root)
        comp.image.save(comp_base['image'],
                        File(io.BytesIO(zf.read(comp_base['image']))))
        comp.save()
        print "Saved competition logo."
=======
        if 'image' in comp_base:
            comp.image.save(comp_base['image'], File(io.BytesIO(zf.read(comp_base['image']))))
            comp.save()
            logger.debug("CompetitionDefBundle::unpack saved competition logo (pk=%s)", self.pk)
>>>>>>> 34205d53

        # Populate competition pages
        pc, _ = PageContainer.objects.get_or_create(
            object_id=comp.id, content_type=ContentType.objects.get_for_model(comp))
        details_category = ContentCategory.objects.get(
            name="Learn the Details")
        Page.objects.create(
            category=details_category, container=pc, codename="overview",
            label="Overview", rank=0, html=zf.read(comp_spec['html']['overview']))
        Page.objects.create(
            category=details_category, container=pc, codename="evaluation",
            label="Evaluation", rank=0, html=zf.read(comp_spec['html']['evaluation']))
        Page.objects.create(
            category=details_category, container=pc, codename="terms_and_conditions",
            label="Terms and Conditions", rank=0, html=zf.read(comp_spec['html']['terms']))
        participate_category = ContentCategory.objects.get(name="Participate")
<<<<<<< HEAD
        Page.objects.create(
            category=participate_category, container=pc, codename="get_data",
            label="Get Data", rank=0, html=zf.read(comp_spec['html']['data']))
        Page.objects.create(category=participate_category, container=pc,
                            codename="submit_results", label="Submit Results", rank=1, html="")
        print "Created competition pages."
=======
        Page.objects.create(category=participate_category, container=pc,  codename="get_data",
                                   label="Get Data", rank=0, html=zf.read(comp_spec['html']['data']))
        Page.objects.create(category=participate_category, container=pc,  codename="submit_results", label="Submit Results", rank=1, html="")
        logger.debug("CompetitionDefBundle::unpack created competition pages (pk=%s)", self.pk)
>>>>>>> 34205d53

        # Create phases
        for p_num in comp_spec['phases']:
            phase_spec = comp_spec['phases'][p_num].copy()
            phase_spec['competition'] = comp
            if 'datasets' in phase_spec:
                datasets = phase_spec['datasets']
                del phase_spec['datasets']
            else:
                datasets = {}
            if type(phase_spec['start_date']) is datetime.datetime.date:
                phase_spec['start_date'] = datetime.datetime.combine(phase_spec['start_date'], datetime.time())
            phase, created = CompetitionPhase.objects.get_or_create(**phase_spec)
            logger.debug("CompetitionDefBundle::unpack created phase (pk=%s)", self.pk)
            # Evaluation Program
<<<<<<< HEAD
            phase.scoring_program.save(phase_spec['scoring_program'], File(
                io.BytesIO(zf.read(phase_spec['scoring_program']))))
            phase.reference_data.save(phase_spec['reference_data'], File(
                io.BytesIO(zf.read(phase_spec['reference_data']))))
            phase.save()
            print "Saved scoring program and reference data for phase."
            eft, cr_ = ExternalFileType.objects.get_or_create(
                name="Data", codename="data")
=======
            phase.scoring_program.save(phase_scoring_program_file(phase), File(io.BytesIO(zf.read(phase_spec['scoring_program']))))
            phase.reference_data.save(phase_reference_data_file(phase), File(io.BytesIO(zf.read(phase_spec['reference_data']))))
            if 'input_data' in phase_spec:
                phase.input_data.save(phase_input_data_file(phase), File(io.BytesIO(zf.read(phase_spec['input_data']))))
            phase.save()
            logger.debug("CompetitionDefBundle::unpack saved scoring program and reference data (pk=%s)", self.pk)
            eft,cr_=ExternalFileType.objects.get_or_create(name="Data", codename="data")
>>>>>>> 34205d53
            count = 1
            for ds in datasets.keys():
                f = ExternalFile.objects.create(
                    type=eft, source_url=datasets[ds]['url'], name=datasets[ds]['name'], creator=self.owner)
                f.save()
                d = Dataset.objects.create(
                    creator=self.owner, datafile=f, number=count)
                d.save()
                phase.datasets.add(d)
                phase.save()
                count += 1
            logger.debug("CompetitionDefBundle::unpack saved datasets (pk=%s)", self.pk)

        logger.debug("CompetitionDefBundle::unpack saved created competition phases (pk=%s)", self.pk)

        # Create leaderboard
        if 'leaderboard' in comp_spec:
            # If there's more than one create each of them
            if 'leaderboards' in comp_spec['leaderboard']:
                leaderboards = {}
                for key, value in comp_spec['leaderboard']['leaderboards'].items():
                    rg, cr = SubmissionResultGroup.objects.get_or_create(
                        competition=comp, key=value['label'].strip(), label=value['label'].strip(), ordering=value['rank'])
                    leaderboards[rg.label] = rg
                    for gp in comp.phases.all():
<<<<<<< HEAD
                        rgp, crx = SubmissionResultGroupPhase.objects.get_or_create(
                            phase=gp, group=rg)
            print "Created leaderboard(s)."
=======
                        rgp,crx = SubmissionResultGroupPhase.objects.get_or_create(phase=gp, group=rg)
            logger.debug("CompetitionDefBundle::unpack created leaderboard (pk=%s)", self.pk)
>>>>>>> 34205d53

            # Create score groups
            if 'column_groups' in comp_spec['leaderboard']:
                groups = {}
                for key, vals in comp_spec['leaderboard']['column_groups'].items():
                    if vals is None:
                        vals = dict()
                    s, cr = SubmissionScoreSet.objects.get_or_create(
                        competition=comp, key=key.strip(), defaults=vals)
                    groups[s.label] = s
            logger.debug("CompetitionDefBundle::unpack created score groups (pk=%s)", self.pk)

            # Create scores.
            if 'columns' in comp_spec['leaderboard']:
                columns = {}
                for key, vals in comp_spec['leaderboard']['columns'].items():
                    # Do non-computed columns first
                    if 'computed' in vals:
                        continue
                    sdefaults = {
                        'label': "" if 'label' not in vals else vals['label'].strip(),
                        'numeric_format': "2" if 'numeric_format' not in vals else vals['numeric_format'],
                        'show_rank': True,
                        'sorting': 'desc' if 'sort' not in vals else vals['sort']
                    }
                    if 'selection_default' in vals:
                        sdefaults['selection_default'] = vals[
                            'selection_default']

                    sd, cr = SubmissionScoreDef.objects.get_or_create(
                        competition=comp,
                        key=key,
                        computed=False,
                        defaults=sdefaults)
                    columns[sd.key] = sd

                    # Associate the score definition with its column group
                    if 'column_group' in vals:
                        gparent = groups[vals['column_group']['label']]
<<<<<<< HEAD
                        g, cr = SubmissionScoreSet.objects.get_or_create(
                            competition=comp,
                            parent=gparent,
                            key=sd.key,
                            defaults=dict(scoredef=sd, label=sd.label))
                    else:
                        g, cr = SubmissionScoreSet.objects.get_or_create(
                            competition=comp,
                            key=sd.key,
                            defaults=dict(scoredef=sd, label=sd.label))
=======
                        g,cr = SubmissionScoreSet.objects.get_or_create(
                                competition=comp,
                                parent=gparent,
                                key=sd.key,
                                defaults=dict(scoredef=sd, label=sd.label))
                    else:
                        g,cr = SubmissionScoreSet.objects.get_or_create(
                                competition=comp,
                                key=sd.key,
                                defaults=dict(scoredef=sd, label=sd.label))
>>>>>>> 34205d53

                    # Associate the score definition with its leaderboard
                    SubmissionScoreDefGroup.objects.create(scoredef=sd, group=leaderboards[vals['leaderboard']['label']])

                for key, vals in comp_spec['leaderboard']['columns'].items():
                    # Only process the computed columns this time around.
                    if 'computed' not in vals:
                        continue
                    # Create the score definition
                    is_computed = True
                    sdefaults = {
<<<<<<< HEAD
                        'label': "" if 'label' not in vals else vals['label'].strip(),
                        'numeric_format': "2" if 'numeric_format' not in vals else vals['numeric_format'],
                        'show_rank': not is_computed,
                        'sorting': 'desc' if 'sort' not in vals else vals['sort']
                    }
                    if 'selection_default' in vals:
                        sdefaults['selection_default'] = vals[
                            'selection_default']

                    sd, cr = SubmissionScoreDef.objects.get_or_create(
                        competition=comp,
                        key=key,
                        computed=is_computed,
                        defaults=sdefaults)
                    sc, cr = SubmissionComputedScore.objects.get_or_create(
                        scoredef=sd, operation=vals['computed']['operation'])
                    for f in vals['computed']['fields'].split(","):
                        f = f.strip()
                        SubmissionComputedScoreField.objects.get_or_create(
                            computed=sc, scoredef=columns[f])
=======
                                    'label' : "" if 'label' not in vals else vals['label'].strip(),
                                    'numeric_format' : "2" if 'numeric_format' not in vals else vals['numeric_format'],
                                    'show_rank' : not is_computed,
                                    'sorting' : 'desc' if 'sort' not in vals else vals['sort']
                                    }
                    if 'selection_default' in vals:
                        sdefaults['selection_default'] = vals['selection_default']

                    sd,cr = SubmissionScoreDef.objects.get_or_create(
                                competition=comp,
                                key=key,
                                computed=is_computed,
                                defaults=sdefaults)
                    sc,cr = SubmissionComputedScore.objects.get_or_create(scoredef=sd, operation=vals['computed']['operation'])
                    for f in vals['computed']['fields'].split(","):
                        f=f.strip()
                        # Note the lookup in brats_score_defs. The assumption is that computed properties are defined in
                        # brats_leaderboard_defs after the fields they reference.
                        # This is not a safe assumption -- given we can't control key/value ordering in a dictionary.
                        SubmissionComputedScoreField.objects.get_or_create(computed=sc, scoredef=columns[f])
>>>>>>> 34205d53
                    columns[sd.key] = sd

                    # Associate the score definition with its column group
                    if 'column_group' in vals:
                        gparent = groups[vals['column_group']['label']]
<<<<<<< HEAD
                        g, cr = SubmissionScoreSet.objects.get_or_create(
                            competition=comp,
                            parent=gparent,
                            key=sd.key,
                            defaults=dict(scoredef=sd, label=sd.label))
                    else:
                        g, cr = SubmissionScoreSet.objects.get_or_create(
                            competition=comp,
                            key=sd.key,
                            defaults=dict(scoredef=sd, label=sd.label))

                    # Associate the score definition with its leaderboard
                    SubmissionScoreDefGroup.objects.create(scoredef=sd, group=leaderboards[vals['leaderboard']['label']])

                print "Created scores."

        # Add owner as participant so they can view the competition
        approved = ParticipantStatus.objects.get(
            codename=ParticipantStatus.APPROVED)
        resulting_participant, created = CompetitionParticipant.objects.get_or_create(
            user=self.owner, competition=comp, defaults={'status': approved})
        print "Added owner as participant."

        return comp


def unpack_competition_task(sender, **kwargs):
    instance = kwargs['instance']
    print "Got signal, creating competition (%d)" % instance.id
    tasks.create_competition_from_bundle.apply_async((instance.id,))
post_save.connect(unpack_competition_task, sender=CompetitionDefBundle)


=======
                        g,cr = SubmissionScoreSet.objects.get_or_create(
                                competition=comp,
                                parent=gparent,
                                key=sd.key,
                                defaults=dict(scoredef=sd, label=sd.label))
                    else:
                        g,cr = SubmissionScoreSet.objects.get_or_create(
                                competition=comp,
                                key=sd.key,
                                defaults=dict(scoredef=sd, label=sd.label))

                    # Associate the score definition with its leaderboard
                    sdg = SubmissionScoreDefGroup.objects.create(scoredef=sd, group=leaderboards[vals['leaderboard']['label']])
                logger.debug("CompetitionDefBundle::unpack created scores (pk=%s)", self.pk)

        # Add owner as participant so they can view the competition
        approved = ParticipantStatus.objects.get(codename=ParticipantStatus.APPROVED)
        resulting_participant, created = CompetitionParticipant.objects.get_or_create(user=self.owner, competition=comp, defaults={'status':approved})
        logger.debug("CompetitionDefBundle::unpack added owner as participant (pk=%s)", self.pk)

        return comp

>>>>>>> 34205d53
class SubmissionScoreDefGroup(models.Model):
    scoredef = models.ForeignKey(SubmissionScoreDef)
    group = models.ForeignKey(SubmissionResultGroup)

    class Meta:
<<<<<<< HEAD
        unique_together = (('scoredef', 'group'),)
=======
        unique_together = (('scoredef','group'),)
>>>>>>> 34205d53

    def __unicode__(self):
        return "%s %s" % (self.scoredef, self.group)

    def save(self, *args, **kwargs):
        if self.scoredef.competition != self.group.competition:
            raise IntegrityError(
                "Score Def competition and phase compeition must be the same")
        super(SubmissionScoreDefGroup, self).save(*args, **kwargs)


class SubmissionComputedScore(models.Model):
    scoredef = models.OneToOneField(
        SubmissionScoreDef, related_name='computed_score')
    operation = models.CharField(max_length=10, choices=(('Max', 'Max'),
                                                         ('Avg', 'Average')))


class SubmissionComputedScoreField(models.Model):
    computed = models.ForeignKey(
        SubmissionComputedScore, related_name='fields')
    scoredef = models.ForeignKey(SubmissionScoreDef)

    def save(self, *args, **kwargs):
        if self.scoredef.computed is True:
<<<<<<< HEAD
            raise IntegrityError(
                "Cannot use a computed field for a computed score")
        super(SubmissionComputedScoreField, self).save(*args, **kwargs)

=======
            raise IntegrityError("Cannot use a computed field for a computed score")
        super(SubmissionComputedScoreField,self).save(*args,**kwargs)
>>>>>>> 34205d53

class SubmissionScoreSet(MPTTModel):
    parent = TreeForeignKey(
        'self', null=True, blank=True, related_name='children')
    competition = models.ForeignKey(Competition)
    key = models.CharField(max_length=50)
    label = models.CharField(max_length=50)
    scoredef = models.ForeignKey(SubmissionScoreDef, null=True, blank=True)

    class Meta:
        unique_together = (('key', 'competition'),)

    def __unicode__(self):
        return "%s %s" % (self.parent.label if self.parent else None, self.label)


class SubmissionScore(models.Model):
    result = models.ForeignKey(CompetitionSubmission, related_name='scores')
    scoredef = models.ForeignKey(SubmissionScoreDef)
    value = models.DecimalField(max_digits=20, decimal_places=10)

    class Meta:
<<<<<<< HEAD
        unique_together = (('result', 'scoredef'),)

    def save(self, *args, **kwargs):
        if self.scoredef.computed is True and kwargs['value']:
=======
        unique_together = (('result','scoredef'),)

    def save(self,*args,**kwargs):
        if self.scoredef.computed is True and value:
>>>>>>> 34205d53
            raise IntegrityError("Score is computed. Cannot assign a value")
        super(SubmissionScore, self).save(*args, **kwargs)


class PhaseLeaderBoard(models.Model):
    phase = models.OneToOneField(CompetitionPhase, related_name='board')
    is_open = models.BooleanField(default=True)

    def submissions(self):
        return CompetitionSubmission.objects.filter(leaderboard_entry_result__board=self)

    def __unicode__(self):
<<<<<<< HEAD
        return "%s [%s]" % (self.phase.label, 'Open' if self.is_open else 'Closed')
=======
        return "%s [%s]" % (self.phase.label,'Open' if self.is_open else 'Closed')
>>>>>>> 34205d53

    def is_open(self):
        """
        The default implementation passes through the leaderboard is_open check to the phase is_active check.
        """
        self.is_open = self.phase.is_active
        return self.phase.is_active

<<<<<<< HEAD
    def scores(self, **kwargs):
        return self.phase.scores(score_filters=dict(result__leaderboard_entry_result__board=self))


=======
    def scores(self,**kwargs):
        return self.phase.scores(score_filters=dict(result__leaderboard_entry_result__board=self))

>>>>>>> 34205d53
class PhaseLeaderBoardEntry(models.Model):
    board = models.ForeignKey(PhaseLeaderBoard, related_name='entries')
    result = models.ForeignKey(
        CompetitionSubmission, related_name='leaderboard_entry_result')

    class Meta:
        unique_together = (('board', 'result'),)


# Bundle Model
class Bundle(models.Model):
    path = models.CharField(max_length=100, blank=True)
    inputpath = models.CharField(max_length=100, blank=True)
    outputpath = models.CharField(max_length=100, blank=True)
    created = models.DateTimeField(auto_now_add=True)
    #owner = models.ForeignKey(User, blank=True, null=True)
    name = models.CharField(max_length=100)
    slug = models.SlugField(unique=True, blank=True)
    description = models.TextField(blank=True)
    version = models.CharField(max_length=100)
    metadata = models.CharField(max_length=500)
    private = models.BooleanField()

    class Meta:
        ordering = ['name']

    def __unicode__(self):
        return self.name

    def get_absolute_url(self):
        return ('project_bundle_detail', (), {'slug': self.slug})
    #get_absolute_url = models.permalink(get_absolute_url)


# Run Model
class Run(models.Model):
    bundle = models.ForeignKey(Bundle)
    created = models.DateTimeField(auto_now_add=True)
    slug = models.SlugField(unique=True, max_length=255)
    metadata = models.CharField(max_length=255)
    bundlePath = dirname(dirname(abspath(__file__)))
    programPath = models.CharField(max_length=100)
    inputPath = models.CharField(max_length=100)
    outputPath = models.CharField(max_length=100)
    cellout = models.FloatField(blank=True, null=True)

    #objects = models.Manager()

    class Meta:
        ordering = ['-created']

    def __unicode__(self):
        return u'%s' % self.bundle

    def get_absolute_url(self):
        return ('bundle_run_detail', (), {'object_id': self.id})
    #get_absolute_url = models.permalink(get_absolute_url)<|MERGE_RESOLUTION|>--- conflicted
+++ resolved
@@ -1,16 +1,15 @@
 import exceptions
-<<<<<<< HEAD
-=======
 import logging
 import random
->>>>>>> 34205d53
 import operator
-import os
-import io
-from os.path import abspath, dirname
+import os, io
+from os.path import abspath, basename, dirname, join, normpath
 import zipfile
 import yaml
+import tempfile
 import datetime
+import django.dispatch
+import time
 from django.db import models
 from django.db import IntegrityError
 from django.db.models import Max
@@ -20,15 +19,9 @@
 from django.core.exceptions import PermissionDenied
 from django.core.files import File
 from django.core.files.storage import get_storage_class
-<<<<<<< HEAD
-from django.core.urlresolvers import reverse
-
-from django.utils.timezone import now
-=======
 from django.core.urlresolvers import reverse, reverse_lazy
 from django.utils.text import slugify
 from django.utils.timezone import utc, now
->>>>>>> 34205d53
 from django.contrib.contenttypes.models import ContentType
 from django.contrib.contenttypes import generic
 
@@ -37,51 +30,35 @@
 
 logger = logging.getLogger(__name__)
 
-# Needed for computation service handling
-# Hack for now
+## Needed for computation service handling
+## Hack for now
 StorageClass = get_storage_class(settings.DEFAULT_FILE_STORAGE)
 try:
-<<<<<<< HEAD
-    PrivateStorage = StorageClass(
-        account_name=settings.PRIVATE_AZURE_ACCOUNT_NAME,
-        account_key=settings.PRIVATE_AZURE_ACCOUNT_KEY,
-        azure_container=settings.PRIVATE_AZURE_CONTAINER)
-
-    BundleStorage = StorageClass(
-        account_name=settings.BUNDLE_AZURE_ACCOUNT_NAME,
-        account_key=settings.BUNDLE_AZURE_ACCOUNT_KEY,
-        azure_container=settings.BUNDLE_AZURE_CONTAINER)
-=======
     BundleStorage = StorageClass(account_name=settings.BUNDLE_AZURE_ACCOUNT_NAME,
                                         account_key=settings.BUNDLE_AZURE_ACCOUNT_KEY,
                                         azure_container=settings.BUNDLE_AZURE_CONTAINER)
->>>>>>> 34205d53
 
     PublicStorage = StorageClass(account_name=settings.AZURE_ACCOUNT_NAME,
-                                 account_key=settings.AZURE_ACCOUNT_KEY,
-                                 azure_container=settings.AZURE_CONTAINER)
+                                        account_key=settings.AZURE_ACCOUNT_KEY,
+                                        azure_container=settings.AZURE_CONTAINER)
 
 except:
     BundleStorage = StorageClass()
     PublicStorage = StorageClass()
 
 # Competition Content
-
-
 class ContentVisibility(models.Model):
     name = models.CharField(max_length=20)
-    codename = models.SlugField(max_length=20, unique=True)
-    classname = models.CharField(max_length=30, null=True, blank=True)
+    codename = models.SlugField(max_length=20,unique=True)
+    classname = models.CharField(max_length=30,null=True,blank=True)
 
     def __unicode__(self):
         return self.name
 
-
 class ContentCategory(MPTTModel):
-    parent = TreeForeignKey(
-        'self', related_name='children', null=True, blank=True)
+    parent = TreeForeignKey('self', related_name='children', null=True, blank=True)
     name = models.CharField(max_length=100)
-    codename = models.SlugField(max_length=100, unique=True)
+    codename = models.SlugField(max_length=100,unique=True)
     visibility = models.ForeignKey(ContentVisibility)
     is_menu = models.BooleanField(default=True)
     content_limit = models.PositiveIntegerField(default=1)
@@ -89,42 +66,32 @@
     def __unicode__(self):
         return self.name
 
-
 class DefaultContentItem(models.Model):
     category = TreeForeignKey(ContentCategory)
     label = models.CharField(max_length=100)
-    codename = models.SlugField(max_length=100, unique=True)
+    codename = models.SlugField(max_length=100,unique=True)
     rank = models.IntegerField(default=0)
     required = models.BooleanField(default=False)
-    initial_visibility = models.ForeignKey(ContentVisibility)
+    initial_visibility =  models.ForeignKey(ContentVisibility)
 
     def __unicode__(self):
         return self.label
 
-
 class PageContainer(models.Model):
-    name = models.CharField(max_length=200, blank=True)
+    name = models.CharField(max_length=200,blank=True)
     content_type = models.ForeignKey(ContentType)
     object_id = models.PositiveIntegerField(db_index=True)
     owner = generic.GenericForeignKey('content_type', 'object_id')
 
     class Meta:
-        unique_together = (('object_id', 'content_type'),)
+        unique_together = (('object_id','content_type'),)
 
     def __unicode__(self):
         return self.name
 
-<<<<<<< HEAD
-    def save(self, *args, **kwargs):
-        self.name = "%s - %s" % (self.owner.__unicode__(),
-                                 self.name if self.name else str(self.pk))
-        return super(PageContainer, self).save(*args, **kwargs)
-
-=======
     def save(self,*args,**kwargs):
         self.name = "%s - %s" % (self.owner.__unicode__(), self.name if self.name else str(self.pk))
         return super(PageContainer,self).save(*args,**kwargs)
->>>>>>> 34205d53
 
 class Page(models.Model):
     category = TreeForeignKey(ContentCategory)
@@ -142,47 +109,34 @@
         return self.title
 
     class Meta:
-        unique_together = (('label', 'category', 'container'),)
+        unique_together = (('label','category','container'),)
         ordering = ['rank']
 
-    def save(self, *args, **kwargs):
+    def save(self,*args,**kwargs):
         if not self.title:
-<<<<<<< HEAD
-            self.title = "%s - %s" % (self.container.name, self.label)
-=======
             self.title = "%s - %s" % ( self.container.name,self.label )
->>>>>>> 34205d53
         if self.defaults:
             if self.category != self.defaults.category:
                 raise Exception("Defaults category must match Item category")
             if self.defaults.required and self.visibility is False:
                 raise Exception("Item is required and must be visible")
-        return super(Page, self).save(*args, **kwargs)
-
-# External Files (These might be able to be removed, per a discussion
-# 2013.7.29)
-
-
-<<<<<<< HEAD
-=======
+        return super(Page,self).save(*args,**kwargs)
+
 # External Files (These might be able to be removed, per a discussion 2013.7.29)
->>>>>>> 34205d53
 class ExternalFileType(models.Model):
     name = models.CharField(max_length=20)
-    codename = models.SlugField(max_length=20, unique=True)
+    codename = models.SlugField(max_length=20,unique=True)
 
     def __unicode__(self):
         return self.name
-
 
 class ExternalFileSource(models.Model):
     name = models.CharField(max_length=50)
-    codename = models.SlugField(max_length=50, unique=True)
-    service_url = models.URLField(null=True, blank=True)
+    codename = models.SlugField(max_length=50,unique=True)
+    service_url = models.URLField(null=True,blank=True)
 
     def __unicode__(self):
         return self.name
-
 
 class ExternalFile(models.Model):
     type = models.ForeignKey(ExternalFileType)
@@ -196,35 +150,28 @@
 # End External File Models
 
 # Join+ Model for Participants of a competition
-
-
 class ParticipantStatus(models.Model):
     UNKNOWN = 'unknown'
     DENIED = 'denied'
     APPROVED = 'approved'
     PENDING = 'pending'
     name = models.CharField(max_length=30)
-    codename = models.CharField(max_length=30, unique=True)
+    codename = models.CharField(max_length=30,unique=True)
     description = models.CharField(max_length=50)
 
     def __unicode__(self):
         return self.name
 
-
 class Competition(models.Model):
-
     """ This is the base competition. """
     title = models.CharField(max_length=100)
     description = models.TextField(null=True, blank=True)
-    image = models.FileField(
-        upload_to='logos', storage=PublicStorage, null=True, blank=True)
+    image = models.FileField(upload_to='logos', storage=PublicStorage, null=True, blank=True)
     image_url_base = models.CharField(max_length=255)
     has_registration = models.BooleanField(default=False)
-    end_date = models.DateTimeField(null=True, blank=True)
-    creator = models.ForeignKey(
-        settings.AUTH_USER_MODEL, related_name='competitioninfo_creator')
-    modified_by = models.ForeignKey(
-        settings.AUTH_USER_MODEL, related_name='competitioninfo_modified_by')
+    end_date = models.DateTimeField(null=True,blank=True)
+    creator = models.ForeignKey(settings.AUTH_USER_MODEL, related_name='competitioninfo_creator')
+    modified_by = models.ForeignKey(settings.AUTH_USER_MODEL, related_name='competitioninfo_modified_by')
     last_modified = models.DateTimeField(auto_now_add=True)
     pagecontainers = generic.GenericRelation(PageContainer)
     published = models.BooleanField(default=False)
@@ -235,33 +182,18 @@
         return items[0] if len(items) > 0 else None
 
     def get_absolute_url(self):
-<<<<<<< HEAD
-        return reverse('competitions:view', kwargs={'pk': self.pk})
-=======
         return reverse('competitions:view', kwargs={'pk':self.pk})
->>>>>>> 34205d53
 
     class Meta:
         permissions = (
             ('is_owner', 'Owner'),
             ('can_edit', 'Edit'),
-        )
+            )
         ordering = ['end_date']
 
     def __unicode__(self):
         return self.title
 
-<<<<<<< HEAD
-    def set_owner(self, user):
-        return assign_perm('view_task', user, self)
-
-    def save(self, *args, **kwargs):
-        # Make sure the image_url_base is set from the actual storage
-        # implementation
-        self.image_url_base = self.image.storage.url('')
-        # Do the real save
-        return super(Competition, self).save(*args, **kwargs)
-=======
     def set_owner(self,user):
         return assign_perm('view_task', user, self)
 
@@ -270,12 +202,11 @@
         self.image_url_base = self.image.storage.url('')
         # Do the real save
         return super(Competition,self).save(*args,**kwargs)
->>>>>>> 34205d53
 
     def image_url(self):
         # Return the transformed image_url
         if self.image:
-            return os.path.join(self.image_url_base, self.image.name)
+            return os.path.join(self.image_url_base,self.image.name)
         return None
 
     @property
@@ -288,19 +219,12 @@
             return True if self.end_date is None else self.end_date > now()
 
 # Dataset model
-
-
 class Dataset(models.Model):
-<<<<<<< HEAD
-
-=======
->>>>>>> 34205d53
     """
         This is a dataset for a competition.
         TODO: Consider if this is replaced or reimplemented as a 'bundle of data'.
     """
-    creator = models.ForeignKey(
-        settings.AUTH_USER_MODEL, related_name='datasets')
+    creator =  models.ForeignKey(settings.AUTH_USER_MODEL, related_name='datasets')
     name = models.CharField(max_length=50)
     description = models.TextField()
     number = models.PositiveIntegerField(default=1)
@@ -310,83 +234,51 @@
         ordering = ["number"]
 
     def __unicode__(self):
-        return "%s [%s]" % (self.name, self.datafile.name)
-
+        return "%s [%s]" % (self.name,self.datafile.name)
 
 def competition_prefix(competition):
     return os.path.join("competition", str(competition.id))
 
-
 def phase_prefix(phase):
     return os.path.join(competition_prefix(phase.competition), str(phase.phasenumber))
 
-
 def phase_data_prefix(phase):
     return os.path.join("competition", str(phase.competition.id), str(phase.phasenumber), "data")
 
 # In the following helpers, the filename argument is required even though we
-# choose to not use it. See FileField.upload_to at
-# https://docs.djangoproject.com/en/dev/ref/models/fields/.
-
+# choose to not use it. See FileField.upload_to at https://docs.djangoproject.com/en/dev/ref/models/fields/.
 
 def phase_scoring_program_file(phase, filename="program.zip"):
     return os.path.join(phase_data_prefix(phase), filename)
 
-
 def phase_reference_data_file(phase, filename="reference.zip"):
     return os.path.join(phase_data_prefix(phase), filename)
 
-
 def phase_input_data_file(phase, filename="input.zip"):
     return os.path.join(phase_data_prefix(phase), filename)
 
-
 def submission_root(instance):
-<<<<<<< HEAD
-    return os.path.join(
-        "competition", str(instance.phase.competition.pk), str(
-            instance.phase.pk),
-        "submissions", str(instance.participant.user.pk), str(instance.submission_number))
-
-=======
     return os.path.join("competition", str(instance.phase.competition.pk), str(instance.phase.pk),
                         "submissions", str(instance.participant.user.pk), str(instance.submission_number))
->>>>>>> 34205d53
 
 def submission_file_name(instance, filename="predictions.zip"):
     return os.path.join(submission_root(instance), filename)
 
-
 def submission_inputfile_name(instance, filename="input.txt"):
     return os.path.join(submission_root(instance), filename)
 
-
 def submission_runfile_name(instance, filename="run.txt"):
     return os.path.join(submission_root(instance), filename)
 
-
 def submission_output_filename(instance, filename="output.zip"):
     return os.path.join(submission_root(instance), "run", filename)
 
-
 def submission_stdout_filename(instance, filename="stdout.txt"):
     return os.path.join(submission_root(instance), "run", filename)
 
-
 def submission_stderr_filename(instance, filename="stderr.txt"):
     return os.path.join(submission_root(instance), "run", filename)
 
-<<<<<<< HEAD
-
-def submission_file_blobkey(instance, filename="output.zip"):
-    return os.path.join(submission_root(instance), "run", filename)
-
-# Competition Phase
-
-
-class CompetitionPhase(models.Model):
-
-=======
 def submission_prediction_runfile_name(instance, filename="run.txt"):
     return os.path.join(submission_root(instance), "pred", filename)
 
@@ -395,31 +287,19 @@
 
 # Competition Phase
 class CompetitionPhase(models.Model):
->>>>>>> 34205d53
     """
         A phase of a competition.
     """
-    competition = models.ForeignKey(Competition, related_name='phases')
+    competition = models.ForeignKey(Competition,related_name='phases')
     phasenumber = models.PositiveIntegerField()
     label = models.CharField(max_length=50, blank=True)
     start_date = models.DateTimeField()
     max_submissions = models.PositiveIntegerField(default=100)
     is_scoring_only = models.BooleanField(default=True)
-<<<<<<< HEAD
-    scoring_program = models.FileField(
-        upload_to=phase_scoring_program_file, storage=BundleStorage, null=True, blank=True)
-    reference_data = models.FileField(
-        upload_to=phase_reference_data_file, storage=BundleStorage, null=True, blank=True)
-    input_data = models.FileField(
-        upload_to=phase_input_data_file, storage=BundleStorage, null=True, blank=True)
-    datasets = models.ManyToManyField(
-        Dataset, blank=True, related_name='phase')
-=======
     scoring_program = models.FileField(upload_to=phase_scoring_program_file, storage=BundleStorage,null=True,blank=True)
     reference_data = models.FileField(upload_to=phase_reference_data_file, storage=BundleStorage,null=True,blank=True)
     input_data = models.FileField(upload_to=phase_input_data_file, storage=BundleStorage,null=True,blank=True)
     datasets = models.ManyToManyField(Dataset, blank=True, related_name='phase')
->>>>>>> 34205d53
 
     class Meta:
         ordering = ['phasenumber']
@@ -430,21 +310,14 @@
     @property
     def is_active(self):
         """ Returns true when this phase of the competition is on-going. """
-        next_phase = self.competition.phases.filter(
-            phasenumber=self.phasenumber + 1)
+        next_phase = self.competition.phases.filter(phasenumber=self.phasenumber+1)
         if (next_phase is not None) and (len(next_phase) > 0):
             # there is a phase following this phase, thus this phase is active if the current date
-<<<<<<< HEAD
-            # is between the start of this phase and the start of the next
-            # phase
-=======
             # is between the start of this phase and the start of the next phase
->>>>>>> 34205d53
             return self.start_date <= now() and (now() < next_phase[0].start_date)
         else:
             # there is no phase following this phase, thus this phase is active if the current data
-            # is after the start date of this phase and the competition is
-            # "active"
+            # is after the start date of this phase and the competition is "active"
             return self.start_date <= now() and self.competition.is_active
 
     @property
@@ -469,8 +342,7 @@
         if len(valid_pairs) == 0:
             return {id: 1 for id in ids}
         # Sort and compute ranks
-        sorted_pairs = sorted(valid_pairs.iteritems(),
-                              key=operator.itemgetter(1), reverse=not sort_ascending)
+        sorted_pairs = sorted(valid_pairs.iteritems(), key = operator.itemgetter(1), reverse=not sort_ascending)
         r = 1
         k, v = sorted_pairs[0]
         ranks[k] = r
@@ -513,41 +385,29 @@
             pass
         return ("{:." + str(p) + "f}").format(v)
 
-    def scores(self, **kwargs):
-        kwargs.pop('score_filters', {})
+    def scores(self,**kwargs):
+        score_filters = kwargs.pop('score_filters',{})
 
         # Get the list of submissions in this leaderboard
         submissions = []
         lb, created = PhaseLeaderBoard.objects.get_or_create(phase=self)
         if not created:
-<<<<<<< HEAD
-            for (rid, name) in PhaseLeaderBoardEntry.objects.filter(board=lb).values_list('result_id', 'result__participant__user__username'):
-                submissions.append((rid, name))
-=======
             qs = PhaseLeaderBoardEntry.objects.filter(board=lb)
             for (rid, name) in qs.values_list('result_id', 'result__participant__user__username'):
                 submissions.append((rid,  name))
->>>>>>> 34205d53
 
         results = []
         for g in SubmissionResultGroup.objects.filter(phases__in=[self]).order_by('ordering'):
             label = g.label
             headers = []
             scores = {}
-<<<<<<< HEAD
-            for (pk, name) in submissions:
-                scores[pk] = {'username': name, 'values': []}
-=======
             for (pk,name) in submissions: scores[pk] = {'username': name, 'values': []}
->>>>>>> 34205d53
 
             scoreDefs = []
-            columnKeys = {}  # maps a column key to its index in headers list
-            for x in SubmissionScoreSet.objects.order_by(
-                'tree_id', 'lft').filter(scoredef__isnull=False,
-                                         scoredef__groups__in=[
-                                             g],
-                                         **kwargs).select_related('scoredef', 'parent'):
+            columnKeys = {} # maps a column key to its index in headers list
+            for x in SubmissionScoreSet.objects.order_by('tree_id','lft').filter(scoredef__isnull=False,
+                                                                        scoredef__groups__in=[g],
+                                                                        **kwargs).select_related('scoredef', 'parent'):
                 if x.parent is not None:
                     columnKey = x.parent.key
                     columnLabel = x.parent.label
@@ -558,11 +418,9 @@
                     columnSubLabels = []
                 if columnKey not in columnKeys:
                     columnKeys[columnKey] = len(headers)
-                    headers.append(
-                        {'key': columnKey, 'label': columnLabel, 'subs': columnSubLabels})
+                    headers.append({'key' : columnKey, 'label': columnLabel, 'subs' : columnSubLabels})
                 else:
-                    headers[columnKeys[columnKey]][
-                        'subs'].extend(columnSubLabels)
+                    headers[columnKeys[columnKey]]['subs'].extend(columnSubLabels)
 
                 scoreDefs.append(x.scoredef)
 
@@ -575,25 +433,12 @@
             selection_key, selection_order = None, 0
             for i in range(len(scoreDefs)):
                 if (selection_key is None) or (scoreDefs[i].selection_default > selection_order):
-                    selection_key, selection_order = scoreDefs[
-                        i].key, scoreDefs[i].selection_default
-
-            results.append(
-                {'label': label, 'headers': headers, 'total_span': column_span, 'selection_key': selection_key,
-                 'scores': scores, 'scoredefs': scoreDefs})
+                    selection_key, selection_order = scoreDefs[i].key, scoreDefs[i].selection_default
+
+            results.append({ 'label': label, 'headers': headers, 'total_span' : column_span, 'selection_key': selection_key,
+                             'scores': scores, 'scoredefs': scoreDefs })
 
         if len(submissions) > 0:
-<<<<<<< HEAD
-            # Figure out which submission scores we need to read from the
-            # database.
-            submission_ids = [id for (id, name) in submissions]
-            # map (scoredef.id, scoredef) to keep track of non-computed
-            # scoredefs
-            not_computed_scoredefs = {}
-            computed_scoredef_ids = []
-            # maps id of a computed scoredef to a list of ids for scoredefs
-            # which are input to the computation
-=======
             # Figure out which submission scores we need to read from the database.
             submission_ids = [id for (id,name) in submissions]
             # not_computed_scoredefs: map (scoredef.id, scoredef) to keep track of non-computed scoredefs
@@ -601,7 +446,6 @@
             computed_scoredef_ids = []
             # computed_deps: maps id of a computed scoredef to a list of ids for scoredefs which are
             #                input to the computation
->>>>>>> 34205d53
             computed_deps = {}
             for result in results:
                 for sdef in result['scoredefs']:
@@ -610,22 +454,17 @@
                     else:
                         not_computed_scoredefs[sdef.id] = sdef
                 if len(computed_scoredef_ids) > 0:
-                    computed_ids = SubmissionComputedScore.objects.filter(
-                        scoredef_id__in=computed_scoredef_ids).values_list('id')
-                    fields = SubmissionComputedScoreField.objects.filter(
-                        computed_id__in=computed_ids).select_related('scoredef', 'computed')
+                    computed_ids = SubmissionComputedScore.objects.filter(scoredef_id__in=computed_scoredef_ids).values_list('id')
+                    fields = SubmissionComputedScoreField.objects.filter(computed_id__in=computed_ids).select_related('scoredef', 'computed')
                     for field in fields:
                         if not field.scoredef.computed:
-                            not_computed_scoredefs[
-                                field.scoredef.id] = field.scoredef
+                            not_computed_scoredefs[field.scoredef.id] = field.scoredef
                         if field.computed.scoredef_id not in computed_deps:
                             computed_deps[field.computed.scoredef_id] = []
-                        computed_deps[field.computed.scoredef_id].append(
-                            field.scoredef)
+                        computed_deps[field.computed.scoredef_id].append(field.scoredef)
             # Now read the submission scores
             values = {}
-            scoredef_ids = [
-                sdef_id for (sdef_id, sdef) in not_computed_scoredefs.iteritems()]
+            scoredef_ids = [sdef_id for (sdef_id, sdef) in not_computed_scoredefs.iteritems()]
             for s in SubmissionScore.objects.filter(scoredef_id__in=scoredef_ids, result_id__in=submission_ids):
                 if s.scoredef_id not in values:
                     values[s.scoredef_id] = {}
@@ -635,31 +474,23 @@
             ranks = {}
             for (sdef_id, v) in values.iteritems():
                 sdef = not_computed_scoredefs[sdef_id]
-                ranks[sdef_id] = self.rank_values(
-                    submission_ids, v, sort_ascending=sdef.sorting == 'asc')
+                ranks[sdef_id] = self.rank_values(submission_ids, v, sort_ascending=sdef.sorting=='asc')
 
             # compute values for computed scoredefs
             for result in results:
                 for sdef in result['scoredefs']:
                     if sdef.computed:
-                        operation = getattr(
-                            models, sdef.computed_score.operation)
+                        operation = getattr(models, sdef.computed_score.operation)
                         if (operation.name == 'Avg'):
                             cnt = len(computed_deps[sdef.id])
                             if (cnt > 0):
                                 computed_values = {}
                                 for id in submission_ids:
-<<<<<<< HEAD
-                                    computed_values[id] = sum(
-                                        [ranks[d.id][id] for d in computed_deps[sdef.id]]) / float(cnt)
-=======
                                     computed_values[id] = sum([ranks[d.id][id] for d in computed_deps[sdef.id]]) / float(cnt)
->>>>>>> 34205d53
                                 values[sdef.id] = computed_values
-                                ranks[sdef.id] = self.rank_values(
-                                    submission_ids, computed_values, sort_ascending=sdef.sorting == 'asc')
-
-            # format values
+                                ranks[sdef.id] = self.rank_values(submission_ids, computed_values, sort_ascending=sdef.sorting=='asc')
+
+            #format values
             for result in results:
                 scores = result['scores']
                 for sdef in result['scoredefs']:
@@ -672,44 +503,31 @@
                     for id in submission_ids:
                         v = "-"
                         if id in knownValues:
-                            v = CompetitionPhase.format_value(
-                                knownValues[id], sdef.numeric_format)
+                            v = CompetitionPhase.format_value(knownValues[id], sdef.numeric_format)
                         r = "-"
                         if id in knownRanks:
                             r = knownRanks[id]
                         if sdef.show_rank:
-                            scores[id]['values'].append(
-                                {'val': v, 'rnk': r, 'name': sdef.key})
+                            scores[id]['values'].append({'val': v, 'rnk': r, 'name' : sdef.key})
                         else:
-<<<<<<< HEAD
-                            scores[id]['values'].append(
-                                {'val': v, 'hidden_rnk': r, 'name': sdef.key})
-                    print ranks
-=======
                             scores[id]['values'].append({'val': v, 'hidden_rnk': r, 'name' : sdef.key})
->>>>>>> 34205d53
                     if (sdef.key == result['selection_key']):
                         overall_ranks = ranks[sdef.id]
-                ranked_submissions = sorted(
-                    submission_ids, cmp=CompetitionPhase.rank_submissions(overall_ranks))
-                final_scores = [(overall_ranks[id], scores[id])
-                                for id in ranked_submissions]
+                ranked_submissions = sorted(submission_ids, cmp=CompetitionPhase.rank_submissions(overall_ranks))
+                final_scores = [(overall_ranks[id], scores[id]) for id in ranked_submissions]
                 result['scores'] = final_scores
                 del result['scoredefs']
         return results
 
 # Competition Participant
-
-
 class CompetitionParticipant(models.Model):
-    user = models.ForeignKey(
-        settings.AUTH_USER_MODEL, related_name='participation')
-    competition = models.ForeignKey(Competition, related_name='participants')
+    user = models.ForeignKey(settings.AUTH_USER_MODEL,related_name='participation')
+    competition = models.ForeignKey(Competition,related_name='participants')
     status = models.ForeignKey(ParticipantStatus)
-    reason = models.CharField(max_length=100, null=True, blank=True)
-
-    class Meta:
-        unique_together = (('user', 'competition'),)
+    reason = models.CharField(max_length=100,null=True,blank=True)
+
+    class Meta:
+        unique_together = (('user','competition'),)
 
     def __unicode__(self):
         return "%s - %s" % (self.competition.title, self.user.username)
@@ -720,11 +538,6 @@
         return self.status.codename == ParticipantStatus.APPROVED
 
 # Competition Submission Status
-<<<<<<< HEAD
-
-
-=======
->>>>>>> 34205d53
 class CompetitionSubmissionStatus(models.Model):
     SUBMITTING = "submitting"
     SUBMITTED = "submitted"
@@ -734,52 +547,24 @@
     FINISHED = "finished"
 
     name = models.CharField(max_length=20)
-<<<<<<< HEAD
-    codename = models.SlugField(max_length=20, unique=True)
-=======
     codename = models.SlugField(max_length=20,unique=True)
->>>>>>> 34205d53
 
     def __unicode__(self):
         return self.name
 
 # Competition Submission
-
-
 class CompetitionSubmission(models.Model):
-    participant = models.ForeignKey(
-        CompetitionParticipant, related_name='submissions')
+    participant = models.ForeignKey(CompetitionParticipant, related_name='submissions')
     phase = models.ForeignKey(CompetitionPhase, related_name='submissions')
-<<<<<<< HEAD
-    file = models.FileField(upload_to=submission_file_name,
-                            storage=BundleStorage, null=True, blank=True)
-    file_url_base = models.CharField(max_length=2000, blank=True)
-    inputfile = models.FileField(
-        upload_to=submission_inputfile_name, storage=BundleStorage, null=True, blank=True)
-    runfile = models.FileField(
-        upload_to=submission_runfile_name, storage=BundleStorage, null=True, blank=True)
-=======
     file = models.FileField(upload_to=submission_file_name, storage=BundleStorage, null=True, blank=True)
     file_url_base = models.CharField(max_length=2000, blank=True)
     inputfile = models.FileField(upload_to=submission_inputfile_name, storage=BundleStorage, null=True, blank=True)
     runfile = models.FileField(upload_to=submission_runfile_name, storage=BundleStorage, null=True, blank=True)
->>>>>>> 34205d53
     submitted_at = models.DateTimeField(auto_now_add=True)
     execution_key = models.TextField(blank=True, default="")
     status = models.ForeignKey(CompetitionSubmissionStatus)
     status_details = models.CharField(max_length=100, null=True, blank=True)
     submission_number = models.PositiveIntegerField(default=0)
-<<<<<<< HEAD
-    output_file = models.FileField(
-        upload_to=submission_output_filename, storage=BundleStorage, null=True, blank=True)
-    stdout_file = models.FileField(
-        upload_to=submission_stdout_filename, storage=BundleStorage, null=True, blank=True)
-    stderr_file = models.FileField(
-        upload_to=submission_stderr_filename, storage=BundleStorage, null=True, blank=True)
-
-    _fileobj = None
-    #_do_submission = False
-=======
     output_file = models.FileField(upload_to=submission_output_filename, storage=BundleStorage, null=True, blank=True)
     stdout_file = models.FileField(upload_to=submission_stdout_filename, storage=BundleStorage, null=True, blank=True)
     stderr_file = models.FileField(upload_to=submission_stderr_filename, storage=BundleStorage, null=True, blank=True)
@@ -787,25 +572,22 @@
                                           storage=BundleStorage, null=True, blank=True)
     prediction_output_file = models.FileField(upload_to=submission_prediction_output_filename,
                                               storage=BundleStorage, null=True, blank=True)
->>>>>>> 34205d53
-
-    class Meta:
-        unique_together = (('submission_number', 'phase', 'participant'),)
+
+    class Meta:
+        unique_together = (('submission_number','phase','participant'),)
 
     def __unicode__(self):
         return "%s %s %s %s" % (self.pk, self.phase.competition.title, self.phase.label, self.participant.user.email)
 
-    def save(self, *args, **kwargs):
+    def save(self,*args,**kwargs):
         print "Saving competition submission."
         if self.participant.competition != self.phase.competition:
-            raise Exception(
-                "Competition for phase and participant must be the same")
+            raise Exception("Competition for phase and participant must be the same")
 
         # only at save on object creation should it be submitted
         if not self.pk:
             print "This is a new submission, getting the submission number."
-            subnum = CompetitionSubmission.objects.filter(phase=self.phase, participant=self.participant).aggregate(
-                Max('submission_number'))['submission_number__max']
+            subnum = CompetitionSubmission.objects.filter(phase=self.phase, participant=self.participant).aggregate(Max('submission_number'))['submission_number__max']
             if subnum is not None:
                 self.submission_number = subnum + 1
             else:
@@ -814,107 +596,60 @@
 
             if (self.submission_number > self.phase.max_submissions):
                 print "Checking to see if the submission number (%d) is greater than the maximum allowed (%d)" % (self.submission_number, self.phase.max_submissions)
-                raise PermissionDenied(
-                    "The maximum number of submissions has been reached.")
+                raise PermissionDenied("The maximum number of submissions has been reached.")
             else:
                 print "Submission number below maximum."
 
-<<<<<<< HEAD
-            self.set_status(CompetitionSubmissionStatus.SUBMITTING,
-                            force_save=False)
-=======
             self.status = CompetitionSubmissionStatus.objects.get(codename=CompetitionSubmissionStatus.SUBMITTING)
->>>>>>> 34205d53
 
         print "Setting the file url base."
         self.file_url_base = self.file.storage.url('')
 
         print "Calling super save."
-<<<<<<< HEAD
-        res = super(CompetitionSubmission, self).save(*args, **kwargs)
-
-        return res
-
-    def file_url(self):
-        if self.file:
-            return os.path.join(self.file_url_base, self.file.name)
-        return None
-
-    def runfile_url(self):
-        if self.runfile:
-            return os.path.join(self.runfile.storage.url(''), self.runfile.name)
-        return None
-
-    def inputfile_url(self):
-        if self.inputfile:
-            return os.path.join(self.inputfile.storage.url(''), self.inputfile.name)
-        return None
-
-    def set_status(self, status, force_save=False):
-        self.status = CompetitionSubmissionStatus.objects.get(codename=status)
-        if force_save:
-            self.save()
-
-
-@receiver(signals.do_submission)
-def do_submission_task(sender, instance=None, **kwargs):
-    tasks.submission_run.delay(submission_id=instance.pk)
-
-
-=======
         res = super(CompetitionSubmission,self).save(*args,**kwargs)
         return res
 
->>>>>>> 34205d53
 class SubmissionResultGroup(models.Model):
     competition = models.ForeignKey(Competition)
     key = models.CharField(max_length=50)
     label = models.CharField(max_length=50)
     ordering = models.PositiveIntegerField(default=1)
-    phases = models.ManyToManyField(
-        CompetitionPhase, through='SubmissionResultGroupPhase')
+    phases = models.ManyToManyField(CompetitionPhase,through='SubmissionResultGroupPhase')
 
     class Meta:
         ordering = ['ordering']
-
 
 class SubmissionResultGroupPhase(models.Model):
     group = models.ForeignKey(SubmissionResultGroup)
     phase = models.ForeignKey(CompetitionPhase)
 
     class Meta:
-        unique_together = (('group', 'phase'),)
-
-    def save(self, *args, **kwargs):
+        unique_together = (('group','phase'),)
+
+    def save(self,*args,**kwargs):
         if self.group.competition != self.phase.competition:
-            raise IntegrityError(
-                "Group and Phase competition must be the same")
-        super(SubmissionResultGroupPhase, self).save(*args, **kwargs)
-
+            raise IntegrityError("Group and Phase competition must be the same")
+        super(SubmissionResultGroupPhase,self).save(*args,**kwargs)
 
 class SubmissionScoreDef(models.Model):
     competition = models.ForeignKey(Competition)
     key = models.SlugField(max_length=50)
     label = models.CharField(max_length=50)
-    sorting = models.SlugField(max_length=20, default='asc', choices=(
-        ('asc', 'Ascending'), ('desc', 'Descending')))
-    numeric_format = models.CharField(max_length=20, blank=True, null=True)
+    sorting = models.SlugField(max_length=20,default='asc',choices=(('asc','Ascending'),('desc','Descending')))
+    numeric_format = models.CharField(max_length=20,blank=True,null=True)
     show_rank = models.BooleanField(default=False)
     selection_default = models.IntegerField(default=0)
     computed = models.BooleanField(default=False)
-    groups = models.ManyToManyField(
-        SubmissionResultGroup, through='SubmissionScoreDefGroup')
-
-    class Meta:
-        unique_together = (('key', 'competition'),)
+    groups = models.ManyToManyField(SubmissionResultGroup,through='SubmissionScoreDefGroup')
+
+    class Meta:
+        unique_together = (('key','competition'),)
 
     def __unicode__(self):
         return self.label
 
-
 class CompetitionDefBundle(models.Model):
-    config_bundle = models.FileField(
-        upload_to='competition-bundles', storage=BundleStorage)
+    config_bundle = models.FileField(upload_to='competition-bundles', storage=BundleStorage)
     owner = models.ForeignKey(settings.AUTH_USER_MODEL, related_name='owner')
     created_at = models.DateTimeField(auto_now_add=True)
 
@@ -928,14 +663,8 @@
         # Get the bundle data, which is stored as a zipfile
         logger.info("CompetitionDefBundle::unpack begins (pk=%s)", self.pk)
         zf = zipfile.ZipFile(self.config_bundle)
-<<<<<<< HEAD
-
-        # Create the basic competition
-        comp_spec_file = [x for x in zf.namelist() if ".yaml" in x][0]
-=======
         logger.debug("CompetitionDefBundle::unpack creating base competition (pk=%s)", self.pk)
         comp_spec_file = [x for x in zf.namelist() if ".yaml" in x ][0]
->>>>>>> 34205d53
         comp_spec = yaml.load(zf.open(comp_spec_file))
         comp_base = comp_spec.copy()
         for block in ['html', 'phases', 'leaderboard']:
@@ -943,63 +672,33 @@
                 del comp_base[block]
         comp_base['creator'] = self.owner
         comp_base['modified_by'] = self.owner
-<<<<<<< HEAD
-        if type(comp_base['end_date']) is datetime.datetime.date:
-            comp_base['end_date'] = datetime.datetime.combine(
-                comp_base['end_date'], datetime.time())
-=======
         if 'end_date' in comp_base:
             if type(comp_base['end_date']) is datetime.datetime.date:
                 comp_base['end_date'] = datetime.datetime.combine(comp_base['end_date'], datetime.time())
->>>>>>> 34205d53
         comp = Competition(**comp_base)
         comp.save()
         logger.debug("CompetitionDefBundle::unpack created base competition (pk=%s)", self.pk)
 
         # Unpack and save the logo
-<<<<<<< HEAD
-        comp_root = os.path.join(settings.MEDIA_ROOT, competition_prefix(comp))
-        if not os.path.exists(comp_root):
-            os.makedirs(comp_root)
-        comp.image.save(comp_base['image'],
-                        File(io.BytesIO(zf.read(comp_base['image']))))
-        comp.save()
-        print "Saved competition logo."
-=======
         if 'image' in comp_base:
             comp.image.save(comp_base['image'], File(io.BytesIO(zf.read(comp_base['image']))))
             comp.save()
             logger.debug("CompetitionDefBundle::unpack saved competition logo (pk=%s)", self.pk)
->>>>>>> 34205d53
 
         # Populate competition pages
-        pc, _ = PageContainer.objects.get_or_create(
-            object_id=comp.id, content_type=ContentType.objects.get_for_model(comp))
-        details_category = ContentCategory.objects.get(
-            name="Learn the Details")
-        Page.objects.create(
-            category=details_category, container=pc, codename="overview",
-            label="Overview", rank=0, html=zf.read(comp_spec['html']['overview']))
-        Page.objects.create(
-            category=details_category, container=pc, codename="evaluation",
-            label="Evaluation", rank=0, html=zf.read(comp_spec['html']['evaluation']))
-        Page.objects.create(
-            category=details_category, container=pc, codename="terms_and_conditions",
-            label="Terms and Conditions", rank=0, html=zf.read(comp_spec['html']['terms']))
+        pc,_ = PageContainer.objects.get_or_create(object_id=comp.id, content_type=ContentType.objects.get_for_model(comp))
+        details_category = ContentCategory.objects.get(name="Learn the Details")
+        Page.objects.create(category=details_category, container=pc,  codename="overview",
+                                   label="Overview", rank=0, html=zf.read(comp_spec['html']['overview']))
+        Page.objects.create(category=details_category, container=pc,  codename="evaluation",
+                                   label="Evaluation", rank=0, html=zf.read(comp_spec['html']['evaluation']))
+        Page.objects.create(category=details_category, container=pc,  codename="terms_and_conditions",
+                                   label="Terms and Conditions", rank=0, html=zf.read(comp_spec['html']['terms']))
         participate_category = ContentCategory.objects.get(name="Participate")
-<<<<<<< HEAD
-        Page.objects.create(
-            category=participate_category, container=pc, codename="get_data",
-            label="Get Data", rank=0, html=zf.read(comp_spec['html']['data']))
-        Page.objects.create(category=participate_category, container=pc,
-                            codename="submit_results", label="Submit Results", rank=1, html="")
-        print "Created competition pages."
-=======
         Page.objects.create(category=participate_category, container=pc,  codename="get_data",
                                    label="Get Data", rank=0, html=zf.read(comp_spec['html']['data']))
         Page.objects.create(category=participate_category, container=pc,  codename="submit_results", label="Submit Results", rank=1, html="")
         logger.debug("CompetitionDefBundle::unpack created competition pages (pk=%s)", self.pk)
->>>>>>> 34205d53
 
         # Create phases
         for p_num in comp_spec['phases']:
@@ -1011,20 +710,10 @@
             else:
                 datasets = {}
             if type(phase_spec['start_date']) is datetime.datetime.date:
-                phase_spec['start_date'] = datetime.datetime.combine(phase_spec['start_date'], datetime.time())
+                phase_spec['start_date'] = datetime.datetime.combine(phase['start_date'], datetime.time())
             phase, created = CompetitionPhase.objects.get_or_create(**phase_spec)
             logger.debug("CompetitionDefBundle::unpack created phase (pk=%s)", self.pk)
             # Evaluation Program
-<<<<<<< HEAD
-            phase.scoring_program.save(phase_spec['scoring_program'], File(
-                io.BytesIO(zf.read(phase_spec['scoring_program']))))
-            phase.reference_data.save(phase_spec['reference_data'], File(
-                io.BytesIO(zf.read(phase_spec['reference_data']))))
-            phase.save()
-            print "Saved scoring program and reference data for phase."
-            eft, cr_ = ExternalFileType.objects.get_or_create(
-                name="Data", codename="data")
-=======
             phase.scoring_program.save(phase_scoring_program_file(phase), File(io.BytesIO(zf.read(phase_spec['scoring_program']))))
             phase.reference_data.save(phase_reference_data_file(phase), File(io.BytesIO(zf.read(phase_spec['reference_data']))))
             if 'input_data' in phase_spec:
@@ -1032,14 +721,11 @@
             phase.save()
             logger.debug("CompetitionDefBundle::unpack saved scoring program and reference data (pk=%s)", self.pk)
             eft,cr_=ExternalFileType.objects.get_or_create(name="Data", codename="data")
->>>>>>> 34205d53
             count = 1
             for ds in datasets.keys():
-                f = ExternalFile.objects.create(
-                    type=eft, source_url=datasets[ds]['url'], name=datasets[ds]['name'], creator=self.owner)
+                f = ExternalFile.objects.create(type=eft, source_url=datasets[ds]['url'], name=datasets[ds]['name'], creator=self.owner)
                 f.save()
-                d = Dataset.objects.create(
-                    creator=self.owner, datafile=f, number=count)
+                d = Dataset.objects.create(creator=self.owner, datafile=f, number=count)
                 d.save()
                 phase.datasets.add(d)
                 phase.save()
@@ -1054,18 +740,11 @@
             if 'leaderboards' in comp_spec['leaderboard']:
                 leaderboards = {}
                 for key, value in comp_spec['leaderboard']['leaderboards'].items():
-                    rg, cr = SubmissionResultGroup.objects.get_or_create(
-                        competition=comp, key=value['label'].strip(), label=value['label'].strip(), ordering=value['rank'])
+                    rg,cr = SubmissionResultGroup.objects.get_or_create(competition=comp, key=value['label'].strip(), label=value['label'].strip(), ordering=value['rank'])
                     leaderboards[rg.label] = rg
                     for gp in comp.phases.all():
-<<<<<<< HEAD
-                        rgp, crx = SubmissionResultGroupPhase.objects.get_or_create(
-                            phase=gp, group=rg)
-            print "Created leaderboard(s)."
-=======
                         rgp,crx = SubmissionResultGroupPhase.objects.get_or_create(phase=gp, group=rg)
             logger.debug("CompetitionDefBundle::unpack created leaderboard (pk=%s)", self.pk)
->>>>>>> 34205d53
 
             # Create score groups
             if 'column_groups' in comp_spec['leaderboard']:
@@ -1073,8 +752,7 @@
                 for key, vals in comp_spec['leaderboard']['column_groups'].items():
                     if vals is None:
                         vals = dict()
-                    s, cr = SubmissionScoreSet.objects.get_or_create(
-                        competition=comp, key=key.strip(), defaults=vals)
+                    s,cr = SubmissionScoreSet.objects.get_or_create(competition=comp, key=key.strip(), defaults=vals)
                     groups[s.label] = s
             logger.debug("CompetitionDefBundle::unpack created score groups (pk=%s)", self.pk)
 
@@ -1086,37 +764,24 @@
                     if 'computed' in vals:
                         continue
                     sdefaults = {
-                        'label': "" if 'label' not in vals else vals['label'].strip(),
-                        'numeric_format': "2" if 'numeric_format' not in vals else vals['numeric_format'],
-                        'show_rank': True,
-                        'sorting': 'desc' if 'sort' not in vals else vals['sort']
-                    }
-                    if 'selection_default' in vals:
-                        sdefaults['selection_default'] = vals[
-                            'selection_default']
-
-                    sd, cr = SubmissionScoreDef.objects.get_or_create(
-                        competition=comp,
-                        key=key,
-                        computed=False,
-                        defaults=sdefaults)
+                                    'label' : "" if 'label' not in vals else vals['label'].strip(),
+                                    'numeric_format' : "2" if 'numeric_format' not in vals else vals['numeric_format'],
+                                    'show_rank' : True,
+                                    'sorting' : 'desc' if 'sort' not in vals else vals['sort']
+                                    }
+                    if 'selection_default' in vals: 
+                        sdefaults['selection_default'] = vals['selection_default']
+
+                    sd,cr = SubmissionScoreDef.objects.get_or_create(
+                                competition=comp,
+                                key=key,
+                                computed=False,
+                                defaults=sdefaults)
                     columns[sd.key] = sd
 
                     # Associate the score definition with its column group
                     if 'column_group' in vals:
                         gparent = groups[vals['column_group']['label']]
-<<<<<<< HEAD
-                        g, cr = SubmissionScoreSet.objects.get_or_create(
-                            competition=comp,
-                            parent=gparent,
-                            key=sd.key,
-                            defaults=dict(scoredef=sd, label=sd.label))
-                    else:
-                        g, cr = SubmissionScoreSet.objects.get_or_create(
-                            competition=comp,
-                            key=sd.key,
-                            defaults=dict(scoredef=sd, label=sd.label))
-=======
                         g,cr = SubmissionScoreSet.objects.get_or_create(
                                 competition=comp,
                                 parent=gparent,
@@ -1127,10 +792,9 @@
                                 competition=comp,
                                 key=sd.key,
                                 defaults=dict(scoredef=sd, label=sd.label))
->>>>>>> 34205d53
 
                     # Associate the score definition with its leaderboard
-                    SubmissionScoreDefGroup.objects.create(scoredef=sd, group=leaderboards[vals['leaderboard']['label']])
+                    sdg = SubmissionScoreDefGroup.objects.create(scoredef=sd, group=leaderboards[vals['leaderboard']['label']])
 
                 for key, vals in comp_spec['leaderboard']['columns'].items():
                     # Only process the computed columns this time around.
@@ -1139,28 +803,6 @@
                     # Create the score definition
                     is_computed = True
                     sdefaults = {
-<<<<<<< HEAD
-                        'label': "" if 'label' not in vals else vals['label'].strip(),
-                        'numeric_format': "2" if 'numeric_format' not in vals else vals['numeric_format'],
-                        'show_rank': not is_computed,
-                        'sorting': 'desc' if 'sort' not in vals else vals['sort']
-                    }
-                    if 'selection_default' in vals:
-                        sdefaults['selection_default'] = vals[
-                            'selection_default']
-
-                    sd, cr = SubmissionScoreDef.objects.get_or_create(
-                        competition=comp,
-                        key=key,
-                        computed=is_computed,
-                        defaults=sdefaults)
-                    sc, cr = SubmissionComputedScore.objects.get_or_create(
-                        scoredef=sd, operation=vals['computed']['operation'])
-                    for f in vals['computed']['fields'].split(","):
-                        f = f.strip()
-                        SubmissionComputedScoreField.objects.get_or_create(
-                            computed=sc, scoredef=columns[f])
-=======
                                     'label' : "" if 'label' not in vals else vals['label'].strip(),
                                     'numeric_format' : "2" if 'numeric_format' not in vals else vals['numeric_format'],
                                     'show_rank' : not is_computed,
@@ -1181,47 +823,11 @@
                         # brats_leaderboard_defs after the fields they reference.
                         # This is not a safe assumption -- given we can't control key/value ordering in a dictionary.
                         SubmissionComputedScoreField.objects.get_or_create(computed=sc, scoredef=columns[f])
->>>>>>> 34205d53
                     columns[sd.key] = sd
 
                     # Associate the score definition with its column group
                     if 'column_group' in vals:
                         gparent = groups[vals['column_group']['label']]
-<<<<<<< HEAD
-                        g, cr = SubmissionScoreSet.objects.get_or_create(
-                            competition=comp,
-                            parent=gparent,
-                            key=sd.key,
-                            defaults=dict(scoredef=sd, label=sd.label))
-                    else:
-                        g, cr = SubmissionScoreSet.objects.get_or_create(
-                            competition=comp,
-                            key=sd.key,
-                            defaults=dict(scoredef=sd, label=sd.label))
-
-                    # Associate the score definition with its leaderboard
-                    SubmissionScoreDefGroup.objects.create(scoredef=sd, group=leaderboards[vals['leaderboard']['label']])
-
-                print "Created scores."
-
-        # Add owner as participant so they can view the competition
-        approved = ParticipantStatus.objects.get(
-            codename=ParticipantStatus.APPROVED)
-        resulting_participant, created = CompetitionParticipant.objects.get_or_create(
-            user=self.owner, competition=comp, defaults={'status': approved})
-        print "Added owner as participant."
-
-        return comp
-
-
-def unpack_competition_task(sender, **kwargs):
-    instance = kwargs['instance']
-    print "Got signal, creating competition (%d)" % instance.id
-    tasks.create_competition_from_bundle.apply_async((instance.id,))
-post_save.connect(unpack_competition_task, sender=CompetitionDefBundle)
-
-
-=======
                         g,cr = SubmissionScoreSet.objects.get_or_create(
                                 competition=comp,
                                 parent=gparent,
@@ -1244,66 +850,46 @@
 
         return comp
 
->>>>>>> 34205d53
 class SubmissionScoreDefGroup(models.Model):
     scoredef = models.ForeignKey(SubmissionScoreDef)
     group = models.ForeignKey(SubmissionResultGroup)
 
     class Meta:
-<<<<<<< HEAD
-        unique_together = (('scoredef', 'group'),)
-=======
         unique_together = (('scoredef','group'),)
->>>>>>> 34205d53
-
-    def __unicode__(self):
-        return "%s %s" % (self.scoredef, self.group)
-
-    def save(self, *args, **kwargs):
+
+    def __unicode__(self):
+        return "%s %s" % (self.scoredef,self.group)
+
+    def save(self,*args,**kwargs):
         if self.scoredef.competition != self.group.competition:
-            raise IntegrityError(
-                "Score Def competition and phase compeition must be the same")
-        super(SubmissionScoreDefGroup, self).save(*args, **kwargs)
-
+            raise IntegrityError("Score Def competition and phase compeition must be the same")
+        super(SubmissionScoreDefGroup,self).save(*args,**kwargs)
 
 class SubmissionComputedScore(models.Model):
-    scoredef = models.OneToOneField(
-        SubmissionScoreDef, related_name='computed_score')
-    operation = models.CharField(max_length=10, choices=(('Max', 'Max'),
-                                                         ('Avg', 'Average')))
-
-
+    scoredef = models.OneToOneField(SubmissionScoreDef, related_name='computed_score')
+    operation = models.CharField(max_length=10,choices=(('Max','Max'),
+                                                        ('Avg', 'Average')))
 class SubmissionComputedScoreField(models.Model):
-    computed = models.ForeignKey(
-        SubmissionComputedScore, related_name='fields')
+    computed = models.ForeignKey(SubmissionComputedScore,related_name='fields')
     scoredef = models.ForeignKey(SubmissionScoreDef)
 
-    def save(self, *args, **kwargs):
+    def save(self,*args,**kwargs):
         if self.scoredef.computed is True:
-<<<<<<< HEAD
-            raise IntegrityError(
-                "Cannot use a computed field for a computed score")
-        super(SubmissionComputedScoreField, self).save(*args, **kwargs)
-
-=======
             raise IntegrityError("Cannot use a computed field for a computed score")
         super(SubmissionComputedScoreField,self).save(*args,**kwargs)
->>>>>>> 34205d53
 
 class SubmissionScoreSet(MPTTModel):
-    parent = TreeForeignKey(
-        'self', null=True, blank=True, related_name='children')
+    parent = TreeForeignKey('self',null=True,blank=True, related_name='children')
     competition = models.ForeignKey(Competition)
     key = models.CharField(max_length=50)
     label = models.CharField(max_length=50)
-    scoredef = models.ForeignKey(SubmissionScoreDef, null=True, blank=True)
-
-    class Meta:
-        unique_together = (('key', 'competition'),)
+    scoredef = models.ForeignKey(SubmissionScoreDef,null=True,blank=True)
+
+    class Meta:
+        unique_together = (('key','competition'),)
 
     def __unicode__(self):
         return "%s %s" % (self.parent.label if self.parent else None, self.label)
-
 
 class SubmissionScore(models.Model):
     result = models.ForeignKey(CompetitionSubmission, related_name='scores')
@@ -1311,34 +897,22 @@
     value = models.DecimalField(max_digits=20, decimal_places=10)
 
     class Meta:
-<<<<<<< HEAD
-        unique_together = (('result', 'scoredef'),)
-
-    def save(self, *args, **kwargs):
-        if self.scoredef.computed is True and kwargs['value']:
-=======
         unique_together = (('result','scoredef'),)
 
     def save(self,*args,**kwargs):
         if self.scoredef.computed is True and value:
->>>>>>> 34205d53
             raise IntegrityError("Score is computed. Cannot assign a value")
-        super(SubmissionScore, self).save(*args, **kwargs)
-
+        super(SubmissionScore,self).save(*args,**kwargs)
 
 class PhaseLeaderBoard(models.Model):
-    phase = models.OneToOneField(CompetitionPhase, related_name='board')
+    phase = models.OneToOneField(CompetitionPhase,related_name='board')
     is_open = models.BooleanField(default=True)
 
     def submissions(self):
         return CompetitionSubmission.objects.filter(leaderboard_entry_result__board=self)
 
     def __unicode__(self):
-<<<<<<< HEAD
-        return "%s [%s]" % (self.phase.label, 'Open' if self.is_open else 'Closed')
-=======
         return "%s [%s]" % (self.phase.label,'Open' if self.is_open else 'Closed')
->>>>>>> 34205d53
 
     def is_open(self):
         """
@@ -1347,20 +921,12 @@
         self.is_open = self.phase.is_active
         return self.phase.is_active
 
-<<<<<<< HEAD
-    def scores(self, **kwargs):
-        return self.phase.scores(score_filters=dict(result__leaderboard_entry_result__board=self))
-
-
-=======
     def scores(self,**kwargs):
         return self.phase.scores(score_filters=dict(result__leaderboard_entry_result__board=self))
 
->>>>>>> 34205d53
 class PhaseLeaderBoardEntry(models.Model):
     board = models.ForeignKey(PhaseLeaderBoard, related_name='entries')
-    result = models.ForeignKey(
-        CompetitionSubmission, related_name='leaderboard_entry_result')
+    result = models.ForeignKey(CompetitionSubmission,  related_name='leaderboard_entry_result')
 
     class Meta:
         unique_together = (('board', 'result'),)
@@ -1412,5 +978,5 @@
         return u'%s' % self.bundle
 
     def get_absolute_url(self):
-        return ('bundle_run_detail', (), {'object_id': self.id})
+        return ('bundle_run_detail', (), {'object_id': self.id })
     #get_absolute_url = models.permalink(get_absolute_url)