import exceptions
import logging
import random
import operator
import os, io
from os.path import abspath, basename, dirname, join, normpath, split
import zipfile
import yaml
import tempfile
import datetime
import django.dispatch
import time
import string
import uuid
from django.db import models
from django.db import IntegrityError
from django.db.models import Max
from django.db.models.signals import post_save
from django.db import transaction
from django.dispatch import receiver
from django.conf import settings
from django.core.exceptions import PermissionDenied
from django.core.files import File
from django.core.files.storage import get_storage_class
from django.core.urlresolvers import reverse, reverse_lazy
from django.utils.dateparse import parse_datetime
from django.utils.text import slugify
from django.utils.timezone import now
from django.contrib.contenttypes.models import ContentType
from django.contrib.contenttypes import generic
from mptt.models import MPTTModel, TreeForeignKey
from pytz import utc
from guardian.shortcuts import assign_perm
from django_extensions.db.fields import UUIDField
from django.contrib.auth import get_user_model


User = get_user_model()
logger = logging.getLogger(__name__)

## Needed for computation service handling
## Hack for now
StorageClass = get_storage_class(settings.DEFAULT_FILE_STORAGE)
try:
    BundleStorage = StorageClass(account_name=settings.BUNDLE_AZURE_ACCOUNT_NAME,
                                        account_key=settings.BUNDLE_AZURE_ACCOUNT_KEY,
                                        azure_container=settings.BUNDLE_AZURE_CONTAINER)

    PublicStorage = StorageClass(account_name=settings.AZURE_ACCOUNT_NAME,
                                        account_key=settings.AZURE_ACCOUNT_KEY,
                                        azure_container=settings.AZURE_CONTAINER)

except:
    BundleStorage = StorageClass()
    PublicStorage = StorageClass()

# Competition Content
class ContentVisibility(models.Model):
    name = models.CharField(max_length=20)
    codename = models.SlugField(max_length=20,unique=True)
    classname = models.CharField(max_length=30,null=True,blank=True)

    def __unicode__(self):
        return self.name

class ContentCategory(MPTTModel):
    parent = TreeForeignKey('self', related_name='children', null=True, blank=True)
    name = models.CharField(max_length=100)
    codename = models.SlugField(max_length=100,unique=True)
    visibility = models.ForeignKey(ContentVisibility)
    is_menu = models.BooleanField(default=True)
    content_limit = models.PositiveIntegerField(default=1)

    def __unicode__(self):
        return self.name

class DefaultContentItem(models.Model):
    category = TreeForeignKey(ContentCategory)
    label = models.CharField(max_length=100)
    codename = models.SlugField(max_length=100,unique=True)
    rank = models.IntegerField(default=0)
    required = models.BooleanField(default=False)
    initial_visibility =  models.ForeignKey(ContentVisibility)

    def __unicode__(self):
        return self.label

class PageContainer(models.Model):
    name = models.CharField(max_length=200,blank=True)
    content_type = models.ForeignKey(ContentType)
    object_id = models.PositiveIntegerField(db_index=True)
    owner = generic.GenericForeignKey('content_type', 'object_id')

    class Meta:
        unique_together = (('object_id','content_type'),)

    def __unicode__(self):
        return self.name

    def save(self,*args,**kwargs):
        self.name = "%s - %s" % (self.owner.__unicode__(), self.name if self.name else str(self.pk))
        return super(PageContainer,self).save(*args,**kwargs)

# External Files (These might be able to be removed, per a discussion 2013.7.29)
class ExternalFileType(models.Model):
    name = models.CharField(max_length=20)
    codename = models.SlugField(max_length=20,unique=True)

    def __unicode__(self):
        return self.name

class ExternalFileSource(models.Model):
    name = models.CharField(max_length=50)
    codename = models.SlugField(max_length=50,unique=True)
    service_url = models.URLField(null=True,blank=True)

    def __unicode__(self):
        return self.name

class ExternalFile(models.Model):
    type = models.ForeignKey(ExternalFileType)
    creator = models.ForeignKey(settings.AUTH_USER_MODEL)
    name = models.CharField(max_length=100)
    source_url = models.URLField()
    source_address_info = models.CharField(max_length=200, blank=True)

    def __unicode__(self):
        return self.name
# End External File Models

# Join+ Model for Participants of a competition
class ParticipantStatus(models.Model):
    UNKNOWN = 'unknown'
    DENIED = 'denied'
    APPROVED = 'approved'
    PENDING = 'pending'
    name = models.CharField(max_length=30)
    codename = models.CharField(max_length=30,unique=True)
    description = models.CharField(max_length=50)

    def __unicode__(self):
        return self.name

class Competition(models.Model):
    """ This is the base competition. """
    title = models.CharField(max_length=100)
    description = models.TextField(null=True, blank=True)
    image = models.FileField(upload_to='logos', storage=PublicStorage, null=True, blank=True, verbose_name="Logo")
    image_url_base = models.CharField(max_length=255)
    has_registration = models.BooleanField(default=False, verbose_name="Registration Required")
    end_date = models.DateTimeField(null=True,blank=True, verbose_name="End Date (UTC)")
    creator = models.ForeignKey(settings.AUTH_USER_MODEL, related_name='competitioninfo_creator')
    admins = models.ManyToManyField(settings.AUTH_USER_MODEL, related_name='competition_admins', blank=True, null=True)
    modified_by = models.ForeignKey(settings.AUTH_USER_MODEL, related_name='competitioninfo_modified_by')
    last_modified = models.DateTimeField(auto_now_add=True)
    pagecontainers = generic.GenericRelation(PageContainer)
    published = models.BooleanField(default=False, verbose_name="Publicly Available")
    # Let's assume the first phase never needs "migration"
    last_phase_migration = models.PositiveIntegerField(default=1)
    is_migrating = models.BooleanField(default=False)
    force_submission_to_leaderboard = models.BooleanField(default=False)
    disallow_leaderboard_modifying = models.BooleanField(default=False)
    secret_key = UUIDField(version=4)
    enable_medical_image_viewer = models.BooleanField(default=False)
    enable_detailed_results = models.BooleanField(default=False)
    original_yaml_file = models.TextField(default='', blank=True, null=True)
    show_datasets_from_yaml = models.BooleanField(default=True, blank=True)
    reward = models.PositiveIntegerField(null=True, blank=True)
    is_migrating_delayed = models.BooleanField(default=False)
    allow_teams = models.BooleanField(default=False)
    enable_per_submission_metadata = models.BooleanField(default=False)
<<<<<<< HEAD
    allow_public_submissions = models.BooleanField(default=False, verbose_name="Allow sharing of public submissions")
=======
    allow_public_submissions = models.BooleanField(default=True)
    enable_forum = models.BooleanField(default=True)
>>>>>>> ba55cf48

    @property
    def pagecontent(self):
        items = list(self.pagecontainers.all())
        return items[0] if len(items) > 0 else None

    def get_absolute_url(self):
        return reverse('competitions:view', kwargs={'pk':self.pk})

    class Meta:
        permissions = (
            ('is_owner', 'Owner'),
            ('can_edit', 'Edit'),
            )
        ordering = ['end_date']

    def __unicode__(self):
        return self.title

    def set_owner(self,user):
        return assign_perm('view_task', user, self)

    def save(self,*args,**kwargs):
        # Make sure the image_url_base is set from the actual storage implementation
        self.image_url_base = self.image.storage.url('')
        # Do the real save
        return super(Competition,self).save(*args,**kwargs)

    def image_url(self):
        # Return the transformed image_url
        if self.image:
            return os.path.join(self.image_url_base,self.image.name)
        return None

    def get_start_date(self):
        phases = self.phases.all().order_by('start_date')
        if len(phases) > 0:
            return phases[0].start_date
        else:
            return datetime.datetime.strptime('26 Sep 2012', '%d %b %Y').replace(tzinfo=None)

    @property
    def is_active(self):
        if self.end_date is None:
            return True
        if type(self.end_date) is datetime.datetime.date:
            return True if self.end_date is None else self.end_date > now().date()
        if type(self.end_date) is datetime.datetime:
            return True if self.end_date is None else self.end_date > now()

    def do_phase_migration(self, current_phase, last_phase):
        '''
        Does the actual migrating of submissions from last_phase to current_phase

        current_phase: The new phase object we are entering
        last_phase: The phase object to transfer submissions from
        '''
        logger.info("Checking for submissions that may still be running competition pk=%s" % self.pk)

        if last_phase.submissions.filter(status__codename=CompetitionSubmissionStatus.RUNNING).exists():
            logger.info('Some submissions still marked as processing for competition pk=%s' % self.pk)
            self.is_migrating_delayed = True
            self.save()
            return
        else:
            logger.info("No submissions running for competition pk=%s" % self.pk)

        logger.info('Doing phase migration on competition pk=%s from phase: %s to phase: %s' %
                    (self.pk, last_phase.phasenumber, current_phase.phasenumber))

        if self.is_migrating:
            logger.info('Trying to migrate competition pk=%s, but it is already being migrated!' % self.pk)
            return

        self.is_migrating = True
        self.save()

        try:
            submissions = []
            leader_board = PhaseLeaderBoard.objects.get(phase=last_phase)

            leader_board_entries = PhaseLeaderBoardEntry.objects.filter(board=leader_board)
            for submission in leader_board_entries:
                submissions.append(submission.result)

            participants = {}

            for s in submissions:
                participants[s.participant] = s

            from tasks import evaluate_submission

            for participant, submission in participants.items():
                logger.info('Moving submission %s over' % submission)

                new_submission = CompetitionSubmission(
                    participant=participant,
                    file=submission.file,
                    phase=current_phase
                )
                new_submission.save(ignore_submission_limits=True)

                evaluate_submission(new_submission.pk, current_phase.is_scoring_only)
        except PhaseLeaderBoard.DoesNotExist:
            pass

        current_phase.is_migrated = True
        current_phase.save()

        # TODO: ONLY IF SUCCESSFUL
        self.is_migrating = False # this should really be True until evaluate_submission tasks are all the way completed
        self.is_migrating_delayed = False
        self.last_phase_migration = current_phase.phasenumber
        self.save()

    def check_trailing_phase_submissions(self):
        '''
        Checks that the requested competition has all submissions in the current phase, none trailing in the previous
        phase
        '''
        if self.is_migrating:
            logger.info('Trying to check migrations on competition pk=%s, but it is already being migrated!' % self.pk)
            return

        last_phase = None
        current_phase = None

        for phase in self.phases.all():
            if phase.is_active:
                current_phase = phase
                break

            last_phase = phase

        if current_phase is None or last_phase is None:
            return

        logger.info("Checking for needed migrations on competition pk=%s, last phase: %s, current phase: %s" %
                    (self.pk, last_phase.phasenumber, current_phase.phasenumber))

        if current_phase.phasenumber > self.last_phase_migration:
            if current_phase.auto_migration:
                self.do_phase_migration(current_phase, last_phase)


class Page(models.Model):
    category = TreeForeignKey(ContentCategory)
    defaults = models.ForeignKey(DefaultContentItem, null=True, blank=True)
    codename = models.SlugField(max_length=100)
    container = models.ForeignKey(PageContainer, related_name='pages', verbose_name="Competition")
    title = models.CharField(max_length=100, null=True, blank=True)
    label = models.CharField(max_length=100, verbose_name="Title")
    rank = models.IntegerField(default=0, verbose_name="Order")
    visibility = models.BooleanField(default=True, verbose_name="Visible")
    markup = models.TextField(blank=True)
    html = models.TextField(blank=True, verbose_name="Content")
    competition = models.ForeignKey(Competition, related_name='pages', null=True)

    def __unicode__(self):
        return self.title

    class Meta:
        unique_together = (('label','category','container'),)
        ordering = ['category', 'rank']

    def save(self,*args,**kwargs):
        #if not self.title:
        #    self.title = "%s - %s" % ( self.container.name, self.label )
        if self.defaults:
            if self.category != self.defaults.category:
                raise Exception("Defaults category must match Item category")
            if self.defaults.required and self.visibility is False:
                raise Exception("Item is required and must be visible")
        return super(Page,self).save(*args,**kwargs)

# Dataset model
class Dataset(models.Model):
    """
        This is a dataset for a competition.
        TODO: Consider if this is replaced or reimplemented as a 'bundle of data'.
    """
    creator =  models.ForeignKey(settings.AUTH_USER_MODEL, related_name='datasets')
    name = models.CharField(max_length=50)
    description = models.TextField()
    number = models.PositiveIntegerField(default=1)
    datafile = models.ForeignKey(ExternalFile)

    class Meta:
        ordering = ["number"]

    def __unicode__(self):
        return "%s [%s]" % (self.name,self.datafile.name)

def competition_prefix(competition):
    return os.path.join("competition", str(competition.id))

def phase_prefix(phase):
    return os.path.join(competition_prefix(phase.competition), str(phase.phasenumber))

def phase_data_prefix(phase):
    return os.path.join("competition", str(phase.competition.id), str(phase.phasenumber), "data")

# In the following helpers, the filename argument is required even though we
# choose to not use it. See FileField.upload_to at https://docs.djangoproject.com/en/dev/ref/models/fields/.

def phase_scoring_program_file(phase, filename="program.zip"):
    return os.path.join(phase_data_prefix(phase), filename)

def phase_reference_data_file(phase, filename="reference.zip"):
    return os.path.join(phase_data_prefix(phase), filename)

def phase_input_data_file(phase, filename="input.zip"):
    return os.path.join(phase_data_prefix(phase), filename)

def submission_root(instance):
    # will generate /competition/1/1/submissions/1/1/
    return os.path.join(
        "competition",
        str(instance.phase.competition.pk),
        str(instance.phase.pk),
        "submissions",
        str(instance.participant.user.pk),
        str(instance.submission_number)
    )

def submission_file_name(instance, filename="predictions.zip"):
    return os.path.join(submission_root(instance), filename)

def submission_inputfile_name(instance, filename="input.txt"):
    return os.path.join(submission_root(instance), filename)

def submission_history_file_name(instance, filename="history.txt"):
    return os.path.join(submission_root(instance), filename)

def submission_runfile_name(instance, filename="run.txt"):
    return os.path.join(submission_root(instance), filename)

def submission_detailed_results_filename(instance, filename="detailed_results.html"):
    return os.path.join(submission_root(instance), "run", "html", filename)

def submission_output_filename(instance, filename="output.zip"):
    return os.path.join(submission_root(instance), "run", filename)

def submission_private_output_filename(instance, filename="private_output.zip"):
    return os.path.join(submission_root(instance), "run", filename)

def submission_stdout_filename(instance, filename="stdout.txt"):
    return os.path.join(submission_root(instance), "run", filename)

def submission_stderr_filename(instance, filename="stderr.txt"):
    return os.path.join(submission_root(instance), "run", filename)

def predict_submission_stdout_filename(instance, filename="prediction_stdout_file.txt"):
    return os.path.join(submission_root(instance), "pred", "run", filename)

def predict_submission_stderr_filename(instance, filename="prediction_stderr_file.txt"):
    return os.path.join(submission_root(instance), "pred", "run", filename)

def submission_prediction_runfile_name(instance, filename="run.txt"):
    return os.path.join(submission_root(instance), "pred", filename)

def submission_prediction_output_filename(instance, filename="output.zip"):
    return os.path.join(submission_root(instance), "pred", "run", filename)

class _LeaderboardManagementMode(object):
    """
    Provides a set of constants which define when results become visible to participants
    and how successful submmisions are added to the leaderboard.
    """
    @property
    def DEFAULT(self):
        """
        Specifies that results are visible as soon as they are available and that adding
        a successful submission to the leaderboard is a manual step.
        """
        return 'default'
    @property
    def HIDE_RESULTS(self):
        """
        Specifies that results are hidden from participants until competition owners make
        them visible and that a participant's last successful submission is automatically
        added to the leaderboard.
        """
        return 'hide_results'
    def is_valid(self, mode):
        """Returns true if the given string is a valid constant to define a management mode."""
        return mode == self.DEFAULT or mode == self.HIDE_RESULTS

LeaderboardManagementMode = _LeaderboardManagementMode()

# Competition Phase
class CompetitionPhase(models.Model):
    """
        A phase of a competition.
    """
    COLOR_CHOICES = (
        ('white', 'White'),
        ('orange', 'Orange'),
        ('yellow', 'Yellow'),
        ('green', 'Green'),
        ('blue', 'Blue'),
        ('purple', 'Purple'),
    )

    competition = models.ForeignKey(Competition,related_name='phases')
    description = models.CharField(max_length=1000, null=True, blank=True)
    # Is this 0 based or 1 based?
    phasenumber = models.PositiveIntegerField(verbose_name="Number")
    label = models.CharField(max_length=50, blank=True, verbose_name="Name")
    start_date = models.DateTimeField(verbose_name="Start Date (UTC)")
    max_submissions = models.PositiveIntegerField(default=100, verbose_name="Maximum Submissions (per User)")
    max_submissions_per_day = models.PositiveIntegerField(default=999, verbose_name="Max Submissions (per User) per day")
    is_scoring_only = models.BooleanField(default=True, verbose_name="Results Scoring Only")
    scoring_program = models.FileField(upload_to=phase_scoring_program_file, storage=BundleStorage,null=True,blank=True, verbose_name="Scoring Program")
    reference_data = models.FileField(upload_to=phase_reference_data_file, storage=BundleStorage,null=True,blank=True, verbose_name="Reference Data")
    input_data = models.FileField(upload_to=phase_input_data_file, storage=BundleStorage,null=True,blank=True, verbose_name="Input Data")
    datasets = models.ManyToManyField(Dataset, blank=True, related_name='phase')
    leaderboard_management_mode = models.CharField(max_length=50, default=LeaderboardManagementMode.DEFAULT, verbose_name="Leaderboard Mode")
    auto_migration = models.BooleanField(default=False)
    is_migrated = models.BooleanField(default=False)
    execution_time_limit = models.PositiveIntegerField(default=(5 * 60), verbose_name="Execution time limit (in seconds)")
    color = models.CharField(max_length=24, choices=COLOR_CHOICES, blank=True, null=True)

    input_data_organizer_dataset = models.ForeignKey('OrganizerDataSet', null=True, blank=True, related_name="input_data_organizer_dataset", verbose_name="Input Data", on_delete=models.SET_NULL)
    reference_data_organizer_dataset = models.ForeignKey('OrganizerDataSet', null=True, blank=True, related_name="reference_data_organizer_dataset", verbose_name="Reference Data", on_delete=models.SET_NULL)
    scoring_program_organizer_dataset = models.ForeignKey('OrganizerDataSet', null=True, blank=True, related_name="scoring_program_organizer_dataset", verbose_name="Scoring Program", on_delete=models.SET_NULL)

    class Meta:
        ordering = ['phasenumber']

    def __unicode__(self):
        return "%s - %s" % (self.competition.title, self.phasenumber)

    @property
    def is_active(self):
        """ Returns true when this phase of the competition is on-going. """
        next_phase = self.competition.phases.filter(phasenumber=self.phasenumber+1)
        if (next_phase is not None) and (len(next_phase) > 0):
            # there is a phase following this phase, thus this phase is active if the current date
            # is between the start of this phase and the start of the next phase
            return self.start_date <= now() and (now() < next_phase[0].start_date)
        else:
            # there is no phase following this phase, thus this phase is active if the current data
            # is after the start date of this phase and the competition is "active"
            return self.start_date <= now() and self.competition.is_active

    @property
    def is_future(self):
        """ Returns true if this phase of the competition has yet to start. """
        return now() < self.start_date

    @property
    def is_past(self):
        """ Returns true if this phase of the competition has already ended. """
        return (not self.is_active) and (not self.is_future)

    @property
    def is_blind(self):
        """
        Indicates whether results are always hidden from participants.
        """
        return self.leaderboard_management_mode == LeaderboardManagementMode.HIDE_RESULTS

    @staticmethod
    def rank_values(ids, id_value_pairs, sort_ascending=True, eps=1.0e-12):
        """ Given a set of identifiers (ids) and a set of (id, value)-pairs
            computes a ranking based on the value. The ranking is provided
            as a set of (id, rank) pairs for all id in ids.
        """
        ranks = {}
        # Only keep pairs for which the key is in the list of ids
        valid_pairs = {k: v for k, v in id_value_pairs.iteritems() if k in ids}
        if len(valid_pairs) == 0:
            return {id: 1 for id in ids}
        # Sort and compute ranks
        sorted_pairs = sorted(valid_pairs.iteritems(), key = operator.itemgetter(1), reverse=not sort_ascending)
        r = 1
        k, v = sorted_pairs[0]
        ranks[k] = r
        for i in range(1, len(sorted_pairs)):
            k, vnow = sorted_pairs[i]
            # Increment the rank only when values are different
            if abs(vnow - v) > eps:
                r = r + 1
                v = vnow
            ranks[k] = r
        # Fill in ranks for ids which were not seen in the input
        r = r + 1
        for id in ids:
            if id not in ranks:
                ranks[id] = r
        return ranks

    @staticmethod
    def rank_submissions(ranks_by_id):
        def compare_ranks(a, b):
            limit = 1000000
            try:
                ia = int(ranks_by_id[a])
            except exceptions.ValueError:
                ia = limit
            try:
                ib = int(ranks_by_id[b])
            except exceptions.ValueError:
                ib = limit
            return ia - ib
        return compare_ranks

    @staticmethod
    def format_value(v, precision="2"):
        p = 1
        try:
            if precision is not None:
                p = min(10, max(1, int(precision)))
        except exceptions.ValueError:
            pass
        return ("{:." + str(p) + "f}").format(v)

    def scores(self, include_scores_not_on_leaderboard=False, **kwargs):
        score_filters = kwargs.pop('score_filters',{})

        # Get the list of submissions in this leaderboard
        submissions = []
        result_location = []
        lb, created = PhaseLeaderBoard.objects.get_or_create(phase=self)
        if not created:
            if include_scores_not_on_leaderboard:
                qs = CompetitionSubmission.objects.filter(phase=self)
                for submission in qs:
                    result_location.append(submission.file.name)
                    submissions.append((submission.pk, submission.participant.user))
            else:
                qs = PhaseLeaderBoardEntry.objects.filter(board=lb)
                for entry in qs:
                    result_location.append(entry.result.file.name)

                for entry in qs:
                    submissions.append((entry.result.id, entry.result.participant.user))

        results = []
        for count, g in enumerate(SubmissionResultGroup.objects.filter(phases__in=[self]).order_by('ordering')):
            label = g.label
            headers = []
            scores = {}

            # add the location of the results on the blob storage to the scores
            for (pk, user) in submissions:
                scores[pk] = {
                    'username': user.username,
                    'user_pk': user.pk,
                    'team_name': user.team_name,
                    'id': pk,
                    'values': [],
                    'resultLocation': result_location[count]
                }

            scoreDefs = []
            columnKeys = {} # maps a column key to its index in headers list
            for x in SubmissionScoreSet.objects.order_by('tree_id','lft').filter(scoredef__isnull=False,
                                                                        scoredef__groups__in=[g],
                                                                        **kwargs).select_related('scoredef', 'parent'):
                if x.parent is not None:
                    columnKey = x.parent.key
                    columnLabel = x.parent.label
                    columnOrdering = x.parent.ordering
                    columnSubLabels = [{'key': x.key, 'label': x.label, 'ordering': x.ordering}]
                else:
                    columnKey = x.key
                    columnLabel = x.label
                    columnOrdering = x.ordering
                    columnSubLabels = []
                if columnKey not in columnKeys:
                    columnKeys[columnKey] = len(headers)
                    headers.append({'key': columnKey, 'label': columnLabel, 'subs': columnSubLabels, 'ordering': columnOrdering})
                else:
                    headers[columnKeys[columnKey]]['subs'].extend(columnSubLabels)

                scoreDefs.append(x.scoredef)
            # Sort headers appropiately
            def sortkey(x):
                return x['ordering']
            headers.sort(key=sortkey, reverse=False)
            for header in headers:
                header['subs'].sort(key=sortkey, reverse=False)
            # compute total column span
            column_span = 2
            for gHeader in headers:
                n = len(gHeader['subs'])
                column_span += n if n > 0 else 1
            # determine which column to select by default
            selection_key, selection_order = None, 0
            for i in range(len(scoreDefs)):
                if (selection_key is None) or (scoreDefs[i].selection_default > selection_order):
                    selection_key, selection_order = scoreDefs[i].key, scoreDefs[i].selection_default

            results.append({ 'label': label, 'headers': headers, 'total_span' : column_span, 'selection_key': selection_key,
                             'scores': scores, 'scoredefs': scoreDefs })

        if len(submissions) > 0:
            # Figure out which submission scores we need to read from the database.
            submission_ids = [id for (id,name) in submissions]
            # not_computed_scoredefs: map (scoredef.id, scoredef) to keep track of non-computed scoredefs
            not_computed_scoredefs = {}
            computed_scoredef_ids = []
            # computed_deps: maps id of a computed scoredef to a list of ids for scoredefs which are
            #                input to the computation
            computed_deps = {}
            for result in results:
                for sdef in result['scoredefs']:
                    if sdef.computed is True:
                        computed_scoredef_ids.append(sdef.id)
                    else:
                        not_computed_scoredefs[sdef.id] = sdef
                if len(computed_scoredef_ids) > 0:
                    computed_ids = SubmissionComputedScore.objects.filter(scoredef_id__in=computed_scoredef_ids).values_list('id')
                    fields = SubmissionComputedScoreField.objects.filter(computed_id__in=computed_ids).select_related('scoredef', 'computed')
                    for field in fields:
                        if not field.scoredef.computed:
                            not_computed_scoredefs[field.scoredef.id] = field.scoredef
                        if field.computed.scoredef_id not in computed_deps:
                            computed_deps[field.computed.scoredef_id] = []
                        computed_deps[field.computed.scoredef_id].append(field.scoredef)
            # Now read the submission scores
            values = {}
            scoredef_ids = [sdef_id for (sdef_id, sdef) in not_computed_scoredefs.iteritems()]
            for s in SubmissionScore.objects.filter(scoredef_id__in=scoredef_ids, result_id__in=submission_ids):
                if s.scoredef_id not in values:
                    values[s.scoredef_id] = {}
                values[s.scoredef_id][s.result_id] = s.value

            # rank values per scoredef.key (not computed)
            ranks = {}
            for (sdef_id, v) in values.iteritems():
                sdef = not_computed_scoredefs[sdef_id]
                ranks[sdef_id] = self.rank_values(submission_ids, v, sort_ascending=sdef.sorting=='asc')

            # compute values for computed scoredefs
            for result in results:
                for sdef in result['scoredefs']:
                    if sdef.computed:
                        operation = getattr(models, sdef.computed_score.operation)
                        if (operation.name == 'Avg'):
                            cnt = len(computed_deps[sdef.id])
                            if (cnt > 0):
                                computed_values = {}
                                for id in submission_ids:
                                    computed_values[id] = sum([ranks[d.id][id] for d in computed_deps[sdef.id]]) / float(cnt)
                                values[sdef.id] = computed_values
                                ranks[sdef.id] = self.rank_values(submission_ids, computed_values, sort_ascending=sdef.sorting=='asc')

            #format values
            for result in results:
                scores = result['scores']
                for sdef in result['scoredefs']:
                    knownValues = {}
                    if sdef.id in values:
                        knownValues = values[sdef.id]
                    knownRanks = {}
                    if sdef.id in ranks:
                        knownRanks = ranks[sdef.id]
                    for id in submission_ids:
                        v = "-"
                        if id in knownValues:
                            v = CompetitionPhase.format_value(knownValues[id], sdef.numeric_format)
                        r = "-"
                        if id in knownRanks:
                            r = knownRanks[id]
                        if sdef.show_rank:
                            scores[id]['values'].append({'val': v, 'rnk': r, 'name' : sdef.key})
                        else:
                            scores[id]['values'].append({'val': v, 'hidden_rnk': r, 'name' : sdef.key})
                    if (sdef.key == result['selection_key']):
                        overall_ranks = ranks[sdef.id]
                ranked_submissions = sorted(submission_ids, cmp=CompetitionPhase.rank_submissions(overall_ranks))
                final_scores = [(overall_ranks[id], scores[id]) for id in ranked_submissions]
                result['scores'] = final_scores
                del result['scoredefs']
        return results

# Competition Participant
class CompetitionParticipant(models.Model):
    user = models.ForeignKey(settings.AUTH_USER_MODEL,related_name='participation')
    competition = models.ForeignKey(Competition,related_name='participants')
    status = models.ForeignKey(ParticipantStatus)
    reason = models.CharField(max_length=100,null=True,blank=True)

    class Meta:
        unique_together = (('user','competition'),)

    def __unicode__(self):
        return "%s - %s" % (self.competition.title, self.user.username)

    @property
    def is_approved(self):
        """ Returns true if this participant is approved into the competition. """
        return self.status.codename == ParticipantStatus.APPROVED

# Competition Submission Status
class CompetitionSubmissionStatus(models.Model):
    SUBMITTING = "submitting"
    SUBMITTED = "submitted"
    RUNNING = "running"
    FAILED = "failed"
    CANCELLED = "cancelled"
    FINISHED = "finished"

    name = models.CharField(max_length=20)
    codename = models.SlugField(max_length=20,unique=True)

    def __unicode__(self):
        return self.name

# Competition Submission
class CompetitionSubmission(models.Model):
    """
    Represents a submission from a competition participant.
    """
    participant = models.ForeignKey(CompetitionParticipant, related_name='submissions')
    phase = models.ForeignKey(CompetitionPhase, related_name='submissions')
    file = models.FileField(upload_to=submission_file_name, storage=BundleStorage, null=True, blank=True)
    file_url_base = models.CharField(max_length=2000, blank=True)
    description = models.CharField(max_length=256, blank=True)
    inputfile = models.FileField(upload_to=submission_inputfile_name, storage=BundleStorage, null=True, blank=True)
    runfile = models.FileField(upload_to=submission_runfile_name, storage=BundleStorage, null=True, blank=True)
    submitted_at = models.DateTimeField(auto_now_add=True)
    execution_key = models.TextField(blank=True, default="")
    status = models.ForeignKey(CompetitionSubmissionStatus)
    status_details = models.CharField(max_length=100, null=True, blank=True)
    submission_number = models.PositiveIntegerField(default=0)
    output_file = models.FileField(upload_to=submission_output_filename, storage=BundleStorage, null=True, blank=True)
    private_output_file = models.FileField(upload_to=submission_private_output_filename, storage=BundleStorage, null=True, blank=True)
    stdout_file = models.FileField(upload_to=submission_stdout_filename, storage=BundleStorage, null=True, blank=True)
    stderr_file = models.FileField(upload_to=submission_stderr_filename, storage=BundleStorage, null=True, blank=True)
    history_file = models.FileField(upload_to=submission_history_file_name, storage=BundleStorage, null=True, blank=True)
    detailed_results_file = models.FileField(upload_to=submission_detailed_results_filename, storage=BundleStorage, null=True, blank=True)
    prediction_runfile = models.FileField(upload_to=submission_prediction_runfile_name,
                                          storage=BundleStorage, null=True, blank=True)
    prediction_output_file = models.FileField(upload_to=submission_prediction_output_filename,
                                              storage=BundleStorage, null=True, blank=True)
    exception_details = models.TextField(blank=True, null=True)
    prediction_stdout_file = models.FileField(upload_to=predict_submission_stdout_filename, storage=BundleStorage, null=True, blank=True)
    prediction_stderr_file = models.FileField(upload_to=predict_submission_stderr_filename, storage=BundleStorage, null=True, blank=True)

    method_name = models.CharField(max_length=20, null=True, blank=True)
    method_description = models.TextField(null=True, blank=True)
    project_url = models.URLField(null=True, blank=True)
    publication_url = models.URLField(null=True, blank=True)
    bibtex = models.TextField(null=True, blank=True)
    organization_or_affiliation = models.CharField(max_length=255, null=True, blank=True)
    team_name = models.CharField(max_length=64, null=True, blank=True)

    is_public = models.BooleanField(default=False)

    class Meta:
        unique_together = (('submission_number','phase','participant'),)

    def __unicode__(self):
        return "%s %s %s %s" % (self.pk, self.phase.competition.title, self.phase.label, self.participant.user.email)

    def save(self, ignore_submission_limits=False, *args, **kwargs):
        print "Saving competition submission."
        if self.participant.competition != self.phase.competition:
            raise Exception("Competition for phase and participant must be the same")

        # only at save on object creation should it be submitted
        if not self.pk:
            if not ignore_submission_limits:
                print "This is a new submission, getting the submission number."
                subnum = CompetitionSubmission.objects.filter(phase=self.phase, participant=self.participant).aggregate(Max('submission_number'))['submission_number__max']
                if subnum is not None:
                    self.submission_number = subnum + 1
                else:
                    self.submission_number = 1

                failed_count = CompetitionSubmission.objects.filter(phase=self.phase,
                                                                    participant=self.participant,
                                                                    status__name=CompetitionSubmissionStatus.FAILED).count()

                print "This is submission number %d, and %d submissions have failed" % (self.submission_number, failed_count)
                offset_submission_count = self.submission_number - failed_count

                if (offset_submission_count > self.phase.max_submissions):
                    print "Checking to see if the offset_submission_count (%d) is greater than the maximum allowed (%d)" % (offset_submission_count, self.phase.max_submissions)
                    raise PermissionDenied("The maximum number of submissions has been reached.")
                else:
                    print "Submission number below maximum."

                if hasattr(self.phase, 'max_submissions_per_day'):
                    print 'Checking submissions per day count'

                    submissions_from_today_count = len(CompetitionSubmission.objects.filter(
                        phase__competition=self.phase.competition,
                        participant=self.participant,
                        submitted_at__gte=datetime.date.today()
                    ))

                    print 'Count is %s and maximum is %s' % (submissions_from_today_count, self.phase.max_submissions_per_day)

                    if submissions_from_today_count + 1 - failed_count > self.phase.max_submissions_per_day or self.phase.max_submissions_per_day == 0:
                        print 'PERMISSION DENIED'
                        raise PermissionDenied("The maximum number of submissions this day have been reached.")

            self.status = CompetitionSubmissionStatus.objects.get_or_create(codename=CompetitionSubmissionStatus.SUBMITTING)[0]

        print "Setting the file url base."
        self.file_url_base = self.file.storage.url('')

        print "Calling super save."
        res = super(CompetitionSubmission,self).save(*args,**kwargs)
        return res

    def get_filename(self):
        """
        Returns the short name of the file which was uploaded to create the submission.
        """
        name = ''
        try:
            name = self.file.storage.properties(self.file.name)['x-ms-meta-name']
        except:
            pass
        if len(name) == 0:
            # For backwards compat, fallback to this method of getting the name.
            name = split(self.file.name)[1]
        return name

    def get_file_for_download(self, key, requested_by):
        """
        Returns the FileField object for the file that is to be downloaded by the given user.

        key: A name identifying the file to download. The choices are 'input.zip', 'output.zip',
           'prediction-output.zip', 'stdout.txt', 'stderr.txt', 'history.txt' or 'private_output.zip'
        requested_by: A user object identifying the user making the request to access the file.

        Raises:
           ValueError exception for improper arguments.
           PermissionDenied exception when access to the file cannot be granted.
        """
        downloadable_files = {
            'input.zip': ('file', 'zip', False),
            'output.zip': ('output_file', 'zip', True),
            'private_output.zip': ('private_output_file', 'zip', True),
            'prediction-output.zip': ('prediction_output_file', 'zip', True),
            'stdout.txt': ('stdout_file', 'txt', True),
            'stderr.txt': ('stderr_file', 'txt', False),
            'predict_stdout.txt': ('prediction_stdout_file', 'txt', True),
            'predict_stderr.txt': ('prediction_stderr_file', 'txt', True),
            'detailed_results.html': ('detailed_results_file', 'html', True),
        }
        if key not in downloadable_files:
            raise ValueError("File requested is not valid.")
        file_attr, file_ext, file_has_restricted_access = downloadable_files[key]
        if not self.is_public:
            # If the user requesting access is the owner, access granted
            if self.participant.competition.creator.id != requested_by.id:
                # User making request must be owner of this submission and be granted
                # download privilege by the competition owners.
                if self.participant.user.id != requested_by.id:
                    raise PermissionDenied()
                if file_has_restricted_access and self.phase.is_blind:
                    raise PermissionDenied()

        if key == 'private_output.zip':
            if self.participant.competition.creator.id != requested_by.id:
                raise PermissionDenied()

        if file_ext == 'txt':
            file_type = 'text/plain'
        elif file_ext == 'html':
            file_type = 'text/html'
        else:
            file_type = 'application/zip'
        file_name = "{0}-{1}-{2}".format(self.participant.user.username, self.submission_number, key)
        return getattr(self, file_attr), file_type, file_name

class SubmissionResultGroup(models.Model):
    competition = models.ForeignKey(Competition)
    key = models.CharField(max_length=50)
    label = models.CharField(max_length=50)
    ordering = models.PositiveIntegerField(default=1)
    phases = models.ManyToManyField(CompetitionPhase,through='SubmissionResultGroupPhase')

    class Meta:
        ordering = ['ordering']

class SubmissionResultGroupPhase(models.Model):
    group = models.ForeignKey(SubmissionResultGroup)
    phase = models.ForeignKey(CompetitionPhase)

    class Meta:
        unique_together = (('group','phase'),)

    def save(self,*args,**kwargs):
        if self.group.competition != self.phase.competition:
            raise IntegrityError("Group and Phase competition must be the same")
        super(SubmissionResultGroupPhase,self).save(*args,**kwargs)

class SubmissionScoreDef(models.Model):
    competition = models.ForeignKey(Competition)
    key = models.SlugField(max_length=50)
    label = models.CharField(max_length=50)
    sorting = models.SlugField(max_length=20,default='asc',choices=(('asc','Ascending'),('desc','Descending')))
    numeric_format = models.CharField(max_length=20,blank=True,null=True)
    show_rank = models.BooleanField(default=False)
    selection_default = models.IntegerField(default=0)
    computed = models.BooleanField(default=False)
    groups = models.ManyToManyField(SubmissionResultGroup,through='SubmissionScoreDefGroup')
    ordering = models.PositiveIntegerField(default=1)

    class Meta:
        unique_together = (('key','competition'),)

    def __unicode__(self):
        return self.label

class CompetitionDefBundle(models.Model):
    config_bundle = models.FileField(upload_to='competition-bundles', storage=BundleStorage)
    owner = models.ForeignKey(settings.AUTH_USER_MODEL, related_name='owner')
    created_at = models.DateTimeField(auto_now_add=True)

    @staticmethod
    def localize_datetime(dt):
        """
        Returns the given date or datetime as a datetime with tzinfo.
        """
        if type(dt) is str:
            dt = parse_datetime(dt)
        if type(dt) is datetime.date:
            dt = datetime.datetime.combine(dt, datetime.time())
        if not type(dt) is datetime.datetime:
            raise ValueError("Expected a DateTime object but got %s" % dt)
        if dt.tzinfo is None:
            dt = utc.localize(dt)
        return dt

    @transaction.commit_on_success
    def unpack(self):
        """
        This method unpacks a competition bundle and creates a competition from
        the assets found inside (the competition bundle). The format of the
        competition bundle is described on the CodaLab Wiki:
        https://github.com/codalab/codalab/wiki/12.-Building-a-Competition-Bundle
        """
        # Get the bundle data, which is stored as a zipfile
        logger.info("CompetitionDefBundle::unpack begins (pk=%s)", self.pk)
        zf = zipfile.ZipFile(self.config_bundle)
        logger.debug("CompetitionDefBundle::unpack creating base competition (pk=%s)", self.pk)
        comp_spec_file = [x for x in zf.namelist() if ".yaml" in x ][0]
        yaml_contents = zf.open(comp_spec_file).read()

        # Forcing YAML to interpret the file while maintaining the original order things are in
        from collections import OrderedDict
        _mapping_tag = yaml.resolver.BaseResolver.DEFAULT_MAPPING_TAG

        def dict_representer(dumper, data):
            return dumper.represent_dict(data.iteritems())

        def dict_constructor(loader, node):
            return OrderedDict(loader.construct_pairs(node))

        yaml.add_representer(OrderedDict, dict_representer)
        yaml.add_constructor(_mapping_tag, dict_constructor)

        comp_spec = yaml.load(yaml_contents)
        comp_base = comp_spec.copy()
        for block in ['html', 'phases', 'leaderboard']:
            if block in comp_base:
                del comp_base[block]
        comp_base['creator'] = self.owner
        comp_base['modified_by'] = self.owner
        comp_base['original_yaml_file'] = yaml_contents

        if 'end_date' in comp_base:
            if comp_base['end_date'] is None:
                del comp_base['end_date']
            else:
                comp_base['end_date'] = CompetitionDefBundle.localize_datetime(comp_base['end_date'])

        admin_names = None
        if 'admin_names' in comp_base:
            admin_names = comp_base['admin_names']
            del comp_base['admin_names']

        comp = Competition(**comp_base)
        comp.save()
        logger.debug("CompetitionDefBundle::unpack created base competition (pk=%s)", self.pk)

        if admin_names:
            logger.debug("CompetitionDefBundle::unpack looking up admins %s", comp_spec['admin_names'])
            admins = User.objects.filter(username__in=admin_names.split(','))
            logger.debug("CompetitionDefBundle::unpack found admins %s", admins)
            comp.admins.add(*admins)

            logger.debug("CompetitionDefBundle::unpack adding admins as participants")
            approved_status = ParticipantStatus.objects.get(codename=ParticipantStatus.APPROVED)

            for admin in admins:
                try:
                    participant = CompetitionParticipant.objects.get(user=admin, competition=comp)
                    participant.status = approved_status
                    participant.save()
                except models.ObjectDoesNotExist:
                    CompetitionParticipant.objects.create(user=admin, competition=comp, status=approved_status)


        # Unpack and save the logo
        if 'image' in comp_base:
            comp.image.save(comp_base['image'], File(io.BytesIO(zf.read(comp_base['image']))))
            comp.save()
            logger.debug("CompetitionDefBundle::unpack saved competition logo (pk=%s)", self.pk)

        # Populate competition pages
        pc,_ = PageContainer.objects.get_or_create(object_id=comp.id, content_type=ContentType.objects.get_for_model(comp))
        details_category = ContentCategory.objects.get(name="Learn the Details")
        Page.objects.create(category=details_category, container=pc,  codename="overview", competition=comp,
                                   label="Overview", rank=0, html=zf.read(comp_spec['html']['overview']))
        Page.objects.create(category=details_category, container=pc,  codename="evaluation", competition=comp,
                                   label="Evaluation", rank=1, html=zf.read(comp_spec['html']['evaluation']))
        Page.objects.create(category=details_category, container=pc,  codename="terms_and_conditions", competition=comp,
                                   label="Terms and Conditions", rank=2, html=zf.read(comp_spec['html']['terms']))

        default_pages = ('overview', 'evaluation', 'terms', 'data')

        for (page_number, (page_name, page_data)) in enumerate(comp_spec['html'].items()):
            if page_name not in default_pages:
                Page.objects.create(
                    category=details_category,
                    container=pc,
                    codename=page_name,
                    competition=comp,
                    label=page_name,
                    rank=3 + page_number,     # Start at 3 (Overview, Evaluation and Terms and Conditions first)
                    html=zf.read(page_data)
                )

        participate_category = ContentCategory.objects.get(name="Participate")
        Page.objects.create(category=participate_category, container=pc,  codename="get_data", competition=comp,
                                   label="Get Data", rank=0, html=zf.read(comp_spec['html']['data']))
        Page.objects.create(category=participate_category, container=pc,  codename="submit_results", label="Submit / View Results", rank=1, html="")
        logger.debug("CompetitionDefBundle::unpack created competition pages (pk=%s)", self.pk)

        data_set_cache = {}

        # Create phases
        for index, p_num in enumerate(comp_spec['phases']):
            phase_spec = comp_spec['phases'][p_num].copy()
            phase_spec['competition'] = comp

            if 'leaderboard_management_mode' in phase_spec:
                if not LeaderboardManagementMode.is_valid(phase_spec['leaderboard_management_mode']):
                    msg = "Invalid leaderboard_management_mode ({0}) specified for phase {1}. Reverting to default."
                    logger.warn(msg.format(phase_spec['leaderboard_management_mode'], p_num))
                    phase_spec['leaderboard_management_mode'] = LeaderboardManagementMode.DEFAULT
            else:
                phase_spec['leaderboard_management_mode'] = LeaderboardManagementMode.DEFAULT

            if 'datasets' in phase_spec:
                datasets = phase_spec['datasets']

                for dataset_index, dataset in datasets.items():
                    if "key" in dataset:
                        dataset["url"] = reverse("datasets_download", kwargs={"dataset_key": dataset["key"]})

                del phase_spec['datasets']
            else:
                datasets = {}

            phase_spec['start_date'] = CompetitionDefBundle.localize_datetime(phase_spec['start_date'])

            # First phase can't have auto_migration=True, remove that here
            if index == 0:
                phase_spec['auto_migration'] = False
                comp.last_phase_migration = phase_spec['phasenumber']
                logger.debug('Set last_phase_migration to #%s' % phase_spec['phasenumber'])
                comp.save()

            phase, created = CompetitionPhase.objects.get_or_create(**phase_spec)
            logger.debug("CompetitionDefBundle::unpack created phase (pk=%s)", self.pk)

            # Set default for max submissions per day
            if not hasattr(phase, 'max_submissions_per_day'):
                phase.max_submissions_per_day = 999

            # Create automatic datasets out of some included files, cache file names here as to not make duplicates
            # where many phases use same dataset files
            if hasattr(phase, 'scoring_program') and phase.scoring_program:
                if phase_spec["scoring_program"].endswith(".zip"):
                    phase.scoring_program.save(phase_scoring_program_file(phase), File(io.BytesIO(zf.read(phase_spec['scoring_program']))))

                    file_name = os.path.splitext(os.path.basename(phase_spec['scoring_program']))[0]
                    if phase_spec['scoring_program'] not in data_set_cache:
                        logger.debug('Adding organizer dataset to cache: %s' % phase_spec['scoring_program'])
                        data_set_cache[phase_spec['scoring_program']] = OrganizerDataSet.objects.create(
                            name="%s_%s_%s" % (file_name, phase.phasenumber, comp.pk),
                            type="Scoring Program",
                            data_file=phase.scoring_program.file.name,
                            uploaded_by=self.owner
                        )
                    phase.scoring_program_organizer_dataset = data_set_cache[phase_spec['scoring_program']]
                else:
                    logger.debug("CompetitionDefBundle::unpack getting dataset for scoring_program with key %s", phase_spec["scoring_program"])
                    data_set = OrganizerDataSet.objects.get(key=phase_spec["scoring_program"])
                    phase.scoring_program = data_set.data_file.file.name
                    phase.scoring_program_organizer_dataset = data_set

            if hasattr(phase, 'reference_data') and phase.reference_data:
                if phase_spec["reference_data"].endswith(".zip"):
                    phase.reference_data.save(phase_reference_data_file(phase), File(io.BytesIO(zf.read(phase_spec['reference_data']))))

                    file_name = os.path.splitext(os.path.basename(phase_spec['reference_data']))[0]
                    if phase_spec['reference_data'] not in data_set_cache:
                        logger.debug('Adding organizer dataset to cache: %s' % phase_spec['reference_data'])
                        data_set_cache[phase_spec['reference_data']] = OrganizerDataSet.objects.create(
                            name="%s_%s_%s" % (file_name, phase.phasenumber, comp.pk),
                            type="Reference Data",
                            data_file=phase.reference_data.file.name,
                            uploaded_by=self.owner
                        )
                    phase.reference_data_organizer_dataset = data_set_cache[phase_spec['reference_data']]
                else:
                    logger.debug("CompetitionDefBundle::unpack getting dataset for reference_data with key %s", phase_spec["reference_data"])
                    data_set = OrganizerDataSet.objects.get(key=phase_spec["reference_data"])
                    phase.reference_data = data_set.data_file.file.name
                    phase.reference_data_organizer_dataset = data_set

            if 'input_data' in phase_spec:
                if phase_spec["input_data"].endswith(".zip"):
                    phase.input_data.save(phase_input_data_file(phase), File(io.BytesIO(zf.read(phase_spec['input_data']))))

                    file_name = os.path.splitext(os.path.basename(phase_spec['input_data']))[0]
                    if phase_spec['input_data'] not in data_set_cache:
                        logger.debug('Adding organizer dataset to cache: %s' % phase_spec['input_data'])
                        data_set_cache[phase_spec['input_data']] = OrganizerDataSet.objects.create(
                            name="%s_%s_%s" % (file_name, phase.phasenumber, comp.pk),
                            type="Input Data",
                            data_file=phase.input_data.file.name,
                            uploaded_by=self.owner
                        )
                    phase.input_data_organizer_dataset = data_set_cache[phase_spec['input_data']]
                else:
                    logger.debug("CompetitionDefBundle::unpack getting dataset for input_data with key %s", phase_spec["input_data"])
                    data_set = OrganizerDataSet.objects.get(key=phase_spec["input_data"])
                    phase.input_data = data_set.data_file.file.name
                    phase.input_data_organizer_dataset = data_set

            phase.auto_migration = bool(phase_spec.get('auto_migration', False))
            phase.save()
            logger.debug("CompetitionDefBundle::unpack saved scoring program and reference data (pk=%s)", self.pk)
            eft,cr_=ExternalFileType.objects.get_or_create(name="Data", codename="data")
            count = 1
            for ds in datasets.keys():
                f = ExternalFile.objects.create(type=eft, source_url=datasets[ds]['url'], name=datasets[ds]['name'], creator=self.owner)
                f.save()
                d = Dataset.objects.create(creator=self.owner, datafile=f, number=count)
                d.save()
                phase.datasets.add(d)
                phase.save()
                count += 1
            logger.debug("CompetitionDefBundle::unpack saved datasets (pk=%s)", self.pk)

        logger.debug("CompetitionDefBundle::unpack saved created competition phases (pk=%s)", self.pk)

        # Create leaderboard
        if 'leaderboard' in comp_spec:
            # If there's more than one create each of them
            if 'leaderboards' in comp_spec['leaderboard']:
                leaderboards = {}
                for key, value in comp_spec['leaderboard']['leaderboards'].items():
                    rg,cr = SubmissionResultGroup.objects.get_or_create(competition=comp, key=value['label'].strip(), label=value['label'].strip(), ordering=value['rank'])
                    leaderboards[rg.label] = rg
                    for gp in comp.phases.all():
                        rgp,crx = SubmissionResultGroupPhase.objects.get_or_create(phase=gp, group=rg)
            logger.debug("CompetitionDefBundle::unpack created leaderboard (pk=%s)", self.pk)

            # Create score groups
            if 'column_groups' in comp_spec['leaderboard']:
                groups = {}
                for key, vals in comp_spec['leaderboard']['column_groups'].items():
                    index = comp_spec['leaderboard']['column_groups'].keys().index(key) + 1
                    if vals is None:
                        vals = dict()
                    setdefaults = {
                        'label' : "" if 'label' not in vals else vals['label'].strip(),
                        'ordering' : index if 'rank' not in vals else vals['rank']
                    }
                    s,cr = SubmissionScoreSet.objects.get_or_create(competition=comp, key=key.strip(), defaults=setdefaults)
                    groups[s.label] = s
            logger.debug("CompetitionDefBundle::unpack created score groups (pk=%s)", self.pk)

            # Create scores.
            if 'columns' in comp_spec['leaderboard']:
                columns = {}
                for key, vals in comp_spec['leaderboard']['columns'].items():
                    index = comp_spec['leaderboard']['columns'].keys().index(key) + 1
                    # Do non-computed columns first
                    if 'computed' in vals:
                        continue
                    sdefaults = {
                                    'label' : "" if 'label' not in vals else vals['label'].strip(),
                                    'numeric_format' : "2" if 'numeric_format' not in vals else vals['numeric_format'],
                                    'show_rank' : True,
                                    'sorting' : 'desc' if 'sort' not in vals else vals['sort'],
                                    'ordering' : index if 'rank' not in vals else vals['rank']
                                    }
                    if 'selection_default' in vals:
                        sdefaults['selection_default'] = vals['selection_default']

                    sd,cr = SubmissionScoreDef.objects.get_or_create(
                                competition=comp,
                                key=key,
                                computed=False,
                                defaults=sdefaults)
                    columns[sd.key] = sd

                    # Associate the score definition with its column group
                    if 'column_group' in vals:
                        gparent = groups[vals['column_group']['label']]
                        g,cr = SubmissionScoreSet.objects.get_or_create(
                                competition=comp,
                                parent=gparent,
                                key=sd.key,
                                defaults=dict(scoredef=sd, label=sd.label, ordering=sd.ordering))
                    else:
                        g,cr = SubmissionScoreSet.objects.get_or_create(
                                competition=comp,
                                key=sd.key,
                                defaults=dict(scoredef=sd, label=sd.label, ordering=sd.ordering))

                    # Associate the score definition with its leaderboard
                    sdg = SubmissionScoreDefGroup.objects.create(scoredef=sd, group=leaderboards[vals['leaderboard']['label']])

                for key, vals in comp_spec['leaderboard']['columns'].items():
                    index = comp_spec['leaderboard']['columns'].keys().index(key) + 1
                    # Only process the computed columns this time around.
                    if 'computed' not in vals:
                        continue
                    # Create the score definition
                    is_computed = True
                    sdefaults = {
                                    'label' : "" if 'label' not in vals else vals['label'].strip(),
                                    'numeric_format' : "2" if 'numeric_format' not in vals else vals['numeric_format'],
                                    'show_rank' : not is_computed,
                                    'sorting' : 'desc' if 'sort' not in vals else vals['sort'],
                                    'ordering' : index if 'rank' not in vals else vals['rank']
                                    }
                    if 'selection_default' in vals:
                        sdefaults['selection_default'] = vals['selection_default']

                    sd,cr = SubmissionScoreDef.objects.get_or_create(
                                competition=comp,
                                key=key,
                                computed=is_computed,
                                defaults=sdefaults)
                    sc,cr = SubmissionComputedScore.objects.get_or_create(scoredef=sd, operation=vals['computed']['operation'])
                    for f in vals['computed']['fields'].split(","):
                        f=f.strip()
                        # Note the lookup in brats_score_defs. The assumption is that computed properties are defined in
                        # brats_leaderboard_defs after the fields they reference.
                        # This is not a safe assumption -- given we can't control key/value ordering in a dictionary.
                        SubmissionComputedScoreField.objects.get_or_create(computed=sc, scoredef=columns[f])
                    columns[sd.key] = sd

                    # Associate the score definition with its column group
                    if 'column_group' in vals:
                        gparent = groups[vals['column_group']['label']]
                        g,cr = SubmissionScoreSet.objects.get_or_create(
                                competition=comp,
                                parent=gparent,
                                key=sd.key,
                                defaults=dict(scoredef=sd, label=sd.label, ordering=sd.ordering))
                    else:
                        g,cr = SubmissionScoreSet.objects.get_or_create(
                                competition=comp,
                                key=sd.key,
                                defaults=dict(scoredef=sd, label=sd.label, ordering=sd.ordering))

                    # Associate the score definition with its leaderboard
                    sdg = SubmissionScoreDefGroup.objects.create(scoredef=sd, group=leaderboards[vals['leaderboard']['label']])
                logger.debug("CompetitionDefBundle::unpack created scores (pk=%s)", self.pk)

        # Add owner as participant so they can view the competition
        approved = ParticipantStatus.objects.get(codename=ParticipantStatus.APPROVED)
        resulting_participant, created = CompetitionParticipant.objects.get_or_create(user=self.owner, competition=comp, defaults={'status':approved})
        logger.debug("CompetitionDefBundle::unpack added owner as participant (pk=%s)", self.pk)

        return comp

class SubmissionScoreDefGroup(models.Model):
    scoredef = models.ForeignKey(SubmissionScoreDef)
    group = models.ForeignKey(SubmissionResultGroup)

    class Meta:
        unique_together = (('scoredef','group'),)

    def __unicode__(self):
        return "%s %s" % (self.scoredef,self.group)

    def save(self,*args,**kwargs):
        if self.scoredef.competition != self.group.competition:
            raise IntegrityError("Score Def competition and phase compeition must be the same")
        super(SubmissionScoreDefGroup,self).save(*args,**kwargs)

class SubmissionComputedScore(models.Model):
    scoredef = models.OneToOneField(SubmissionScoreDef, related_name='computed_score')
    operation = models.CharField(max_length=10,choices=(('Max','Max'),
                                                        ('Avg', 'Average')))
class SubmissionComputedScoreField(models.Model):
    computed = models.ForeignKey(SubmissionComputedScore,related_name='fields')
    scoredef = models.ForeignKey(SubmissionScoreDef)

    def save(self,*args,**kwargs):
        if self.scoredef.computed is True:
            raise IntegrityError("Cannot use a computed field for a computed score")
        super(SubmissionComputedScoreField,self).save(*args,**kwargs)

class SubmissionScoreSet(MPTTModel):
    parent = TreeForeignKey('self',null=True,blank=True, related_name='children')
    competition = models.ForeignKey(Competition)
    key = models.CharField(max_length=50)
    label = models.CharField(max_length=50)
    scoredef = models.ForeignKey(SubmissionScoreDef,null=True,blank=True)
    ordering = models.PositiveIntegerField(default=1)

    class Meta:
        unique_together = (('key','competition'),)

    def __unicode__(self):
        return "%s %s" % (self.parent.label if self.parent else None, self.label)

class SubmissionScore(models.Model):
    result = models.ForeignKey(CompetitionSubmission, related_name='scores')
    scoredef = models.ForeignKey(SubmissionScoreDef)
    value = models.DecimalField(max_digits=20, decimal_places=10)

    class Meta:
        unique_together = (('result','scoredef'),)

    def save(self,*args,**kwargs):
        if self.scoredef.computed is True and self.value:
            raise IntegrityError("Score is computed. Cannot assign a value")
        super(SubmissionScore,self).save(*args,**kwargs)

class PhaseLeaderBoard(models.Model):
    phase = models.OneToOneField(CompetitionPhase,related_name='board')
    is_open = models.BooleanField(default=True)

    def submissions(self):
        return CompetitionSubmission.objects.filter(leaderboard_entry_result__board=self)

    def __unicode__(self):
        return "%s [%s]" % (self.phase.label,'Open' if self.is_open else 'Closed')

    def is_open(self):
        """
        The default implementation passes through the leaderboard is_open check to the phase is_active check.
        """
        self.is_open = self.phase.is_active
        return self.phase.is_active

    def scores(self,**kwargs):
        return self.phase.scores(score_filters=dict(result__leaderboard_entry_result__board=self))

class PhaseLeaderBoardEntry(models.Model):
    board = models.ForeignKey(PhaseLeaderBoard, related_name='entries')
    result = models.ForeignKey(CompetitionSubmission,  related_name='leaderboard_entry_result')

    class Meta:
        unique_together = (('board', 'result'),)


def dataset_data_file(dataset, filename="data.zip"):
    return os.path.join("datasets", str(dataset.pk), str(uuid.uuid4()), filename)


class OrganizerDataSet(models.Model):
    TYPES = (
        ("Reference Data", "Reference Data"),
        ("Scoring Program", "Scoring Program"),
        ("Input Data", "Input Data"),
        ("None", "None")
    )
    name = models.CharField(max_length=255)
    type = models.CharField(max_length=64, choices=TYPES, default="None")
    description = models.TextField(null=True, blank=True)
    data_file = models.FileField(
        upload_to=dataset_data_file,
        storage=BundleStorage,
        verbose_name="Data file",
        blank=True,
        null=True,
    )
    sub_data_files = models.ManyToManyField('OrganizerDataSet', null=True, blank=True, verbose_name="Bundle of data files")
    uploaded_by = models.ForeignKey(settings.AUTH_USER_MODEL)
    key = UUIDField(version=4)

    def save(self, **kwargs):
        if self.key is None or self.key == '':
            self.key = "%s" % (uuid.uuid4())
        super(OrganizerDataSet, self).save(**kwargs)

    def __unicode__(self):
        return "%s uploaded by %s" % (self.name, self.uploaded_by)


def add_submission_to_leaderboard(submission):
    """
    Adds the given submission to its leaderboard. It is the caller responsiblity to make
    sure the submission is ready to be added (e.g. it's in the finished state).
    """
    lb, _ = PhaseLeaderBoard.objects.get_or_create(phase=submission.phase)

    logger.info('Adding submission %s to leaderboard %s' % (submission, lb))

    # Currently we only allow one submission into the leaderboard although the leaderboard
    # is setup to accept multiple submissions from the same participant.
    entries = PhaseLeaderBoardEntry.objects.filter(board=lb, result__participant=submission.participant)
    for entry in entries:
        entry.delete()
    lbe, created = PhaseLeaderBoardEntry.objects.get_or_create(board=lb, result=submission)
    return lbe, created<|MERGE_RESOLUTION|>--- conflicted
+++ resolved
@@ -169,12 +169,8 @@
     is_migrating_delayed = models.BooleanField(default=False)
     allow_teams = models.BooleanField(default=False)
     enable_per_submission_metadata = models.BooleanField(default=False)
-<<<<<<< HEAD
     allow_public_submissions = models.BooleanField(default=False, verbose_name="Allow sharing of public submissions")
-=======
-    allow_public_submissions = models.BooleanField(default=True)
     enable_forum = models.BooleanField(default=True)
->>>>>>> ba55cf48
 
     @property
     def pagecontent(self):
