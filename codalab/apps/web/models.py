import exceptions
import logging
import random
import operator
import os, io
from os.path import abspath, basename, dirname, join, normpath, split
import zipfile
import yaml
import tempfile
import datetime
import django.dispatch
import time
from django.db import models
from django.db import IntegrityError
from django.db.models import Max
from django.db.models.signals import post_save
from django.dispatch import receiver
from django.conf import settings
from django.core.exceptions import PermissionDenied
from django.core.files import File
from django.core.files.storage import get_storage_class
from django.core.urlresolvers import reverse, reverse_lazy
from django.utils.text import slugify
from django.utils.timezone import utc, now
from django.contrib.contenttypes.models import ContentType
from django.contrib.contenttypes import generic

from mptt.models import MPTTModel, TreeForeignKey
from guardian.shortcuts import assign_perm

logger = logging.getLogger(__name__)

## Needed for computation service handling
## Hack for now
StorageClass = get_storage_class(settings.DEFAULT_FILE_STORAGE)
try:
    BundleStorage = StorageClass(account_name=settings.BUNDLE_AZURE_ACCOUNT_NAME,
                                        account_key=settings.BUNDLE_AZURE_ACCOUNT_KEY,
                                        azure_container=settings.BUNDLE_AZURE_CONTAINER)

    PublicStorage = StorageClass(account_name=settings.AZURE_ACCOUNT_NAME,
                                        account_key=settings.AZURE_ACCOUNT_KEY,
                                        azure_container=settings.AZURE_CONTAINER)

except:
    BundleStorage = StorageClass()
    PublicStorage = StorageClass()

# Competition Content
class ContentVisibility(models.Model):
    name = models.CharField(max_length=20)
    codename = models.SlugField(max_length=20,unique=True)
    classname = models.CharField(max_length=30,null=True,blank=True)

    def __unicode__(self):
        return self.name

class ContentCategory(MPTTModel):
    parent = TreeForeignKey('self', related_name='children', null=True, blank=True)
    name = models.CharField(max_length=100)
    codename = models.SlugField(max_length=100,unique=True)
    visibility = models.ForeignKey(ContentVisibility)
    is_menu = models.BooleanField(default=True)
    content_limit = models.PositiveIntegerField(default=1)

    def __unicode__(self):
        return self.name

class DefaultContentItem(models.Model):
    category = TreeForeignKey(ContentCategory)
    label = models.CharField(max_length=100)
    codename = models.SlugField(max_length=100,unique=True)
    rank = models.IntegerField(default=0)
    required = models.BooleanField(default=False)
    initial_visibility =  models.ForeignKey(ContentVisibility)

    def __unicode__(self):
        return self.label

class PageContainer(models.Model):
    name = models.CharField(max_length=200,blank=True)
    content_type = models.ForeignKey(ContentType)
    object_id = models.PositiveIntegerField(db_index=True)
    owner = generic.GenericForeignKey('content_type', 'object_id')

    class Meta:
        unique_together = (('object_id','content_type'),)

    def __unicode__(self):
        return self.name

    def save(self,*args,**kwargs):
        self.name = "%s - %s" % (self.owner.__unicode__(), self.name if self.name else str(self.pk))
        return super(PageContainer,self).save(*args,**kwargs)

class Page(models.Model):
    category = TreeForeignKey(ContentCategory)
    defaults = models.ForeignKey(DefaultContentItem, null=True, blank=True)
    codename = models.SlugField(max_length=100)
    container = models.ForeignKey(PageContainer, related_name='pages')
    title = models.CharField(max_length=100, null=True, blank=True)
    label = models.CharField(max_length=100)
    rank = models.IntegerField(default=0)
    visibility = models.BooleanField(default=True)
    markup = models.TextField(blank=True)
    html = models.TextField(blank=True)

    def __unicode__(self):
        return self.title

    class Meta:
        unique_together = (('label','category','container'),)
        ordering = ['rank']

    def save(self,*args,**kwargs):
        if not self.title:
            self.title = "%s - %s" % ( self.container.name,self.label )
        if self.defaults:
            if self.category != self.defaults.category:
                raise Exception("Defaults category must match Item category")
            if self.defaults.required and self.visibility is False:
                raise Exception("Item is required and must be visible")
        return super(Page,self).save(*args,**kwargs)

# External Files (These might be able to be removed, per a discussion 2013.7.29)
class ExternalFileType(models.Model):
    name = models.CharField(max_length=20)
    codename = models.SlugField(max_length=20,unique=True)

    def __unicode__(self):
        return self.name

class ExternalFileSource(models.Model):
    name = models.CharField(max_length=50)
    codename = models.SlugField(max_length=50,unique=True)
    service_url = models.URLField(null=True,blank=True)

    def __unicode__(self):
        return self.name

class ExternalFile(models.Model):
    type = models.ForeignKey(ExternalFileType)
    creator = models.ForeignKey(settings.AUTH_USER_MODEL)
    name = models.CharField(max_length=100)
    source_url = models.URLField()
    source_address_info = models.CharField(max_length=200, blank=True)

    def __unicode__(self):
        return self.name
# End External File Models

# Join+ Model for Participants of a competition
class ParticipantStatus(models.Model):
    UNKNOWN = 'unknown'
    DENIED = 'denied'
    APPROVED = 'approved'
    PENDING = 'pending'
    name = models.CharField(max_length=30)
    codename = models.CharField(max_length=30,unique=True)
    description = models.CharField(max_length=50)

    def __unicode__(self):
        return self.name

class Competition(models.Model):
    """ This is the base competition. """
    title = models.CharField(max_length=100)
    description = models.TextField(null=True, blank=True)
    image = models.FileField(upload_to='logos', storage=PublicStorage, null=True, blank=True)
    image_url_base = models.CharField(max_length=255)
    has_registration = models.BooleanField(default=False)
    end_date = models.DateTimeField(null=True,blank=True)
    creator = models.ForeignKey(settings.AUTH_USER_MODEL, related_name='competitioninfo_creator')
    modified_by = models.ForeignKey(settings.AUTH_USER_MODEL, related_name='competitioninfo_modified_by')
    last_modified = models.DateTimeField(auto_now_add=True)
    pagecontainers = generic.GenericRelation(PageContainer)
    published = models.BooleanField(default=False)

    @property
    def pagecontent(self):
        items = list(self.pagecontainers.all())
        return items[0] if len(items) > 0 else None

    def get_absolute_url(self):
        return reverse('competitions:view', kwargs={'pk':self.pk})

    class Meta:
        permissions = (
            ('is_owner', 'Owner'),
            ('can_edit', 'Edit'),
            )
        ordering = ['end_date']

    def __unicode__(self):
        return self.title

    def set_owner(self,user):
        return assign_perm('view_task', user, self)

    def save(self,*args,**kwargs):
        # Make sure the image_url_base is set from the actual storage implementation
        self.image_url_base = self.image.storage.url('')
        # Do the real save
        return super(Competition,self).save(*args,**kwargs)

    def image_url(self):
        # Return the transformed image_url
        if self.image:
            return os.path.join(self.image_url_base,self.image.name)
        return None

    @property
    def is_active(self):
        if self.end_date is None:
            return True
        if type(self.end_date) is datetime.datetime.date:
            return True if self.end_date is None else self.end_date > now().date()
        if type(self.end_date) is datetime.datetime:
            return True if self.end_date is None else self.end_date > now()

# Dataset model
class Dataset(models.Model):
    """
        This is a dataset for a competition.
        TODO: Consider if this is replaced or reimplemented as a 'bundle of data'.
    """
    creator =  models.ForeignKey(settings.AUTH_USER_MODEL, related_name='datasets')
    name = models.CharField(max_length=50)
    description = models.TextField()
    number = models.PositiveIntegerField(default=1)
    datafile = models.ForeignKey(ExternalFile)

    class Meta:
        ordering = ["number"]

    def __unicode__(self):
        return "%s [%s]" % (self.name,self.datafile.name)

def competition_prefix(competition):
    return os.path.join("competition", str(competition.id))

def phase_prefix(phase):
    return os.path.join(competition_prefix(phase.competition), str(phase.phasenumber))

def phase_data_prefix(phase):
    return os.path.join("competition", str(phase.competition.id), str(phase.phasenumber), "data")

# In the following helpers, the filename argument is required even though we
# choose to not use it. See FileField.upload_to at https://docs.djangoproject.com/en/dev/ref/models/fields/.

def phase_scoring_program_file(phase, filename="program.zip"):
    return os.path.join(phase_data_prefix(phase), filename)

def phase_reference_data_file(phase, filename="reference.zip"):
    return os.path.join(phase_data_prefix(phase), filename)

def phase_input_data_file(phase, filename="input.zip"):
    return os.path.join(phase_data_prefix(phase), filename)

def submission_root(instance):
    return os.path.join("competition", str(instance.phase.competition.pk), str(instance.phase.pk),
                        "submissions", str(instance.participant.user.pk), str(instance.submission_number))

def submission_file_name(instance, filename="predictions.zip"):
    return os.path.join(submission_root(instance), filename)

def submission_inputfile_name(instance, filename="input.txt"):
    return os.path.join(submission_root(instance), filename)

def submission_runfile_name(instance, filename="run.txt"):
    return os.path.join(submission_root(instance), filename)

def submission_output_filename(instance, filename="output.zip"):
    return os.path.join(submission_root(instance), "run", filename)

def submission_stdout_filename(instance, filename="stdout.txt"):
    return os.path.join(submission_root(instance), "run", filename)

def submission_stderr_filename(instance, filename="stderr.txt"):
    return os.path.join(submission_root(instance), "run", filename)

def submission_prediction_runfile_name(instance, filename="run.txt"):
    return os.path.join(submission_root(instance), "pred", filename)

def submission_prediction_output_filename(instance, filename="output.zip"):
    return os.path.join(submission_root(instance), "pred", "run", filename)

<<<<<<< HEAD
class _LeaderboardManagementMode():
=======
class _LeaderboardManagementMode(object):
>>>>>>> 3a1b0833
    """
    Provides a set of constants which define when results become visible to participants
    and how successful submisstion are added to the leaderboard.
    """
    @property
    def DEFAULT(self):
        """
        Specifies that results are visible as soon as they are available and that adding
        a successful submission to the leaderboard is a manual step.
        """
        return 'default'
    @property
    def HIDE_RESULTS(self):
        """
        Specifies that results are hidden from participants until competition owners make
        them visible and that a participant's last successful submission is automatically
        added to the leaderboard.
        """
        return 'hide_results'
    def is_valid(self, mode):
        """Returns true if the given string is a valid constant to define a management mode."""
        return mode == self.DEFAULT or mode == self.HIDE_RESULTS

LeaderboardManagementMode = _LeaderboardManagementMode()

# Competition Phase
class CompetitionPhase(models.Model):
    """
        A phase of a competition.
    """
    competition = models.ForeignKey(Competition,related_name='phases')
    phasenumber = models.PositiveIntegerField()
    label = models.CharField(max_length=50, blank=True)
    start_date = models.DateTimeField()
    max_submissions = models.PositiveIntegerField(default=100)
    is_scoring_only = models.BooleanField(default=True)
    scoring_program = models.FileField(upload_to=phase_scoring_program_file, storage=BundleStorage,null=True,blank=True)
    reference_data = models.FileField(upload_to=phase_reference_data_file, storage=BundleStorage,null=True,blank=True)
    input_data = models.FileField(upload_to=phase_input_data_file, storage=BundleStorage,null=True,blank=True)
    datasets = models.ManyToManyField(Dataset, blank=True, related_name='phase')
    leaderboard_management_mode = models.CharField(max_length=50, default=LeaderboardManagementMode.DEFAULT)

    class Meta:
        ordering = ['phasenumber']

    def __unicode__(self):
        return "%s - %s" % (self.competition.title, self.phasenumber)

    @property
    def is_active(self):
        """ Returns true when this phase of the competition is on-going. """
        next_phase = self.competition.phases.filter(phasenumber=self.phasenumber+1)
        if (next_phase is not None) and (len(next_phase) > 0):
            # there is a phase following this phase, thus this phase is active if the current date
            # is between the start of this phase and the start of the next phase
            return self.start_date <= now() and (now() < next_phase[0].start_date)
        else:
            # there is no phase following this phase, thus this phase is active if the current data
            # is after the start date of this phase and the competition is "active"
            return self.start_date <= now() and self.competition.is_active

    @property
    def is_future(self):
        """ Returns true if this phase of the competition has yet to start. """
        return now() < self.start_date

    @property
    def is_past(self):
        """ Returns true if this phase of the competition has already ended. """
        return (not self.is_active) and (not self.is_future)

    @property
    def is_blind(self):
        """
        Indicates whether results are always hidden from participants.
        """
        return self.leaderboard_management_mode == LeaderboardManagementMode.HIDE_RESULTS

    @staticmethod
    def rank_values(ids, id_value_pairs, sort_ascending=True, eps=1.0e-12):
        """ Given a set of identifiers (ids) and a set of (id, value)-pairs
            computes a ranking based on the value. The ranking is provided
            as a set of (id, rank) pairs for all id in ids.
        """
        ranks = {}
        # Only keep pairs for which the key is in the list of ids
        valid_pairs = {k: v for k, v in id_value_pairs.iteritems() if k in ids}
        if len(valid_pairs) == 0:
            return {id: 1 for id in ids}
        # Sort and compute ranks
        sorted_pairs = sorted(valid_pairs.iteritems(), key = operator.itemgetter(1), reverse=not sort_ascending)
        r = 1
        k, v = sorted_pairs[0]
        ranks[k] = r
        for i in range(1, len(sorted_pairs)):
            k, vnow = sorted_pairs[i]
            # Increment the rank only when values are different
            if abs(vnow - v) > eps:
                r = r + 1
                v = vnow
            ranks[k] = r
        # Fill in ranks for ids which were not seen in the input
        r = r + 1
        for id in ids:
            if id not in ranks:
                ranks[id] = r
        return ranks

    @staticmethod
    def rank_submissions(ranks_by_id):
        def compare_ranks(a, b):
            limit = 1000000
            try:
                ia = int(ranks_by_id[a])
            except exceptions.ValueError:
                ia = limit
            try:
                ib = int(ranks_by_id[b])
            except exceptions.ValueError:
                ib = limit
            return ia - ib
        return compare_ranks

    @staticmethod
    def format_value(v, precision="2"):
        p = 1
        try:
            if precision is not None:
                p = min(10, max(1, int(precision)))
        except exceptions.ValueError:
            pass
        return ("{:." + str(p) + "f}").format(v)

    def scores(self,**kwargs):
        score_filters = kwargs.pop('score_filters',{})

        # Get the list of submissions in this leaderboard
        submissions = []
        lb, created = PhaseLeaderBoard.objects.get_or_create(phase=self)
        if not created:
            qs = PhaseLeaderBoardEntry.objects.filter(board=lb)
            for (rid, name) in qs.values_list('result_id', 'result__participant__user__username'):
                submissions.append((rid,  name))

        results = []
        for g in SubmissionResultGroup.objects.filter(phases__in=[self]).order_by('ordering'):
            label = g.label
            headers = []
            scores = {}
            for (pk,name) in submissions: scores[pk] = {'username': name, 'values': []}

            scoreDefs = []
            columnKeys = {} # maps a column key to its index in headers list
            for x in SubmissionScoreSet.objects.order_by('tree_id','lft').filter(scoredef__isnull=False,
                                                                        scoredef__groups__in=[g],
                                                                        **kwargs).select_related('scoredef', 'parent'):
                if x.parent is not None:
                    columnKey = x.parent.key
                    columnLabel = x.parent.label
                    columnSubLabels = [{'key': x.key, 'label': x.label}]
                else:
                    columnKey = x.key
                    columnLabel = x.label
                    columnSubLabels = []
                if columnKey not in columnKeys:
                    columnKeys[columnKey] = len(headers)
                    headers.append({'key' : columnKey, 'label': columnLabel, 'subs' : columnSubLabels})
                else:
                    headers[columnKeys[columnKey]]['subs'].extend(columnSubLabels)

                scoreDefs.append(x.scoredef)

            # compute total column span
            column_span = 2
            for gHeader in headers:
                n = len(gHeader['subs'])
                column_span += n if n > 0 else 1
            # determine which column to select by default
            selection_key, selection_order = None, 0
            for i in range(len(scoreDefs)):
                if (selection_key is None) or (scoreDefs[i].selection_default > selection_order):
                    selection_key, selection_order = scoreDefs[i].key, scoreDefs[i].selection_default

            results.append({ 'label': label, 'headers': headers, 'total_span' : column_span, 'selection_key': selection_key,
                             'scores': scores, 'scoredefs': scoreDefs })

        if len(submissions) > 0:
            # Figure out which submission scores we need to read from the database.
            submission_ids = [id for (id,name) in submissions]
            # not_computed_scoredefs: map (scoredef.id, scoredef) to keep track of non-computed scoredefs
            not_computed_scoredefs = {}
            computed_scoredef_ids = []
            # computed_deps: maps id of a computed scoredef to a list of ids for scoredefs which are
            #                input to the computation
            computed_deps = {}
            for result in results:
                for sdef in result['scoredefs']:
                    if sdef.computed is True:
                        computed_scoredef_ids.append(sdef.id)
                    else:
                        not_computed_scoredefs[sdef.id] = sdef
                if len(computed_scoredef_ids) > 0:
                    computed_ids = SubmissionComputedScore.objects.filter(scoredef_id__in=computed_scoredef_ids).values_list('id')
                    fields = SubmissionComputedScoreField.objects.filter(computed_id__in=computed_ids).select_related('scoredef', 'computed')
                    for field in fields:
                        if not field.scoredef.computed:
                            not_computed_scoredefs[field.scoredef.id] = field.scoredef
                        if field.computed.scoredef_id not in computed_deps:
                            computed_deps[field.computed.scoredef_id] = []
                        computed_deps[field.computed.scoredef_id].append(field.scoredef)
            # Now read the submission scores
            values = {}
            scoredef_ids = [sdef_id for (sdef_id, sdef) in not_computed_scoredefs.iteritems()]
            for s in SubmissionScore.objects.filter(scoredef_id__in=scoredef_ids, result_id__in=submission_ids):
                if s.scoredef_id not in values:
                    values[s.scoredef_id] = {}
                values[s.scoredef_id][s.result_id] = s.value

            # rank values per scoredef.key (not computed)
            ranks = {}
            for (sdef_id, v) in values.iteritems():
                sdef = not_computed_scoredefs[sdef_id]
                ranks[sdef_id] = self.rank_values(submission_ids, v, sort_ascending=sdef.sorting=='asc')

            # compute values for computed scoredefs
            for result in results:
                for sdef in result['scoredefs']:
                    if sdef.computed:
                        operation = getattr(models, sdef.computed_score.operation)
                        if (operation.name == 'Avg'):
                            cnt = len(computed_deps[sdef.id])
                            if (cnt > 0):
                                computed_values = {}
                                for id in submission_ids:
                                    computed_values[id] = sum([ranks[d.id][id] for d in computed_deps[sdef.id]]) / float(cnt)
                                values[sdef.id] = computed_values
                                ranks[sdef.id] = self.rank_values(submission_ids, computed_values, sort_ascending=sdef.sorting=='asc')

            #format values
            for result in results:
                scores = result['scores']
                for sdef in result['scoredefs']:
                    knownValues = {}
                    if sdef.id in values:
                        knownValues = values[sdef.id]
                    knownRanks = {}
                    if sdef.id in ranks:
                        knownRanks = ranks[sdef.id]
                    for id in submission_ids:
                        v = "-"
                        if id in knownValues:
                            v = CompetitionPhase.format_value(knownValues[id], sdef.numeric_format)
                        r = "-"
                        if id in knownRanks:
                            r = knownRanks[id]
                        if sdef.show_rank:
                            scores[id]['values'].append({'val': v, 'rnk': r, 'name' : sdef.key})
                        else:
                            scores[id]['values'].append({'val': v, 'hidden_rnk': r, 'name' : sdef.key})
                    if (sdef.key == result['selection_key']):
                        overall_ranks = ranks[sdef.id]
                ranked_submissions = sorted(submission_ids, cmp=CompetitionPhase.rank_submissions(overall_ranks))
                final_scores = [(overall_ranks[id], scores[id]) for id in ranked_submissions]
                result['scores'] = final_scores
                del result['scoredefs']
        return results

# Competition Participant
class CompetitionParticipant(models.Model):
    user = models.ForeignKey(settings.AUTH_USER_MODEL,related_name='participation')
    competition = models.ForeignKey(Competition,related_name='participants')
    status = models.ForeignKey(ParticipantStatus)
    reason = models.CharField(max_length=100,null=True,blank=True)

    class Meta:
        unique_together = (('user','competition'),)

    def __unicode__(self):
        return "%s - %s" % (self.competition.title, self.user.username)

    @property
    def is_approved(self):
        """ Returns true if this participant is approved into the competition. """
        return self.status.codename == ParticipantStatus.APPROVED

# Competition Submission Status
class CompetitionSubmissionStatus(models.Model):
    SUBMITTING = "submitting"
    SUBMITTED = "submitted"
    RUNNING = "running"
    FAILED = "failed"
    CANCELLED = "cancelled"
    FINISHED = "finished"

    name = models.CharField(max_length=20)
    codename = models.SlugField(max_length=20,unique=True)

    def __unicode__(self):
        return self.name

# Competition Submission
class CompetitionSubmission(models.Model):
    """
    Represents a submission from a competition participant.
    """
    participant = models.ForeignKey(CompetitionParticipant, related_name='submissions')
    phase = models.ForeignKey(CompetitionPhase, related_name='submissions')
    file = models.FileField(upload_to=submission_file_name, storage=BundleStorage, null=True, blank=True)
    file_url_base = models.CharField(max_length=2000, blank=True)
    description = models.CharField(max_length=256, blank=True)
    inputfile = models.FileField(upload_to=submission_inputfile_name, storage=BundleStorage, null=True, blank=True)
    runfile = models.FileField(upload_to=submission_runfile_name, storage=BundleStorage, null=True, blank=True)
    submitted_at = models.DateTimeField(auto_now_add=True)
    execution_key = models.TextField(blank=True, default="")
    status = models.ForeignKey(CompetitionSubmissionStatus)
    status_details = models.CharField(max_length=100, null=True, blank=True)
    submission_number = models.PositiveIntegerField(default=0)
    output_file = models.FileField(upload_to=submission_output_filename, storage=BundleStorage, null=True, blank=True)
    stdout_file = models.FileField(upload_to=submission_stdout_filename, storage=BundleStorage, null=True, blank=True)
    stderr_file = models.FileField(upload_to=submission_stderr_filename, storage=BundleStorage, null=True, blank=True)
    prediction_runfile = models.FileField(upload_to=submission_prediction_runfile_name,
                                          storage=BundleStorage, null=True, blank=True)
    prediction_output_file = models.FileField(upload_to=submission_prediction_output_filename,
                                              storage=BundleStorage, null=True, blank=True)

    class Meta:
        unique_together = (('submission_number','phase','participant'),)

    def __unicode__(self):
        return "%s %s %s %s" % (self.pk, self.phase.competition.title, self.phase.label, self.participant.user.email)

    def save(self,*args,**kwargs):
        print "Saving competition submission."
        if self.participant.competition != self.phase.competition:
            raise Exception("Competition for phase and participant must be the same")

        # only at save on object creation should it be submitted
        if not self.pk:
            print "This is a new submission, getting the submission number."
            subnum = CompetitionSubmission.objects.filter(phase=self.phase, participant=self.participant).aggregate(Max('submission_number'))['submission_number__max']
            if subnum is not None:
                self.submission_number = subnum + 1
            else:
                self.submission_number = 1
            print "This is submission number %d" % self.submission_number

            if (self.submission_number > self.phase.max_submissions):
                print "Checking to see if the submission number (%d) is greater than the maximum allowed (%d)" % (self.submission_number, self.phase.max_submissions)
                raise PermissionDenied("The maximum number of submissions has been reached.")
            else:
                print "Submission number below maximum."

            self.status = CompetitionSubmissionStatus.objects.get(codename=CompetitionSubmissionStatus.SUBMITTING)

        print "Setting the file url base."
        self.file_url_base = self.file.storage.url('')

        print "Calling super save."
        res = super(CompetitionSubmission,self).save(*args,**kwargs)
        return res

    def get_filename(self):
        """
        Returns the short name of the file which was uploaded to create the submission.
        """
        return split(self.file.name)[1]

    def get_file_for_download(self, key, requested_by, requested_by_competition_owner=False):
        """
        Returns the FileField object for the file that is to be downloaded by the given user.

        key: A name identifying the file to download. The choices are 'input.zip', 'output.zip',
           'prediction-output.zip', 'stdout.txt' or 'stderr.txt'.
        requested_by: A user object identifying the user making the request to access the file.
        requested_by_competition_owner: A boolean flag indicating whether the user is making
           the request as a competition owner (True) or as a competition participant (False).
           Access rules are affected by the value of this flag.

        Raises:
           ValueError exception for improper arguments.
           PermissionDenied exception when access to the file cannot be granted.
        """
        downloadable_files = {
            'input.zip': ('file', 'zip', False),
            'output.zip': ('output_file', 'zip', True),
            'prediction-output.zip': ('prediction_output_file', 'zip', True),
            'stdout.txt': ('stdout_file', 'txt', True),
            'stderr.txt': ('stderr_file', 'txt', False)
        }
        if key not in downloadable_files:
            raise ValueError("File requested is not valid.")
        file_attr, file_ext, file_has_restricted_access = downloadable_files[key]
        # Verify access rules
        if requested_by_competition_owner:
            # User making request must be in the "competition owner" group.
            if self.participant.competition.creator.id != requested_by.id:
                raise PermissionDenied()
        else:
            # User making request must be owner of this submission and be granted
            # download privilege by the competition owners.
            if self.participant.user.id != requested_by.id:
                raise PermissionDenied()
            if file_has_restricted_access and self.phase.is_blind:
                raise PermissionDenied()
        file_type = 'text/plain' if file_ext == 'txt' else 'application/zip'
        file_name = "{0}-{1}-{2}".format(self.participant.user.username, self.submission_number, key)
        return getattr(self, file_attr), file_type, file_name

class SubmissionResultGroup(models.Model):
    competition = models.ForeignKey(Competition)
    key = models.CharField(max_length=50)
    label = models.CharField(max_length=50)
    ordering = models.PositiveIntegerField(default=1)
    phases = models.ManyToManyField(CompetitionPhase,through='SubmissionResultGroupPhase')

    class Meta:
        ordering = ['ordering']

class SubmissionResultGroupPhase(models.Model):
    group = models.ForeignKey(SubmissionResultGroup)
    phase = models.ForeignKey(CompetitionPhase)

    class Meta:
        unique_together = (('group','phase'),)

    def save(self,*args,**kwargs):
        if self.group.competition != self.phase.competition:
            raise IntegrityError("Group and Phase competition must be the same")
        super(SubmissionResultGroupPhase,self).save(*args,**kwargs)

class SubmissionScoreDef(models.Model):
    competition = models.ForeignKey(Competition)
    key = models.SlugField(max_length=50)
    label = models.CharField(max_length=50)
    sorting = models.SlugField(max_length=20,default='asc',choices=(('asc','Ascending'),('desc','Descending')))
    numeric_format = models.CharField(max_length=20,blank=True,null=True)
    show_rank = models.BooleanField(default=False)
    selection_default = models.IntegerField(default=0)
    computed = models.BooleanField(default=False)
    groups = models.ManyToManyField(SubmissionResultGroup,through='SubmissionScoreDefGroup')

    class Meta:
        unique_together = (('key','competition'),)

    def __unicode__(self):
        return self.label

class CompetitionDefBundle(models.Model):
    config_bundle = models.FileField(upload_to='competition-bundles', storage=BundleStorage)
    owner = models.ForeignKey(settings.AUTH_USER_MODEL, related_name='owner')
    created_at = models.DateTimeField(auto_now_add=True)

    def unpack(self):
        """
        This method unpacks a competition bundle and creates a competition from
        the assets found inside (the competition bundle). The format of the
        competition bundle is described on the CodaLab Wiki:
        https://github.com/codalab/codalab/wiki/12.-Building-a-Competition-Bundle
        """
        # Get the bundle data, which is stored as a zipfile
        logger.info("CompetitionDefBundle::unpack begins (pk=%s)", self.pk)
        zf = zipfile.ZipFile(self.config_bundle)
        logger.debug("CompetitionDefBundle::unpack creating base competition (pk=%s)", self.pk)
        comp_spec_file = [x for x in zf.namelist() if ".yaml" in x ][0]
        comp_spec = yaml.load(zf.open(comp_spec_file))
        comp_base = comp_spec.copy()
        for block in ['html', 'phases', 'leaderboard']:
            if block in comp_base:
                del comp_base[block]
        comp_base['creator'] = self.owner
        comp_base['modified_by'] = self.owner
        if 'end_date' in comp_base:
            if type(comp_base['end_date']) is datetime.datetime.date:
                comp_base['end_date'] = datetime.datetime.combine(comp_base['end_date'], datetime.time())
        comp = Competition(**comp_base)
        comp.save()
        logger.debug("CompetitionDefBundle::unpack created base competition (pk=%s)", self.pk)

        # Unpack and save the logo
        if 'image' in comp_base:
            comp.image.save(comp_base['image'], File(io.BytesIO(zf.read(comp_base['image']))))
            comp.save()
            logger.debug("CompetitionDefBundle::unpack saved competition logo (pk=%s)", self.pk)

        # Populate competition pages
        pc,_ = PageContainer.objects.get_or_create(object_id=comp.id, content_type=ContentType.objects.get_for_model(comp))
        details_category = ContentCategory.objects.get(name="Learn the Details")
        Page.objects.create(category=details_category, container=pc,  codename="overview",
                                   label="Overview", rank=0, html=zf.read(comp_spec['html']['overview']))
        Page.objects.create(category=details_category, container=pc,  codename="evaluation",
                                   label="Evaluation", rank=0, html=zf.read(comp_spec['html']['evaluation']))
        Page.objects.create(category=details_category, container=pc,  codename="terms_and_conditions",
                                   label="Terms and Conditions", rank=0, html=zf.read(comp_spec['html']['terms']))
        participate_category = ContentCategory.objects.get(name="Participate")
        Page.objects.create(category=participate_category, container=pc,  codename="get_data",
                                   label="Get Data", rank=0, html=zf.read(comp_spec['html']['data']))
        Page.objects.create(category=participate_category, container=pc,  codename="submit_results", label="Submit Results", rank=1, html="")
        logger.debug("CompetitionDefBundle::unpack created competition pages (pk=%s)", self.pk)

        # Create phases
        for p_num in comp_spec['phases']:
            phase_spec = comp_spec['phases'][p_num].copy()
            phase_spec['competition'] = comp

            if 'leaderboard_management_mode' in phase_spec:
                if not LeaderboardManagementMode.is_valid(phase_spec['leaderboard_management_mode']):
                    msg = "Invalid leaderboard_management_mode ({0}) specified for phase {1}. Reverting to default."
                    logger.warn(msg.format(phase_spec['leaderboard_management_mode'], p_num))
                    phase_spec['leaderboard_management_mode'] = LeaderboardManagementMode.DEFAULT
            else:
                phase_spec['leaderboard_management_mode'] = LeaderboardManagementMode.DEFAULT

            if 'datasets' in phase_spec:
                datasets = phase_spec['datasets']
                del phase_spec['datasets']
            else:
                datasets = {}
            if type(phase_spec['start_date']) is datetime.datetime.date:
                phase_spec['start_date'] = datetime.datetime.combine(phase_spec['start_date'], datetime.time())
            phase, created = CompetitionPhase.objects.get_or_create(**phase_spec)
            logger.debug("CompetitionDefBundle::unpack created phase (pk=%s)", self.pk)
            # Evaluation Program
            phase.scoring_program.save(phase_scoring_program_file(phase), File(io.BytesIO(zf.read(phase_spec['scoring_program']))))
            phase.reference_data.save(phase_reference_data_file(phase), File(io.BytesIO(zf.read(phase_spec['reference_data']))))
            if 'input_data' in phase_spec:
                phase.input_data.save(phase_input_data_file(phase), File(io.BytesIO(zf.read(phase_spec['input_data']))))
            phase.save()
            logger.debug("CompetitionDefBundle::unpack saved scoring program and reference data (pk=%s)", self.pk)
            eft,cr_=ExternalFileType.objects.get_or_create(name="Data", codename="data")
            count = 1
            for ds in datasets.keys():
                f = ExternalFile.objects.create(type=eft, source_url=datasets[ds]['url'], name=datasets[ds]['name'], creator=self.owner)
                f.save()
                d = Dataset.objects.create(creator=self.owner, datafile=f, number=count)
                d.save()
                phase.datasets.add(d)
                phase.save()
                count += 1
            logger.debug("CompetitionDefBundle::unpack saved datasets (pk=%s)", self.pk)

        logger.debug("CompetitionDefBundle::unpack saved created competition phases (pk=%s)", self.pk)

        # Create leaderboard
        if 'leaderboard' in comp_spec:
            # If there's more than one create each of them
            if 'leaderboards' in comp_spec['leaderboard']:
                leaderboards = {}
                for key, value in comp_spec['leaderboard']['leaderboards'].items():
                    rg,cr = SubmissionResultGroup.objects.get_or_create(competition=comp, key=value['label'].strip(), label=value['label'].strip(), ordering=value['rank'])
                    leaderboards[rg.label] = rg
                    for gp in comp.phases.all():
                        rgp,crx = SubmissionResultGroupPhase.objects.get_or_create(phase=gp, group=rg)
            logger.debug("CompetitionDefBundle::unpack created leaderboard (pk=%s)", self.pk)

            # Create score groups
            if 'column_groups' in comp_spec['leaderboard']:
                groups = {}
                for key, vals in comp_spec['leaderboard']['column_groups'].items():
                    if vals is None:
                        vals = dict()
                    s,cr = SubmissionScoreSet.objects.get_or_create(competition=comp, key=key.strip(), defaults=vals)
                    groups[s.label] = s
            logger.debug("CompetitionDefBundle::unpack created score groups (pk=%s)", self.pk)

            # Create scores.
            if 'columns' in comp_spec['leaderboard']:
                columns = {}
                for key, vals in comp_spec['leaderboard']['columns'].items():
                    # Do non-computed columns first
                    if 'computed' in vals:
                        continue
                    sdefaults = {
                                    'label' : "" if 'label' not in vals else vals['label'].strip(),
                                    'numeric_format' : "2" if 'numeric_format' not in vals else vals['numeric_format'],
                                    'show_rank' : True,
                                    'sorting' : 'desc' if 'sort' not in vals else vals['sort']
                                    }
                    if 'selection_default' in vals: 
                        sdefaults['selection_default'] = vals['selection_default']

                    sd,cr = SubmissionScoreDef.objects.get_or_create(
                                competition=comp,
                                key=key,
                                computed=False,
                                defaults=sdefaults)
                    columns[sd.key] = sd

                    # Associate the score definition with its column group
                    if 'column_group' in vals:
                        gparent = groups[vals['column_group']['label']]
                        g,cr = SubmissionScoreSet.objects.get_or_create(
                                competition=comp,
                                parent=gparent,
                                key=sd.key,
                                defaults=dict(scoredef=sd, label=sd.label))
                    else:
                        g,cr = SubmissionScoreSet.objects.get_or_create(
                                competition=comp,
                                key=sd.key,
                                defaults=dict(scoredef=sd, label=sd.label))

                    # Associate the score definition with its leaderboard
                    sdg = SubmissionScoreDefGroup.objects.create(scoredef=sd, group=leaderboards[vals['leaderboard']['label']])

                for key, vals in comp_spec['leaderboard']['columns'].items():
                    # Only process the computed columns this time around.
                    if 'computed' not in vals:
                        continue
                    # Create the score definition
                    is_computed = True
                    sdefaults = {
                                    'label' : "" if 'label' not in vals else vals['label'].strip(),
                                    'numeric_format' : "2" if 'numeric_format' not in vals else vals['numeric_format'],
                                    'show_rank' : not is_computed,
                                    'sorting' : 'desc' if 'sort' not in vals else vals['sort']
                                    }
                    if 'selection_default' in vals:
                        sdefaults['selection_default'] = vals['selection_default']

                    sd,cr = SubmissionScoreDef.objects.get_or_create(
                                competition=comp,
                                key=key,
                                computed=is_computed,
                                defaults=sdefaults)
                    sc,cr = SubmissionComputedScore.objects.get_or_create(scoredef=sd, operation=vals['computed']['operation'])
                    for f in vals['computed']['fields'].split(","):
                        f=f.strip()
                        # Note the lookup in brats_score_defs. The assumption is that computed properties are defined in
                        # brats_leaderboard_defs after the fields they reference.
                        # This is not a safe assumption -- given we can't control key/value ordering in a dictionary.
                        SubmissionComputedScoreField.objects.get_or_create(computed=sc, scoredef=columns[f])
                    columns[sd.key] = sd

                    # Associate the score definition with its column group
                    if 'column_group' in vals:
                        gparent = groups[vals['column_group']['label']]
                        g,cr = SubmissionScoreSet.objects.get_or_create(
                                competition=comp,
                                parent=gparent,
                                key=sd.key,
                                defaults=dict(scoredef=sd, label=sd.label))
                    else:
                        g,cr = SubmissionScoreSet.objects.get_or_create(
                                competition=comp,
                                key=sd.key,
                                defaults=dict(scoredef=sd, label=sd.label))

                    # Associate the score definition with its leaderboard
                    sdg = SubmissionScoreDefGroup.objects.create(scoredef=sd, group=leaderboards[vals['leaderboard']['label']])
                logger.debug("CompetitionDefBundle::unpack created scores (pk=%s)", self.pk)

        # Add owner as participant so they can view the competition
        approved = ParticipantStatus.objects.get(codename=ParticipantStatus.APPROVED)
        resulting_participant, created = CompetitionParticipant.objects.get_or_create(user=self.owner, competition=comp, defaults={'status':approved})
        logger.debug("CompetitionDefBundle::unpack added owner as participant (pk=%s)", self.pk)

        return comp

class SubmissionScoreDefGroup(models.Model):
    scoredef = models.ForeignKey(SubmissionScoreDef)
    group = models.ForeignKey(SubmissionResultGroup)

    class Meta:
        unique_together = (('scoredef','group'),)

    def __unicode__(self):
        return "%s %s" % (self.scoredef,self.group)

    def save(self,*args,**kwargs):
        if self.scoredef.competition != self.group.competition:
            raise IntegrityError("Score Def competition and phase compeition must be the same")
        super(SubmissionScoreDefGroup,self).save(*args,**kwargs)

class SubmissionComputedScore(models.Model):
    scoredef = models.OneToOneField(SubmissionScoreDef, related_name='computed_score')
    operation = models.CharField(max_length=10,choices=(('Max','Max'),
                                                        ('Avg', 'Average')))
class SubmissionComputedScoreField(models.Model):
    computed = models.ForeignKey(SubmissionComputedScore,related_name='fields')
    scoredef = models.ForeignKey(SubmissionScoreDef)

    def save(self,*args,**kwargs):
        if self.scoredef.computed is True:
            raise IntegrityError("Cannot use a computed field for a computed score")
        super(SubmissionComputedScoreField,self).save(*args,**kwargs)

class SubmissionScoreSet(MPTTModel):
    parent = TreeForeignKey('self',null=True,blank=True, related_name='children')
    competition = models.ForeignKey(Competition)
    key = models.CharField(max_length=50)
    label = models.CharField(max_length=50)
    scoredef = models.ForeignKey(SubmissionScoreDef,null=True,blank=True)

    class Meta:
        unique_together = (('key','competition'),)

    def __unicode__(self):
        return "%s %s" % (self.parent.label if self.parent else None, self.label)

class SubmissionScore(models.Model):
    result = models.ForeignKey(CompetitionSubmission, related_name='scores')
    scoredef = models.ForeignKey(SubmissionScoreDef)
    value = models.DecimalField(max_digits=20, decimal_places=10)

    class Meta:
        unique_together = (('result','scoredef'),)

    def save(self,*args,**kwargs):
        if self.scoredef.computed is True and self.value:
            raise IntegrityError("Score is computed. Cannot assign a value")
        super(SubmissionScore,self).save(*args,**kwargs)

class PhaseLeaderBoard(models.Model):
    phase = models.OneToOneField(CompetitionPhase,related_name='board')
    is_open = models.BooleanField(default=True)

    def submissions(self):
        return CompetitionSubmission.objects.filter(leaderboard_entry_result__board=self)

    def __unicode__(self):
        return "%s [%s]" % (self.phase.label,'Open' if self.is_open else 'Closed')

    def is_open(self):
        """
        The default implementation passes through the leaderboard is_open check to the phase is_active check.
        """
        self.is_open = self.phase.is_active
        return self.phase.is_active

    def scores(self,**kwargs):
        return self.phase.scores(score_filters=dict(result__leaderboard_entry_result__board=self))

class PhaseLeaderBoardEntry(models.Model):
    board = models.ForeignKey(PhaseLeaderBoard, related_name='entries')
    result = models.ForeignKey(CompetitionSubmission,  related_name='leaderboard_entry_result')

    class Meta:
        unique_together = (('board', 'result'),)

def add_submission_to_leaderboard(submission):
<<<<<<< HEAD
=======
    """
    Adds the given submission to its leaderboard. It is the caller responsiblity to make
    sure the submission is ready to be added (e.g. it's in the finished state).
    """
>>>>>>> 3a1b0833
    lb,_ = PhaseLeaderBoard.objects.get_or_create(phase=submission.phase)
    # Currently we only allow one submission into the leaderboard although the leaderboard
    # is setup to accept multiple submissions from the same participant.
    entries = PhaseLeaderBoardEntry.objects.filter(board=lb, result__participant=submission.participant)
    for entry in entries:
        entry.delete()
    lbe, created = PhaseLeaderBoardEntry.objects.get_or_create(board=lb, result=submission)
    return lbe, created<|MERGE_RESOLUTION|>--- conflicted
+++ resolved
@@ -285,11 +285,7 @@
 def submission_prediction_output_filename(instance, filename="output.zip"):
     return os.path.join(submission_root(instance), "pred", "run", filename)
 
-<<<<<<< HEAD
 class _LeaderboardManagementMode():
-=======
-class _LeaderboardManagementMode(object):
->>>>>>> 3a1b0833
     """
     Provides a set of constants which define when results become visible to participants
     and how successful submisstion are added to the leaderboard.
@@ -1030,13 +1026,10 @@
         unique_together = (('board', 'result'),)
 
 def add_submission_to_leaderboard(submission):
-<<<<<<< HEAD
-=======
     """
     Adds the given submission to its leaderboard. It is the caller responsiblity to make
     sure the submission is ready to be added (e.g. it's in the finished state).
     """
->>>>>>> 3a1b0833
     lb,_ = PhaseLeaderBoard.objects.get_or_create(phase=submission.phase)
     # Currently we only allow one submission into the leaderboard although the leaderboard
     # is setup to accept multiple submissions from the same participant.
