--- conflicted
+++ resolved
@@ -1319,18 +1319,10 @@
         return self.like_count - self.dislike_count
 
     def get_default_score(self):
-<<<<<<< HEAD
         # Get the scoredef with the lowest sort (1, usually) and use that as default
         score_def = self.scores.all().order_by('scoredef__ordering').first()
         if score_def:
             return score_def.value
-=======
-        # Get the scoredef with the lowest sort (1, usually) and use that score
-        score = self.scores.all().order_by('scoredef__ordering').first()
-        if score:
-            return score.value
-
->>>>>>> 453161a0
         else:
             return None
 
