--- conflicted
+++ resolved
@@ -294,29 +294,6 @@
 
     def get_chahub_data(self):
         phase_data = []
-<<<<<<< HEAD
-        if len(self.phases.all()) > 0:
-            for phase in self.phases.all():
-                phase_data.append({
-                    "start": phase.start_date.isoformat(),
-                    # "end": ,  # We don't have an end...
-                    "index": phase.phasenumber,
-                    "name": phase.label,
-                    "description": phase.description,
-                })
-
-            http_or_https = "https" if settings.SSL_CERTIFICATE else "http"
-
-            return {
-                "remote_id": self.id,
-                "title": self.title,
-                "created_by": str(self.creator),
-                "created_when": self.start_date.isoformat(),
-                "logo": self.image_url,
-                "url": "{}://{}{}".format(http_or_https, settings.CODALAB_SITE_DOMAIN, self.get_absolute_url()),
-                "phases": phase_data
-            }
-=======
         for phase in self.phases.all():
             phase_data.append({
                 "start": phase.start_date.isoformat(),
@@ -354,7 +331,6 @@
             "active": active,
             "prize": self.reward,
         }
->>>>>>> a50e4966
 
     def save(self, *args, **kwargs):
         # Make sure the image_url_base is set from the actual storage implementation
