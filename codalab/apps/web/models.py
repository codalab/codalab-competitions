import exceptions
import logging
import random
import operator
import os, io
from os.path import abspath, basename, dirname, join, normpath
import zipfile
import yaml
import tempfile
import datetime
import django.dispatch
import time
from django.db import models
from django.db import IntegrityError
from django.db.models import Max
from django.db.models.signals import post_save
from django.dispatch import receiver
from django.conf import settings
from django.core.exceptions import PermissionDenied
from django.core.files import File
from django.core.files.storage import get_storage_class
from django.core.urlresolvers import reverse, reverse_lazy
from django.utils.text import slugify
from django.utils.timezone import utc, now
from django.contrib.contenttypes.models import ContentType
from django.contrib.contenttypes import generic

from mptt.models import MPTTModel, TreeForeignKey
from guardian.shortcuts import assign_perm

logger = logging.getLogger(__name__)

## Needed for computation service handling
## Hack for now
StorageClass = get_storage_class(settings.DEFAULT_FILE_STORAGE)
try:
    BundleStorage = StorageClass(account_name=settings.BUNDLE_AZURE_ACCOUNT_NAME,
                                        account_key=settings.BUNDLE_AZURE_ACCOUNT_KEY,
                                        azure_container=settings.BUNDLE_AZURE_CONTAINER)

    PublicStorage = StorageClass(account_name=settings.AZURE_ACCOUNT_NAME,
                                        account_key=settings.AZURE_ACCOUNT_KEY,
                                        azure_container=settings.AZURE_CONTAINER)

except:
    BundleStorage = StorageClass()
    PublicStorage = StorageClass()

# Competition Content
class ContentVisibility(models.Model):
    name = models.CharField(max_length=20)
    codename = models.SlugField(max_length=20,unique=True)
    classname = models.CharField(max_length=30,null=True,blank=True)

    def __unicode__(self):
        return self.name

class ContentCategory(MPTTModel):
    parent = TreeForeignKey('self', related_name='children', null=True, blank=True)
    name = models.CharField(max_length=100)
    codename = models.SlugField(max_length=100,unique=True)
    visibility = models.ForeignKey(ContentVisibility)
    is_menu = models.BooleanField(default=True)
    content_limit = models.PositiveIntegerField(default=1)

    def __unicode__(self):
        return self.name

class DefaultContentItem(models.Model):
    category = TreeForeignKey(ContentCategory)
    label = models.CharField(max_length=100)
    codename = models.SlugField(max_length=100,unique=True)
    rank = models.IntegerField(default=0)
    required = models.BooleanField(default=False)
    initial_visibility =  models.ForeignKey(ContentVisibility)

    def __unicode__(self):
        return self.label

class PageContainer(models.Model):
    name = models.CharField(max_length=200,blank=True)
    content_type = models.ForeignKey(ContentType)
    object_id = models.PositiveIntegerField(db_index=True)
    owner = generic.GenericForeignKey('content_type', 'object_id')

    class Meta:
        unique_together = (('object_id','content_type'),)

    def __unicode__(self):
        return self.name

    def save(self,*args,**kwargs):
        self.name = "%s - %s" % (self.owner.__unicode__(), self.name if self.name else str(self.pk))
        return super(PageContainer,self).save(*args,**kwargs)

class Page(models.Model):
    category = TreeForeignKey(ContentCategory)
    defaults = models.ForeignKey(DefaultContentItem, null=True, blank=True)
    codename = models.SlugField(max_length=100)
    container = models.ForeignKey(PageContainer, related_name='pages')
    title = models.CharField(max_length=100, null=True, blank=True)
    label = models.CharField(max_length=100)
    rank = models.IntegerField(default=0)
    visibility = models.BooleanField(default=True)
    markup = models.TextField(blank=True)
    html = models.TextField(blank=True)

    def __unicode__(self):
        return self.title

    class Meta:
        unique_together = (('label','category','container'),)
        ordering = ['rank']

    def save(self,*args,**kwargs):
        if not self.title:
            self.title = "%s - %s" % ( self.container.name,self.label )
        if self.defaults:
            if self.category != self.defaults.category:
                raise Exception("Defaults category must match Item category")
            if self.defaults.required and self.visibility is False:
                raise Exception("Item is required and must be visible")
        return super(Page,self).save(*args,**kwargs)

# External Files (These might be able to be removed, per a discussion 2013.7.29)
class ExternalFileType(models.Model):
    name = models.CharField(max_length=20)
    codename = models.SlugField(max_length=20,unique=True)

    def __unicode__(self):
        return self.name

class ExternalFileSource(models.Model):
    name = models.CharField(max_length=50)
    codename = models.SlugField(max_length=50,unique=True)
    service_url = models.URLField(null=True,blank=True)

    def __unicode__(self):
        return self.name

class ExternalFile(models.Model):
    type = models.ForeignKey(ExternalFileType)
    creator = models.ForeignKey(settings.AUTH_USER_MODEL)
    name = models.CharField(max_length=100)
    source_url = models.URLField()
    source_address_info = models.CharField(max_length=200, blank=True)

    def __unicode__(self):
        return self.name
# End External File Models

# Join+ Model for Participants of a competition
class ParticipantStatus(models.Model):
    UNKNOWN = 'unknown'
    DENIED = 'denied'
    APPROVED = 'approved'
    PENDING = 'pending'
    name = models.CharField(max_length=30)
    codename = models.CharField(max_length=30,unique=True)
    description = models.CharField(max_length=50)

    def __unicode__(self):
        return self.name

class Competition(models.Model):
    """ This is the base competition. """
    title = models.CharField(max_length=100)
    description = models.TextField(null=True, blank=True)
    image = models.FileField(upload_to='logos', storage=PublicStorage, null=True, blank=True)
    image_url_base = models.CharField(max_length=255)
    has_registration = models.BooleanField(default=False)
    end_date = models.DateTimeField(null=True,blank=True)
    creator = models.ForeignKey(settings.AUTH_USER_MODEL, related_name='competitioninfo_creator')
    modified_by = models.ForeignKey(settings.AUTH_USER_MODEL, related_name='competitioninfo_modified_by')
    last_modified = models.DateTimeField(auto_now_add=True)
    pagecontainers = generic.GenericRelation(PageContainer)
    published = models.BooleanField(default=False)

    @property
    def pagecontent(self):
        items = list(self.pagecontainers.all())
        return items[0] if len(items) > 0 else None

    def get_absolute_url(self):
        return reverse('competitions:view', kwargs={'pk':self.pk})

    class Meta:
        permissions = (
            ('is_owner', 'Owner'),
            ('can_edit', 'Edit'),
            )
        ordering = ['end_date']

    def __unicode__(self):
        return self.title

    def set_owner(self,user):
        return assign_perm('view_task', user, self)

    def save(self,*args,**kwargs):
        # Make sure the image_url_base is set from the actual storage implementation
        self.image_url_base = self.image.storage.url('')
        # Do the real save
        return super(Competition,self).save(*args,**kwargs)

    def image_url(self):
        # Return the transformed image_url
        if self.image:
            return os.path.join(self.image_url_base,self.image.name)
        return None

    @property
    def is_active(self):
        if self.end_date is None:
            return True
        if type(self.end_date) is datetime.datetime.date:
            return True if self.end_date is None else self.end_date > now().date()
        if type(self.end_date) is datetime.datetime:
            return True if self.end_date is None else self.end_date > now()

# Dataset model
class Dataset(models.Model):
    """
        This is a dataset for a competition.
        TODO: Consider if this is replaced or reimplemented as a 'bundle of data'.
    """
    creator =  models.ForeignKey(settings.AUTH_USER_MODEL, related_name='datasets')
    name = models.CharField(max_length=50)
    description = models.TextField()
    number = models.PositiveIntegerField(default=1)
    datafile = models.ForeignKey(ExternalFile)

    class Meta:
        ordering = ["number"]

    def __unicode__(self):
        return "%s [%s]" % (self.name,self.datafile.name)

def competition_prefix(competition):
    return os.path.join("competition", str(competition.id))

def phase_prefix(phase):
    return os.path.join(competition_prefix(phase.competition), str(phase.phasenumber))

def phase_data_prefix(phase):
    return os.path.join("competition", str(phase.competition.id), str(phase.phasenumber), "data")

# In the following helpers, the filename argument is required even though we
# choose to not use it. See FileField.upload_to at https://docs.djangoproject.com/en/dev/ref/models/fields/.

def phase_scoring_program_file(phase, filename="program.zip"):
    return os.path.join(phase_data_prefix(phase), filename)

def phase_reference_data_file(phase, filename="reference.zip"):
    return os.path.join(phase_data_prefix(phase), filename)

def phase_input_data_file(phase, filename="input.zip"):
    return os.path.join(phase_data_prefix(phase), filename)

def submission_root(instance):
    return os.path.join("competition", str(instance.phase.competition.pk), str(instance.phase.pk),
                        "submissions", str(instance.participant.user.pk), str(instance.submission_number))

def submission_file_name(instance, filename="predictions.zip"):
    return os.path.join(submission_root(instance), filename)

def submission_inputfile_name(instance, filename="input.txt"):
    return os.path.join(submission_root(instance), filename)

def submission_runfile_name(instance, filename="run.txt"):
    return os.path.join(submission_root(instance), filename)

def submission_output_filename(instance, filename="output.zip"):
    return os.path.join(submission_root(instance), "run", filename)

def submission_stdout_filename(instance, filename="stdout.txt"):
    return os.path.join(submission_root(instance), "run", filename)

def submission_stderr_filename(instance, filename="stderr.txt"):
    return os.path.join(submission_root(instance), "run", filename)

def submission_prediction_runfile_name(instance, filename="run.txt"):
    return os.path.join(submission_root(instance), "pred", filename)

def submission_prediction_output_filename(instance, filename="output.zip"):
    return os.path.join(submission_root(instance), "pred", "run", filename)

# Competition Phase
class CompetitionPhase(models.Model):
    """
        A phase of a competition.
    """
    competition = models.ForeignKey(Competition,related_name='phases')
    phasenumber = models.PositiveIntegerField()
    label = models.CharField(max_length=50, blank=True)
    start_date = models.DateTimeField()
    max_submissions = models.PositiveIntegerField(default=100)
    is_scoring_only = models.BooleanField(default=True)
    scoring_program = models.FileField(upload_to=phase_scoring_program_file, storage=BundleStorage,null=True,blank=True)
    reference_data = models.FileField(upload_to=phase_reference_data_file, storage=BundleStorage,null=True,blank=True)
    input_data = models.FileField(upload_to=phase_input_data_file, storage=BundleStorage,null=True,blank=True)
    datasets = models.ManyToManyField(Dataset, blank=True, related_name='phase')

    class Meta:
        ordering = ['phasenumber']

    def __unicode__(self):
        return "%s - %s" % (self.competition.title, self.phasenumber)

    @property
    def is_active(self):
        """ Returns true when this phase of the competition is on-going. """
        next_phase = self.competition.phases.filter(phasenumber=self.phasenumber+1)
        if (next_phase is not None) and (len(next_phase) > 0):
            # there is a phase following this phase, thus this phase is active if the current date
            # is between the start of this phase and the start of the next phase
            return self.start_date <= now() and (now() < next_phase[0].start_date)
        else:
            # there is no phase following this phase, thus this phase is active if the current data
            # is after the start date of this phase and the competition is "active"
            return self.start_date <= now() and self.competition.is_active

    @property
    def is_future(self):
        """ Returns true if this phase of the competition has yet to start. """
        return now() < self.start_date

    @property
    def is_past(self):
        """ Returns true if this phase of the competition has already ended. """
        return (not self.is_active) and (not self.is_future)

    @staticmethod
    def rank_values(ids, id_value_pairs, sort_ascending=True, eps=1.0e-12):
        """ Given a set of identifiers (ids) and a set of (id, value)-pairs
            computes a ranking based on the value. The ranking is provided
            as a set of (id, rank) pairs for all id in ids.
        """
        ranks = {}
        # Only keep pairs for which the key is in the list of ids
        valid_pairs = {k: v for k, v in id_value_pairs.iteritems() if k in ids}
        if len(valid_pairs) == 0:
            return {id: 1 for id in ids}
        # Sort and compute ranks
        sorted_pairs = sorted(valid_pairs.iteritems(), key = operator.itemgetter(1), reverse=not sort_ascending)
        r = 1
        k, v = sorted_pairs[0]
        ranks[k] = r
        for i in range(1, len(sorted_pairs)):
            k, vnow = sorted_pairs[i]
            # Increment the rank only when values are different
            if abs(vnow - v) > eps:
                r = r + 1
                v = vnow
            ranks[k] = r
        # Fill in ranks for ids which were not seen in the input
        r = r + 1
        for id in ids:
            if id not in ranks:
                ranks[id] = r
        return ranks

    @staticmethod
    def rank_submissions(ranks_by_id):
        def compare_ranks(a, b):
            limit = 1000000
            try:
                ia = int(ranks_by_id[a])
            except exceptions.ValueError:
                ia = limit
            try:
                ib = int(ranks_by_id[b])
            except exceptions.ValueError:
                ib = limit
            return ia - ib
        return compare_ranks

    @staticmethod
    def format_value(v, precision="2"):
        p = 1
        try:
            if precision is not None:
                p = min(10, max(1, int(precision)))
        except exceptions.ValueError:
            pass
        return ("{:." + str(p) + "f}").format(v)

    def scores(self,**kwargs):
        score_filters = kwargs.pop('score_filters',{})

        # Get the list of submissions in this leaderboard
        submissions = []
        lb, created = PhaseLeaderBoard.objects.get_or_create(phase=self)
        if not created:
            qs = PhaseLeaderBoardEntry.objects.filter(board=lb)
            for (rid, name) in qs.values_list('result_id', 'result__participant__user__username'):
                submissions.append((rid,  name))

        results = []
        for g in SubmissionResultGroup.objects.filter(phases__in=[self]).order_by('ordering'):
            label = g.label
            headers = []
            scores = {}
            for (pk,name) in submissions: scores[pk] = {'username': name, 'values': []}

            scoreDefs = []
            columnKeys = {} # maps a column key to its index in headers list
            for x in SubmissionScoreSet.objects.order_by('tree_id','lft').filter(scoredef__isnull=False,
                                                                        scoredef__groups__in=[g],
                                                                        **kwargs).select_related('scoredef', 'parent'):
                if x.parent is not None:
                    columnKey = x.parent.key
                    columnLabel = x.parent.label
                    columnSubLabels = [{'key': x.key, 'label': x.label}]
                else:
                    columnKey = x.key
                    columnLabel = x.label
                    columnSubLabels = []
                if columnKey not in columnKeys:
                    columnKeys[columnKey] = len(headers)
                    headers.append({'key' : columnKey, 'label': columnLabel, 'subs' : columnSubLabels})
                else:
                    headers[columnKeys[columnKey]]['subs'].extend(columnSubLabels)

                scoreDefs.append(x.scoredef)

            # compute total column span
            column_span = 2
            for gHeader in headers:
                n = len(gHeader['subs'])
                column_span += n if n > 0 else 1
            # determine which column to select by default
            selection_key, selection_order = None, 0
            for i in range(len(scoreDefs)):
                if (selection_key is None) or (scoreDefs[i].selection_default > selection_order):
                    selection_key, selection_order = scoreDefs[i].key, scoreDefs[i].selection_default

            results.append({ 'label': label, 'headers': headers, 'total_span' : column_span, 'selection_key': selection_key,
                             'scores': scores, 'scoredefs': scoreDefs })

        if len(submissions) > 0:
            # Figure out which submission scores we need to read from the database.
            submission_ids = [id for (id,name) in submissions]
            not_computed_scoredefs = {} # map (scoredef.id, scoredef) to keep track of non-computed scoredefs
            computed_scoredef_ids = []
            computed_deps = {} # maps id of a computed scoredef to a list of ids for scoredefs which are input to the computation
            for result in results:
                for sdef in result['scoredefs']:
                    if sdef.computed is True:
                        computed_scoredef_ids.append(sdef.id)
                    else:
                        not_computed_scoredefs[sdef.id] = sdef
                if len(computed_scoredef_ids) > 0:
                    computed_ids = SubmissionComputedScore.objects.filter(scoredef_id__in=computed_scoredef_ids).values_list('id')
                    fields = SubmissionComputedScoreField.objects.filter(computed_id__in=computed_ids).select_related('scoredef', 'computed')
                    for field in fields:
                        if not field.scoredef.computed:
                            not_computed_scoredefs[field.scoredef.id] = field.scoredef
                        if field.computed.scoredef_id not in computed_deps:
                            computed_deps[field.computed.scoredef_id] = []
                        computed_deps[field.computed.scoredef_id].append(field.scoredef)
            # Now read the submission scores
            values = {}
            scoredef_ids = [sdef_id for (sdef_id, sdef) in not_computed_scoredefs.iteritems()]
            for s in SubmissionScore.objects.filter(scoredef_id__in=scoredef_ids, result_id__in=submission_ids):
                if s.scoredef_id not in values:
                    values[s.scoredef_id] = {}
                values[s.scoredef_id][s.result_id] = s.value

            # rank values per scoredef.key (not computed)
            ranks = {}
            for (sdef_id, v) in values.iteritems():
                sdef = not_computed_scoredefs[sdef_id]
                ranks[sdef_id] = self.rank_values(submission_ids, v, sort_ascending=sdef.sorting=='asc')

            # compute values for computed scoredefs
            for result in results:
                for sdef in result['scoredefs']:
                    if sdef.computed:
                        operation = getattr(models, sdef.computed_score.operation)
                        if (operation.name == 'Avg'):
                            cnt = len(computed_deps[sdef.id])
                            if (cnt > 0):
                                computed_values = {}
                                for id in submission_ids:
                                    computed_values[id] = sum([ranks[d.id][id] for d in computed_deps[sdef.id]]) / float(cnt)
                                values[sdef.id] = computed_values
                                ranks[sdef.id] = self.rank_values(submission_ids, computed_values, sort_ascending=sdef.sorting=='asc')

            #format values
            for result in results:
                scores = result['scores']
                for sdef in result['scoredefs']:
                    knownValues = {}
                    if sdef.id in values:
                        knownValues = values[sdef.id]
                    knownRanks = {}
                    if sdef.id in ranks:
                        knownRanks = ranks[sdef.id]
                    for id in submission_ids:
                        v = "-"
                        if id in knownValues:
                            v = CompetitionPhase.format_value(knownValues[id], sdef.numeric_format)
                        r = "-"
                        if id in knownRanks:
                            r = knownRanks[id]
                        if sdef.show_rank:
                            scores[id]['values'].append({'val': v, 'rnk': r, 'name' : sdef.key})
                        else:
                            scores[id]['values'].append({'val': v, 'hidden_rnk': r, 'name' : sdef.key})
                    if (sdef.key == result['selection_key']):
                        overall_ranks = ranks[sdef.id]
                ranked_submissions = sorted(submission_ids, cmp=CompetitionPhase.rank_submissions(overall_ranks))
                final_scores = [(overall_ranks[id], scores[id]) for id in ranked_submissions]
                result['scores'] = final_scores
                del result['scoredefs']
        return results

# Competition Participant
class CompetitionParticipant(models.Model):
    user = models.ForeignKey(settings.AUTH_USER_MODEL,related_name='participation')
    competition = models.ForeignKey(Competition,related_name='participants')
    status = models.ForeignKey(ParticipantStatus)
    reason = models.CharField(max_length=100,null=True,blank=True)

    class Meta:
        unique_together = (('user','competition'),)

    def __unicode__(self):
        return "%s - %s" % (self.competition.title, self.user.username)

    @property
    def is_approved(self):
        """ Returns true if this participant is approved into the competition. """
        return self.status.codename == ParticipantStatus.APPROVED

# Competition Submission Status
class CompetitionSubmissionStatus(models.Model):
    SUBMITTING = "submitting"
    SUBMITTED = "submitted"
    RUNNING = "running"
    FAILED = "failed"
    CANCELLED = "cancelled"
    FINISHED = "finished"

    name = models.CharField(max_length=20)
    codename = models.SlugField(max_length=20,unique=True)

    def __unicode__(self):
        return self.name

# Competition Submission
class CompetitionSubmission(models.Model):
    participant = models.ForeignKey(CompetitionParticipant, related_name='submissions')
    phase = models.ForeignKey(CompetitionPhase, related_name='submissions')
    file = models.FileField(upload_to=submission_file_name, storage=BundleStorage, null=True, blank=True)
    file_url_base = models.CharField(max_length=2000, blank=True)
    inputfile = models.FileField(upload_to=submission_inputfile_name, storage=BundleStorage, null=True, blank=True)
    runfile = models.FileField(upload_to=submission_runfile_name, storage=BundleStorage, null=True, blank=True)
    submitted_at = models.DateTimeField(auto_now_add=True)
    execution_key = models.TextField(blank=True, default="")
    status = models.ForeignKey(CompetitionSubmissionStatus)
    status_details = models.CharField(max_length=100, null=True, blank=True)
    submission_number = models.PositiveIntegerField(default=0)
    output_file = models.FileField(upload_to=submission_output_filename, storage=BundleStorage, null=True, blank=True)
    stdout_file = models.FileField(upload_to=submission_stdout_filename, storage=BundleStorage, null=True, blank=True)
    stderr_file = models.FileField(upload_to=submission_stderr_filename, storage=BundleStorage, null=True, blank=True)
<<<<<<< HEAD
    prediction_runfile = models.FileField(upload_to=submission_prediction_runfile_name,
                                          storage=BundleStorage, null=True, blank=True)
    prediction_output_file = models.FileField(upload_to=submission_prediction_output_filename,
                                              storage=BundleStorage, null=True, blank=True)
=======

    _fileobj = None
    #_do_submission = False
>>>>>>> a7c7ddbf

    class Meta:
        unique_together = (('submission_number','phase','participant'),)

    def __unicode__(self):
        return "%s %s %s %s" % (self.pk, self.phase.competition.title, self.phase.label, self.participant.user.email)

    def save(self,*args,**kwargs):
        print "Saving competition submission."
        if self.participant.competition != self.phase.competition:
            raise Exception("Competition for phase and participant must be the same")

        # only at save on object creation should it be submitted
        if not self.pk:
            print "This is a new submission, getting the submission number."
            subnum = CompetitionSubmission.objects.filter(phase=self.phase, participant=self.participant).aggregate(Max('submission_number'))['submission_number__max']
            if subnum is not None:
                self.submission_number = subnum + 1
            else:
                self.submission_number = 1
            print "This is submission number %d" % self.submission_number

            if (self.submission_number > self.phase.max_submissions):
                print "Checking to see if the submission number (%d) is greater than the maximum allowed (%d)" % (self.submission_number, self.phase.max_submissions)
                raise PermissionDenied("The maximum number of submissions has been reached.")
            else:
                print "Submission number below maximum."

<<<<<<< HEAD
            print "Setting flags and status so this gets executed."
            self.set_status(CompetitionSubmissionStatus.SUBMITTING,force_save=False)
        else:
            print "This is saving an old submission."
=======
            self.set_status(CompetitionSubmissionStatus.SUBMITTING,force_save=False)
>>>>>>> a7c7ddbf

        print "Setting the file url base."
        self.file_url_base = self.file.storage.url('')

        print "Calling super save."
        res = super(CompetitionSubmission,self).save(*args,**kwargs)
<<<<<<< HEAD
=======

>>>>>>> a7c7ddbf
        return res

    def set_status(self, status, force_save=False):
        self.status = CompetitionSubmissionStatus.objects.get(codename=status)
        if force_save:
            self.save()

<<<<<<< HEAD
class SubmissionResultGroup(models.Model):
=======
@receiver(signals.do_submission)
def do_submission_task(sender,instance=None,**kwargs):
    tasks.submission_run.delay(submission_id=instance.pk)

class SubmissionResultGroup(models.Model):   
>>>>>>> a7c7ddbf
    competition = models.ForeignKey(Competition)
    key = models.CharField(max_length=50)
    label = models.CharField(max_length=50)
    ordering = models.PositiveIntegerField(default=1)
    phases = models.ManyToManyField(CompetitionPhase,through='SubmissionResultGroupPhase')

    class Meta:
        ordering = ['ordering']

class SubmissionResultGroupPhase(models.Model):
    group = models.ForeignKey(SubmissionResultGroup)
    phase = models.ForeignKey(CompetitionPhase)

    class Meta:
        unique_together = (('group','phase'),)

    def save(self,*args,**kwargs):
        if self.group.competition != self.phase.competition:
            raise IntegrityError("Group and Phase competition must be the same")
        super(SubmissionResultGroupPhase,self).save(*args,**kwargs)

class SubmissionScoreDef(models.Model):
    competition = models.ForeignKey(Competition)
    key = models.SlugField(max_length=50)
    label = models.CharField(max_length=50)
    sorting = models.SlugField(max_length=20,default='asc',choices=(('asc','Ascending'),('desc','Descending')))
    numeric_format = models.CharField(max_length=20,blank=True,null=True)
    show_rank = models.BooleanField(default=False)
    selection_default = models.IntegerField(default=0)
    computed = models.BooleanField(default=False)
    groups = models.ManyToManyField(SubmissionResultGroup,through='SubmissionScoreDefGroup')

    class Meta:
        unique_together = (('key','competition'),)

    def __unicode__(self):
        return self.label

class CompetitionDefBundle(models.Model):
    config_bundle = models.FileField(upload_to='competition-bundles', storage=BundleStorage)
    owner = models.ForeignKey(settings.AUTH_USER_MODEL, related_name='owner')
    created_at = models.DateTimeField(auto_now_add=True)

    def unpack(self):
        """
        This method unpacks a competition bundle and creates a competition from
        the assets found inside (the competition bundle). The format of the
        competition bundle is described on the CodaLab Wiki:
        https://github.com/codalab/codalab/wiki/12.-Building-a-Competition-Bundle
        """
        # Get the bundle data, which is stored as a zipfile
        logger.info("CompetitionDefBundle::unpack begins (pk=%s)", self.pk)
        zf = zipfile.ZipFile(self.config_bundle)
        logger.debug("CompetitionDefBundle::unpack creating base competition (pk=%s)", self.pk)
        comp_spec_file = [x for x in zf.namelist() if ".yaml" in x ][0]
        comp_spec = yaml.load(zf.open(comp_spec_file))
        comp_base = comp_spec.copy()
        for block in ['html', 'phases', 'leaderboard']:
            if block in comp_base:
                del comp_base[block]
        comp_base['creator'] = self.owner
        comp_base['modified_by'] = self.owner
        if 'end_date' in comp_base:
            if type(comp_base['end_date']) is datetime.datetime.date:
                comp_base['end_date'] = datetime.datetime.combine(comp_base['end_date'], datetime.time())
        comp = Competition(**comp_base)
        comp.save()
        logger.debug("CompetitionDefBundle::unpack created base competition (pk=%s)", self.pk)

        # Unpack and save the logo
        if 'image' in comp_base:
            comp.image.save(comp_base['image'], File(io.BytesIO(zf.read(comp_base['image']))))
            comp.save()
            logger.debug("CompetitionDefBundle::unpack saved competition logo (pk=%s)", self.pk)

        # Populate competition pages
        pc,_ = PageContainer.objects.get_or_create(object_id=comp.id, content_type=ContentType.objects.get_for_model(comp))
        details_category = ContentCategory.objects.get(name="Learn the Details")
        Page.objects.create(category=details_category, container=pc,  codename="overview",
                                   label="Overview", rank=0, html=zf.read(comp_spec['html']['overview']))
        Page.objects.create(category=details_category, container=pc,  codename="evaluation",
                                   label="Evaluation", rank=0, html=zf.read(comp_spec['html']['evaluation']))
        Page.objects.create(category=details_category, container=pc,  codename="terms_and_conditions",
                                   label="Terms and Conditions", rank=0, html=zf.read(comp_spec['html']['terms']))
        participate_category = ContentCategory.objects.get(name="Participate")
        Page.objects.create(category=participate_category, container=pc,  codename="get_data",
                                   label="Get Data", rank=0, html=zf.read(comp_spec['html']['data']))
        Page.objects.create(category=participate_category, container=pc,  codename="submit_results", label="Submit Results", rank=1, html="")
        logger.debug("CompetitionDefBundle::unpack created competition pages (pk=%s)", self.pk)

        # Create phases
        for p_num in comp_spec['phases']:
            phase_spec = comp_spec['phases'][p_num].copy()
            phase_spec['competition'] = comp
            if 'datasets' in phase_spec:
                datasets = phase_spec['datasets']
                del phase_spec['datasets']
            else:
                datasets = {}
            if type(phase_spec['start_date']) is datetime.datetime.date:
                phase_spec['start_date'] = datetime.datetime.combine(phase['start_date'], datetime.time())
            phase, created = CompetitionPhase.objects.get_or_create(**phase_spec)
            logger.debug("CompetitionDefBundle::unpack created phase (pk=%s)", self.pk)
            # Evaluation Program
            phase.scoring_program.save(phase_spec['scoring_program'], File(io.BytesIO(zf.read(phase_spec['scoring_program']))))
            phase.reference_data.save(phase_spec['reference_data'], File(io.BytesIO(zf.read(phase_spec['reference_data']))))
            if 'input_data' in phase_spec:
                phase.input_data.save(phase_spec['input_data'], File(io.BytesIO(zf.read(phase_spec['input_data']))))
            phase.save()
            logger.debug("CompetitionDefBundle::unpack saved scoring program and reference data (pk=%s)", self.pk)
            eft,cr_=ExternalFileType.objects.get_or_create(name="Data", codename="data")
            count = 1
            for ds in datasets.keys():
                f = ExternalFile.objects.create(type=eft, source_url=datasets[ds]['url'], name=datasets[ds]['name'], creator=self.owner)
                f.save()
                d = Dataset.objects.create(creator=self.owner, datafile=f, number=count)
                d.save()
                phase.datasets.add(d)
                phase.save()
                count += 1
            logger.debug("CompetitionDefBundle::unpack saved datasets (pk=%s)", self.pk)

        logger.debug("CompetitionDefBundle::unpack saved created competition phases (pk=%s)", self.pk)

        # Create leaderboard
        if 'leaderboard' in comp_spec:
            # If there's more than one create each of them
            if 'leaderboards' in comp_spec['leaderboard']:
                leaderboards = {}
                for key, value in comp_spec['leaderboard']['leaderboards'].items():
                    rg,cr = SubmissionResultGroup.objects.get_or_create(competition=comp, key=value['label'].strip(), label=value['label'].strip(), ordering=value['rank'])
                    leaderboards[rg.label] = rg
                    for gp in comp.phases.all():
                        rgp,crx = SubmissionResultGroupPhase.objects.get_or_create(phase=gp, group=rg)
            logger.debug("CompetitionDefBundle::unpack created leaderboard (pk=%s)", self.pk)

            # Create score groups
            if 'column_groups' in comp_spec['leaderboard']:
                groups = {}
                for key, vals in comp_spec['leaderboard']['column_groups'].items():
                    if vals is None:
                        vals = dict()
                    s,cr = SubmissionScoreSet.objects.get_or_create(competition=comp, key=key.strip(), defaults=vals)
                    groups[s.label] = s
            logger.debug("CompetitionDefBundle::unpack created score groups (pk=%s)", self.pk)

            # Create scores.
            if 'columns' in comp_spec['leaderboard']:
                columns = {}
                for key, vals in comp_spec['leaderboard']['columns'].items():
                    # Do non-computed columns first
                    if 'computed' in vals:
                        continue
                    sdefaults = {
                                    'label' : "" if 'label' not in vals else vals['label'].strip(),
                                    'numeric_format' : "2" if 'numeric_format' not in vals else vals['numeric_format'],
                                    'show_rank' : True,
                                    'sorting' : 'desc' if 'sort' not in vals else vals['sort']
                                    }
                    if 'selection_default' in vals: 
                        sdefaults['selection_default'] = vals['selection_default']

                    sd,cr = SubmissionScoreDef.objects.get_or_create(
                                competition=comp,
                                key=key,
                                computed=False,
                                defaults=sdefaults)
                    columns[sd.key] = sd

                    # Associate the score definition with its column group
                    if 'column_group' in vals:
                        gparent = groups[vals['column_group']['label']]
                        g,cr = SubmissionScoreSet.objects.get_or_create(
		                        competition=comp,
                                parent=gparent,
		                        key=sd.key,
		                        defaults=dict(scoredef=sd, label=sd.label))
                    else:
                        g,cr = SubmissionScoreSet.objects.get_or_create(
		                        competition=comp,
		                        key=sd.key,
		                        defaults=dict(scoredef=sd, label=sd.label))

                    # Associate the score definition with its leaderboard
                    sdg = SubmissionScoreDefGroup.objects.create(scoredef=sd, group=leaderboards[vals['leaderboard']['label']])

                for key, vals in comp_spec['leaderboard']['columns'].items():
                    # Only process the computed columns this time around.
                    if 'computed' not in vals:
                        continue
                    # Create the score definition
                    is_computed = True
                    sdefaults = {
                                    'label' : "" if 'label' not in vals else vals['label'].strip(),
                                    'numeric_format' : "2" if 'numeric_format' not in vals else vals['numeric_format'],
                                    'show_rank' : not is_computed,
                                    'sorting' : 'desc' if 'sort' not in vals else vals['sort']
                                    }
                    if 'selection_default' in vals:
                        sdefaults['selection_default'] = vals['selection_default']

                    sd,cr = SubmissionScoreDef.objects.get_or_create(
                                competition=comp,
                                key=key,
                                computed=is_computed,
                                defaults=sdefaults)
<<<<<<< HEAD
                    if is_computed:
                        sc,cr = SubmissionComputedScore.objects.get_or_create(scoredef=sd, operation=vals['computed']['operation'])
                        for f in vals['computed']['fields']:
                            # Note the lookup in brats_score_defs. The assumption is that computed properties are defined in
                            # brats_leaderboard_defs after the fields they reference.
                            SubmissionComputedScoreField.objects.get_or_create(computed=sc, scoredef=columns[f])
=======
                    sc,cr = SubmissionComputedScore.objects.get_or_create(scoredef=sd, operation=vals['computed']['operation'])
                    for f in vals['computed']['fields'].split(","):
                        f=f.strip()
                        # Note the lookup in brats_score_defs. The assumption is that computed properties are defined in 
                        # brats_leaderboard_defs after the fields they reference.
                        # This is not a safe assumption -- given we can't control key/value ordering in a dictionary.
                        SubmissionComputedScoreField.objects.get_or_create(computed=sc, scoredef=columns[f])
>>>>>>> a7c7ddbf
                    columns[sd.key] = sd

                    # Associate the score definition with its column group
                    if 'column_group' in vals:
                        gparent = groups[vals['column_group']['label']]
                        g,cr = SubmissionScoreSet.objects.get_or_create(
                                competition=comp,
                                parent=gparent,
                                key=sd.key,
                                defaults=dict(scoredef=sd, label=sd.label))
                    else:
                        g,cr = SubmissionScoreSet.objects.get_or_create(
                                competition=comp,
                                key=sd.key,
                                defaults=dict(scoredef=sd, label=sd.label))

                    # Associate the score definition with its leaderboard
                    sdg = SubmissionScoreDefGroup.objects.create(scoredef=sd, group=leaderboards[vals['leaderboard']['label']])
<<<<<<< HEAD
                logger.debug("CompetitionDefBundle::unpack created scores (pk=%s)", self.pk)
=======

                print "Created scores."
>>>>>>> a7c7ddbf

        # Add owner as participant so they can view the competition
        approved = ParticipantStatus.objects.get(codename=ParticipantStatus.APPROVED)
        resulting_participant, created = CompetitionParticipant.objects.get_or_create(user=self.owner, competition=comp, defaults={'status':approved})
        logger.debug("CompetitionDefBundle::unpack added owner as participant (pk=%s)", self.pk)

        return comp

class SubmissionScoreDefGroup(models.Model):
    scoredef = models.ForeignKey(SubmissionScoreDef)
    group = models.ForeignKey(SubmissionResultGroup)

    class Meta:
        unique_together = (('scoredef','group'),)

    def __unicode__(self):
        return "%s %s" % (self.scoredef,self.group)

    def save(self,*args,**kwargs):
        if self.scoredef.competition != self.group.competition:
            raise IntegrityError("Score Def competition and phase compeition must be the same")
        super(SubmissionScoreDefGroup,self).save(*args,**kwargs)

class SubmissionComputedScore(models.Model):
    scoredef = models.OneToOneField(SubmissionScoreDef, related_name='computed_score')
    operation = models.CharField(max_length=10,choices=(('Max','Max'),
                                                        ('Avg', 'Average')))
class SubmissionComputedScoreField(models.Model):
    computed = models.ForeignKey(SubmissionComputedScore,related_name='fields')
    scoredef = models.ForeignKey(SubmissionScoreDef)

    def save(self,*args,**kwargs):
        if self.scoredef.computed is True:
            raise IntegrityError("Cannot use a computed field for a computed score")
        super(SubmissionComputedScoreField,self).save(*args,**kwargs)

class SubmissionScoreSet(MPTTModel):
    parent = TreeForeignKey('self',null=True,blank=True, related_name='children')
    competition = models.ForeignKey(Competition)
    key = models.CharField(max_length=50)
    label = models.CharField(max_length=50)
    scoredef = models.ForeignKey(SubmissionScoreDef,null=True,blank=True)

    class Meta:
        unique_together = (('key','competition'),)

    def __unicode__(self):
        return "%s %s" % (self.parent.label if self.parent else None, self.label)

class SubmissionScore(models.Model):
    result = models.ForeignKey(CompetitionSubmission, related_name='scores')
    scoredef = models.ForeignKey(SubmissionScoreDef)
    value = models.DecimalField(max_digits=20, decimal_places=10)

    class Meta:
        unique_together = (('result','scoredef'),)

    def save(self,*args,**kwargs):
        if self.scoredef.computed is True and value:
            raise IntegrityError("Score is computed. Cannot assign a value")
        super(SubmissionScore,self).save(*args,**kwargs)

class PhaseLeaderBoard(models.Model):
    phase = models.OneToOneField(CompetitionPhase,related_name='board')
    is_open = models.BooleanField(default=True)

    def submissions(self):
        return CompetitionSubmission.objects.filter(leaderboard_entry_result__board=self)

    def __unicode__(self):
        return "%s [%s]" % (self.phase.label,'Open' if self.is_open else 'Closed')

    def is_open(self):
        """
        The default implementation passes through the leaderboard is_open check to the phase is_active check.
        """
        self.is_open = self.phase.is_active
        return self.phase.is_active

    def scores(self,**kwargs):
        return self.phase.scores(score_filters=dict(result__leaderboard_entry_result__board=self))

class PhaseLeaderBoardEntry(models.Model):
    board = models.ForeignKey(PhaseLeaderBoard, related_name='entries')
    result = models.ForeignKey(CompetitionSubmission,  related_name='leaderboard_entry_result')

    class Meta:
        unique_together = (('board', 'result'),)


# Bundle Model
class Bundle(models.Model):
    path = models.CharField(max_length=100, blank=True)
    inputpath = models.CharField(max_length=100, blank=True)
    outputpath = models.CharField(max_length=100, blank=True)
    created = models.DateTimeField(auto_now_add=True)
    #owner = models.ForeignKey(User, blank=True, null=True)
    name = models.CharField(max_length=100)
    slug = models.SlugField(unique=True, blank=True)
    description = models.TextField(blank=True)
    version = models.CharField(max_length=100)
    metadata = models.CharField(max_length=500)
    private = models.BooleanField()

    class Meta:
        ordering = ['name']

    def __unicode__(self):
        return self.name

    def get_absolute_url(self):
        return ('project_bundle_detail', (), {'slug': self.slug})
    #get_absolute_url = models.permalink(get_absolute_url)


# Run Model
class Run(models.Model):
    bundle = models.ForeignKey(Bundle)
    created = models.DateTimeField(auto_now_add=True)
    slug = models.SlugField(unique=True, max_length=255)
    metadata = models.CharField(max_length=255)
    bundlePath = dirname(dirname(abspath(__file__)))
    programPath = models.CharField(max_length=100)
    inputPath = models.CharField(max_length=100)
    outputPath = models.CharField(max_length=100)
    cellout = models.FloatField(blank=True, null=True)

    #objects = models.Manager()

    class Meta:
        ordering = ['-created']

    def __unicode__(self):
        return u'%s' % self.bundle

    def get_absolute_url(self):
        return ('bundle_run_detail', (), {'object_id': self.id })
    #get_absolute_url = models.permalink(get_absolute_url)<|MERGE_RESOLUTION|>--- conflicted
+++ resolved
@@ -441,9 +441,12 @@
         if len(submissions) > 0:
             # Figure out which submission scores we need to read from the database.
             submission_ids = [id for (id,name) in submissions]
-            not_computed_scoredefs = {} # map (scoredef.id, scoredef) to keep track of non-computed scoredefs
+            # not_computed_scoredefs: map (scoredef.id, scoredef) to keep track of non-computed scoredefs
+            not_computed_scoredefs = {}
             computed_scoredef_ids = []
-            computed_deps = {} # maps id of a computed scoredef to a list of ids for scoredefs which are input to the computation
+            # computed_deps: maps id of a computed scoredef to a list of ids for scoredefs which are
+            #                input to the computation
+            computed_deps = {}
             for result in results:
                 for sdef in result['scoredefs']:
                     if sdef.computed is True:
@@ -565,16 +568,10 @@
     output_file = models.FileField(upload_to=submission_output_filename, storage=BundleStorage, null=True, blank=True)
     stdout_file = models.FileField(upload_to=submission_stdout_filename, storage=BundleStorage, null=True, blank=True)
     stderr_file = models.FileField(upload_to=submission_stderr_filename, storage=BundleStorage, null=True, blank=True)
-<<<<<<< HEAD
     prediction_runfile = models.FileField(upload_to=submission_prediction_runfile_name,
                                           storage=BundleStorage, null=True, blank=True)
     prediction_output_file = models.FileField(upload_to=submission_prediction_output_filename,
                                               storage=BundleStorage, null=True, blank=True)
-=======
-
-    _fileobj = None
-    #_do_submission = False
->>>>>>> a7c7ddbf
 
     class Meta:
         unique_together = (('submission_number','phase','participant'),)
@@ -603,24 +600,13 @@
             else:
                 print "Submission number below maximum."
 
-<<<<<<< HEAD
-            print "Setting flags and status so this gets executed."
             self.set_status(CompetitionSubmissionStatus.SUBMITTING,force_save=False)
-        else:
-            print "This is saving an old submission."
-=======
-            self.set_status(CompetitionSubmissionStatus.SUBMITTING,force_save=False)
->>>>>>> a7c7ddbf
 
         print "Setting the file url base."
         self.file_url_base = self.file.storage.url('')
 
         print "Calling super save."
         res = super(CompetitionSubmission,self).save(*args,**kwargs)
-<<<<<<< HEAD
-=======
-
->>>>>>> a7c7ddbf
         return res
 
     def set_status(self, status, force_save=False):
@@ -628,15 +614,7 @@
         if force_save:
             self.save()
 
-<<<<<<< HEAD
 class SubmissionResultGroup(models.Model):
-=======
-@receiver(signals.do_submission)
-def do_submission_task(sender,instance=None,**kwargs):
-    tasks.submission_run.delay(submission_id=instance.pk)
-
-class SubmissionResultGroup(models.Model):   
->>>>>>> a7c7ddbf
     competition = models.ForeignKey(Competition)
     key = models.CharField(max_length=50)
     label = models.CharField(max_length=50)
@@ -810,15 +788,15 @@
                     if 'column_group' in vals:
                         gparent = groups[vals['column_group']['label']]
                         g,cr = SubmissionScoreSet.objects.get_or_create(
-		                        competition=comp,
+                                competition=comp,
                                 parent=gparent,
-		                        key=sd.key,
-		                        defaults=dict(scoredef=sd, label=sd.label))
+                                key=sd.key,
+                                defaults=dict(scoredef=sd, label=sd.label))
                     else:
                         g,cr = SubmissionScoreSet.objects.get_or_create(
-		                        competition=comp,
-		                        key=sd.key,
-		                        defaults=dict(scoredef=sd, label=sd.label))
+                                competition=comp,
+                                key=sd.key,
+                                defaults=dict(scoredef=sd, label=sd.label))
 
                     # Associate the score definition with its leaderboard
                     sdg = SubmissionScoreDefGroup.objects.create(scoredef=sd, group=leaderboards[vals['leaderboard']['label']])
@@ -843,22 +821,13 @@
                                 key=key,
                                 computed=is_computed,
                                 defaults=sdefaults)
-<<<<<<< HEAD
-                    if is_computed:
-                        sc,cr = SubmissionComputedScore.objects.get_or_create(scoredef=sd, operation=vals['computed']['operation'])
-                        for f in vals['computed']['fields']:
-                            # Note the lookup in brats_score_defs. The assumption is that computed properties are defined in
-                            # brats_leaderboard_defs after the fields they reference.
-                            SubmissionComputedScoreField.objects.get_or_create(computed=sc, scoredef=columns[f])
-=======
                     sc,cr = SubmissionComputedScore.objects.get_or_create(scoredef=sd, operation=vals['computed']['operation'])
                     for f in vals['computed']['fields'].split(","):
                         f=f.strip()
-                        # Note the lookup in brats_score_defs. The assumption is that computed properties are defined in 
+                        # Note the lookup in brats_score_defs. The assumption is that computed properties are defined in
                         # brats_leaderboard_defs after the fields they reference.
                         # This is not a safe assumption -- given we can't control key/value ordering in a dictionary.
                         SubmissionComputedScoreField.objects.get_or_create(computed=sc, scoredef=columns[f])
->>>>>>> a7c7ddbf
                     columns[sd.key] = sd
 
                     # Associate the score definition with its column group
@@ -877,12 +846,7 @@
 
                     # Associate the score definition with its leaderboard
                     sdg = SubmissionScoreDefGroup.objects.create(scoredef=sd, group=leaderboards[vals['leaderboard']['label']])
-<<<<<<< HEAD
                 logger.debug("CompetitionDefBundle::unpack created scores (pk=%s)", self.pk)
-=======
-
-                print "Created scores."
->>>>>>> a7c7ddbf
 
         # Add owner as participant so they can view the competition
         approved = ParticipantStatus.objects.get(codename=ParticipantStatus.APPROVED)
