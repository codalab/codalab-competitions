import csv
import datetime
import exceptions
import io
import json
import logging
import operator
import os
import StringIO
import re
import urllib
import uuid
from urllib import pathname2url

import yaml
import zipfile
import math

from os.path import split

from decimal import Decimal
from django.conf import settings
from django.contrib.contenttypes import generic
from django.contrib.contenttypes.models import ContentType
from django.core.cache import cache
from django.core.exceptions import PermissionDenied, ObjectDoesNotExist
from django.core.files import File
from django.core.files.base import ContentFile
from django.core.files.storage import get_storage_class
from django.core.urlresolvers import reverse
from django.db import IntegrityError
from django.db import models
from django.db import transaction
from django.db.models import Max
from django.db.models.signals import post_save
from django.utils.dateparse import parse_datetime
from django.utils.timezone import now

from mptt.models import MPTTModel, TreeForeignKey

from pytz import utc
from guardian.shortcuts import assign_perm
from django_extensions.db.fields import UUIDField
from django.utils.functional import cached_property
from s3direct.fields import S3DirectField

from apps.chahub.models import ChaHubSaveMixin
from apps.forums.models import Forum
from apps.coopetitions.models import DownloadRecord
from apps.authenz.models import ClUser
from apps.web.exceptions import ScoringException
from apps.web.utils import PublicStorage, BundleStorage, clean_html_script
from apps.teams.models import Team, get_user_team, TeamMembershipStatus, TeamMembership

import lxml.html

User = settings.AUTH_USER_MODEL
logger = logging.getLogger(__name__)


# Competition Content
class ContentVisibility(models.Model):
    """
    Base Content Visibility model. Sets the visibility of :class:`.ContentCategory` and :class:`.DefaultContentItem`

    .. note::

        Three different visibility modes:
            - Hidden.
            - Visible.
            - Always Visible.
    """
    name = models.CharField(max_length=20)
    codename = models.SlugField(max_length=20, unique=True)
    classname = models.CharField(max_length=30, null=True, blank=True)

    def __unicode__(self):
        return self.name


class ContentCategory(MPTTModel):
    """
    Base Content category model.

    .. note::

        Three defaults content category:
            - Learn the Details.
            - Participate.
            - Results.
    """
    parent = TreeForeignKey('self', related_name='children', null=True, blank=True)
    name = models.CharField(max_length=100)
    codename = models.SlugField(max_length=100, unique=True)
    visibility = models.ForeignKey(ContentVisibility)
    is_menu = models.BooleanField(default=True)
    content_limit = models.PositiveIntegerField(default=1)

    def __unicode__(self):
        return self.name


class DefaultContentItem(models.Model):
    """
    Base Default Content Item model. It sets the children of :class:`.ContentCategory`

    .. note::

        Default Content Items are:
            - Overview.
            - Evaluate.
            - Terms and Conditions.
            - Get Data.
            - Submit / View Results.
    """
    category = TreeForeignKey(ContentCategory)
    label = models.CharField(max_length=100)
    codename = models.SlugField(max_length=100, unique=True)
    rank = models.IntegerField(default=0)
    required = models.BooleanField(default=False)
    initial_visibility = models.ForeignKey(ContentVisibility)

    def __unicode__(self):
        return self.label


class PageContainer(models.Model):
    """
    Base class to represent a page container. Only one container per :class:`.Competition`.
    """
    name = models.CharField(max_length=200, blank=True)
    content_type = models.ForeignKey(ContentType)
    object_id = models.PositiveIntegerField(db_index=True)
    owner = generic.GenericForeignKey('content_type', 'object_id')

    class Meta:
        unique_together = (('object_id', 'content_type'),)

    def __unicode__(self):
        return self.name

    def save(self, *args, **kwargs):
        self.name = "%s - %s" % (self.owner.__unicode__(), self.name if self.name else str(self.pk))
        return super(PageContainer, self).save(*args, **kwargs)


# External Files (These might be able to be removed, per a discussion 2013.7.29)
class ExternalFileType(models.Model):
    """
    Class representing a external file type.
    """
    name = models.CharField(max_length=20)
    codename = models.SlugField(max_length=20, unique=True)

    def __unicode__(self):
        return self.name


# End External File Models
class ExternalFileSource(models.Model):
    """
    Class representing a external file Source.
    """
    name = models.CharField(max_length=50)
    codename = models.SlugField(max_length=50, unique=True)
    service_url = models.URLField(null=True, blank=True)

    def __unicode__(self):
        return self.name


class ExternalFile(models.Model):
    """
    Class representing a External File.
    """
    type = models.ForeignKey(ExternalFileType)
    creator = models.ForeignKey(settings.AUTH_USER_MODEL)
    name = models.CharField(max_length=100)
    source_url = models.URLField()
    source_address_info = models.CharField(max_length=200, blank=True)

    def __unicode__(self):
        return self.name


# Join+ Model for Participants of a competition
class ParticipantStatus(models.Model):
    """
    Model representing the status of a competition's participant

    .. note::

        There are four different status:
            - Unknown.
            - Denied.
            - Approved.
            - Pending.
    """
    UNKNOWN = 'unknown'
    DENIED = 'denied'
    APPROVED = 'approved'
    PENDING = 'pending'
    name = models.CharField(max_length=30)
    codename = models.CharField(max_length=30,unique=True)
    description = models.CharField(max_length=50)

    def __unicode__(self):
        return self.name


def _uuidify(directory):
    """Helper to generate UUID's in file names while maintaining their extension"""
    def wrapped_uuidify(obj, filename):
        name, extension = os.path.splitext(filename)
        truncated_uuid = str(uuid.uuid4())[0:5]
        truncated_name = name[0:35]
        return os.path.join(directory, str(obj.pk), truncated_uuid, "{0}{1}".format(truncated_name, extension))
    return wrapped_uuidify


class Competition(ChaHubSaveMixin, models.Model):
    """ Model representing a competition. """
    # compute_worker_vhost = models.CharField(max_length=128, null=True, blank=True, help_text="(don't edit unless you're instructed to, will break submissions -- only admins can see this!)")
    queue = models.ForeignKey(
        'queues.Queue',
        null=True,
        blank=True,
        related_name='competitions',
        help_text="(don't change this unless you have a reason to, default/empty is fine)",
        on_delete=models.SET_NULL
    )
    title = models.CharField(max_length=100)
    description = models.TextField(null=True, blank=True)
    url_redirect = models.URLField(null=True, blank=True, verbose_name="URL Redirect", help_text="(NOTE: You should not have Registration Required above checked if using URL redirection, because upon redirect participants will not be approved and unable to participate.)")
    image = models.FileField(upload_to=_uuidify('logos'), storage=PublicStorage, null=True, blank=True, verbose_name="Logo")
    image_url_base = models.CharField(max_length=255)
    has_registration = models.BooleanField(default=False, verbose_name="Registration Required")
    start_date = models.DateTimeField(null=True, blank=True, verbose_name="Start Date (UTC)")
    end_date = models.DateTimeField(null=True, blank=True, verbose_name="End Date (UTC)")
    creator = models.ForeignKey(settings.AUTH_USER_MODEL, related_name='competitioninfo_creator')
    admins = models.ManyToManyField(settings.AUTH_USER_MODEL, related_name='competition_admins', blank=True, null=True)
    modified_by = models.ForeignKey(settings.AUTH_USER_MODEL, related_name='competitioninfo_modified_by')
    last_modified = models.DateTimeField(auto_now_add=True)
    pagecontainers = generic.GenericRelation(PageContainer)
    published = models.BooleanField(default=False, verbose_name="Publicly Available")
    # Let's assume the first phase never needs "migration"
    last_phase_migration = models.PositiveIntegerField(default=1)
    is_migrating = models.BooleanField(default=False)
    force_submission_to_leaderboard = models.BooleanField(default=False)
    disallow_leaderboard_modifying = models.BooleanField(default=False)
    secret_key = UUIDField(version=4)
    enable_medical_image_viewer = models.BooleanField(default=False)
    enable_detailed_results = models.BooleanField(default=False)
    original_yaml_file = models.TextField(default='', blank=True, null=True)
    show_datasets_from_yaml = models.BooleanField(default=True, blank=True)
    reward = models.PositiveIntegerField(null=True, blank=True)
    is_migrating_delayed = models.BooleanField(default=False)
    allow_teams = models.BooleanField(default=False)
    enable_per_submission_metadata = models.BooleanField(default=False, help_text="(Team name, Method name, Method description, etc.)")
    allow_public_submissions = models.BooleanField(default=False, verbose_name="Allow sharing of public submissions")
    enable_forum = models.BooleanField(default=False)
    anonymous_leaderboard = models.BooleanField(default=False)
    enable_teams = models.BooleanField(default=False, verbose_name="Enable Competition level teams")
    require_team_approval = models.BooleanField(default=True, verbose_name="Organizers need to approve the new teams")
    teams = models.ManyToManyField(Team, related_name='competition_teams', blank=True, null=True)
    hide_top_three = models.BooleanField(default=False, verbose_name="Hide Top Three Leaderboard")
    hide_chart = models.BooleanField(default=False, verbose_name="Hide Chart")
    allow_organizer_teams = models.BooleanField(default=False, verbose_name="Allow Organizer Teams")

    competition_docker_image = models.CharField(max_length=128, default='', blank=True)

    class Meta:
        permissions = (
            ('is_owner', 'Owner'),
            ('can_edit', 'Edit'),
            )
        ordering = ['end_date']

    @property
    def pagecontent(self):
        items = list(self.pagecontainers.all())
        return items[0] if len(items) > 0 else None

    def get_absolute_url(self):
        return reverse('competitions:view', kwargs={'pk':self.pk})

    def __unicode__(self):
        return self.title

<<<<<<< HEAD
=======
    def has_chagrade_bot(self):
        try:
            return bool(self.participants.get(user__username='chagrade_bot'))
        except ObjectDoesNotExist:
            return False

    def get_chahub_is_valid(self):
        return self.published

>>>>>>> 905515ae
    def set_owner(self, user):
        return assign_perm('view_task', user, self)

    def get_chahub_endpoint(self):
        return "competitions/"

    def get_chahub_data(self):
        phase_data = []
        phases = list(self.phases.all().order_by('start_date'))
        phase_list_length = len(phases)
        for index, phase in enumerate(phases):
            if phase_list_length > index + 1:
                # Grab next phase start_date - 1 minute
                phase_end_date = phases[index + 1].start_date - datetime.timedelta(minutes=1)
                phase_end_date = phase_end_date.isoformat()
            else:
                phase_end_date = None
                if self.end_date:
                    phase_end_date = self.end_date.isoformat()

            phase_data.append({
                "start": phase.start_date.isoformat() if phase.start_date else None,
                "end": phase_end_date,
                "index": phase.phasenumber,
                "name": phase.label,
                "description": phase.description,
            })

        http_or_https = "https" if settings.SSL_CERTIFICATE else "http"

        html_text = ""
        for page in self.pages.all():
            if page.html:
                document = lxml.html.document_fromstring(page.html)
                html_text += document.text_content()

        active = CompetitionSubmission.objects.filter(
            phase=self.phases.all(),
            submitted_at__gt=now() - datetime.timedelta(days=30)
        ).exists()

        return [{
            "remote_id": self.id,
            "title": self.title,
            "created_by": str(self.creator),
            "start": self.start_date.isoformat() if self.start_date else None,
            "logo": self.image_url.replace(" ", "%20") if self.image_url else None,
            "url": "{}://{}{}".format(http_or_https, settings.CODALAB_SITE_DOMAIN, self.get_absolute_url()),
            "phases": phase_data,
            "participant_count": self.participants.all().count(),
            "end": self.end_date.isoformat() if self.end_date else None,
            "description": self.description,
            "html_text": html_text,
            "active": active,
            "prize": self.reward,
            "url_redirect": self.url_redirect,
            "published": self.published
        }]

    def save(self, *args, **kwargs):
        # Make sure the image_url_base is set from the actual storage implementation
        self.image_url_base = self.image.storage.url('')

        if self.description:
            self.description = clean_html_script(self.description)

        phases = self.phases.all().order_by('start_date')
        if len(phases) > 0:
            self.start_date = phases[0].start_date.replace(tzinfo=None)

        # Do the real save
        # cache bust TODO.
        # cache.set("c(id)_one at a time", None, 30)
        return super(Competition, self).save(*args, **kwargs)

    @cached_property
    def image_url(self):
        # Return the transformed image_url
        if self.image:
            return os.path.join(self.image_url_base, self.image.name)
        return None

    @cached_property
    def get_start_date(self):
        if not self.start_date:
            # Save sets the start date, so let's set it!
            self.save()
        return self.start_date

    @property
    def show_top_three(self):
        current_phase = get_current_phase(self)
        return not (self.hide_top_three or current_phase.is_blind)

    @property
    def show_chart(self):
        return not self.hide_chart

    @property
    def is_active(self):
        if self.end_date is None:
            return True
        if type(self.end_date) is datetime.datetime.date:
            return True if self.end_date is None else self.end_date > now().date()
        if type(self.end_date) is datetime.datetime:
            return True if self.end_date is None else self.end_date > now()

    @property
    def has_starting_kit_or_public_data(self):
        return self.phases.filter(starting_kit_organizer_dataset__isnull=False).exists() or \
               self.phases.filter(public_data_organizer_dataset__isnull=False).exists()

    def check_future_phase_sumbmissions(self):
        '''
        Checks for if we need to migrate current phase submissions to next phase.'''

        if self.is_migrating:
            logger.info("Checking for migrations on competition pk=%s, but it is already being migrated" % self.pk)
            return

        current_phase = None
        next_phase = None

        phases = self.phases.all()
        if len(phases) == 0:
            return

        last_phase = phases.reverse()[0]

        for index, phase in enumerate(phases):
            # Checking for active phase
            if phase.is_active:
                current_phase = phase
                # Checking if active phase is less than last phase
                if current_phase.phasenumber < last_phase.phasenumber:
                    # Getting next phase
                    next_phase = phases[index + 1]
                break

        # Making sure current_phase or next_phase is not None
        if current_phase is None or next_phase is None:
            return

        logger.info("Checking for needed migrations on competition pk=%s, current phase: %s, next phase: %s" %
                    (self.pk, current_phase.phasenumber, next_phase.phasenumber))

        # Checking next phase is greater than last phase migration
        if next_phase.phasenumber > self.last_phase_migration:
            if next_phase.auto_migration:
                self.apply_phase_migration(current_phase, next_phase)

    def apply_phase_migration(self, current_phase, next_phase):
        '''
        Does the actual migrating of submissions from last_phase to current_phase

        :param current_phase: The new phase object we are entering
        :param last_phase: The phase object to transfer submissions from
        '''
        logger.info("Checking for submissions that may still be running competition pk=%s" % self.pk)

        if current_phase.submissions.filter(status__codename=CompetitionSubmissionStatus.RUNNING).exists():
            logger.info('Some submissions still marked as processing for competition pk=%s' % self.pk)
            self.is_migrating_delayed = True
            self.save()
            return
        else:
            logger.info("No submissions running for competition pk=%s" % self.pk)

        logger.info('Doing phase migration on competition pk=%s from phase: %s to phase: %s' %
                    (self.pk, current_phase.phasenumber, next_phase.phasenumber))

        if self.is_migrating:
            logger.info('Trying to migrate competition pk=%s, but it is already being migrated!' % self.pk)
            return

        self.is_migrating = True
        self.save()

        try:
            submissions = []
            leader_board = PhaseLeaderBoard.objects.get(phase=current_phase)

            leader_board_entries = PhaseLeaderBoardEntry.objects.filter(board=leader_board)
            for submission in leader_board_entries:
                submissions.append(submission.result)

            participants = {}

            for s in submissions:
                if s.is_migrated is False:
                    participants[s.participant] = s

            from tasks import evaluate_submission

            for participant, submission in participants.items():
                logger.info('Moving submission %s over' % submission)

                file_args = {}

                if settings.USE_AWS:
                    file_args["s3_file"] = submission.s3_file
                else:
                    file_args["file"] = submission.file
                    
                new_submission = CompetitionSubmission(
                    participant=participant,
                    phase=next_phase,
                    docker_image=submission.docker_image,
                    **file_args
                )
                new_submission.save(ignore_submission_limits=True)

                submission.is_migrated = True
                submission.save()

                evaluate_submission.apply_async((new_submission.pk, current_phase.is_scoring_only))
        except PhaseLeaderBoard.DoesNotExist:
            pass

        # To check for submissions being migrated, does not allow to enter new submission
        next_phase.is_migrated = True
        next_phase.save()

        # TODO: ONLY IF SUCCESSFUL
        self.is_migrating = False # this should really be True until evaluate_submission tasks are all the way completed
        self.is_migrating_delayed = False
        self.last_phase_migration = current_phase.phasenumber
        self.save()

    def get_results_csv(self, phase_pk, include_scores_not_on_leaderboard=False, request=None):
        """
        Get the results of submissions on Leaderboard.

        :param phase_pk: Phase primary key.
        :param include_scores_not_on_leaderboard: Flag to includes scores that are not part of leaderboard.
        :return: csv file.

        """
        phase = self.phases.get(pk=phase_pk)
        if phase.is_blind:
            return 'Not allowed, phase is blind.'

        groups = phase.scores(include_scores_not_on_leaderboard=include_scores_not_on_leaderboard)

        csvfile = StringIO.StringIO()
        csvwriter = csv.writer(csvfile)

        for group in groups:
            headers = ["User"]
            sub_headers = [""]
            # This ordering dict will contain {<header key>: <order of the column>}
            ordering = {}

            for count, header in enumerate(group['headers']):
                ordering[header['key']] = count
                subs = header['subs']
                if subs:
                    for sub in subs:
                        # Duplicating the key here allows us to get the ordering
                        # for subheaders (normally just headers)
                        ordering[sub['key']] = count

                        headers.append(header['label'])
                        sub_headers.append(sub['label'].encode('utf-8'))
                else:
                    headers.append(header['label'].encode('utf-8'))
            csvwriter.writerow(['submission_pk',] + headers)
            if sub_headers != ['']:
                csvwriter.writerow(sub_headers)

            try:
                if len(group['scores']) <= 0:
                    csvwriter.writerow(["No data available"])
                else:
                    for pk, scores in group['scores']:
                        if phase.competition.anonymous_leaderboard:
                            if phase.competition.creator.username == request.user.username or \
                            request.user in phase.competition.admins.all():
                                row = [scores['username']] + ([''] * (len(ordering) + 1)) # Appending list
                            else:
                                row = ['Anonymous'] + ([''] * (len(ordering) + 1)) # Appending list
                        else:
                            row = [scores['username']] + ([''] * (len(ordering) + 1)) # Appending list
                        for v in scores['values']:
                            if 'rnk' in v:
                                # Based on the header label insert the score into the proper column
                                # Indexing list
                                row[ordering[v['name']] + 1] = "%s (%s)" % (v['val'], v['rnk'])
                            else:
                                row[ordering[v['name']] + 1] = "%s (%s)" % (v['val'], v['hidden_rnk'])
                        csvwriter.writerow([scores['id'],] + row)
            except:
                csvwriter.writerow(["Exception parsing scores!"])
                logger.error("Error parsing scores for competition PK=%s" % self.pk)

        return csvfile.getvalue()

    def get_score_headers(self):
        """
        Gets the label for Leaderboard columns
        """
        qs = self.submissionscoredef_set.filter(computed=False)
        qs = qs.order_by('ordering').values_list('label', flat=True)
        return qs

    @cached_property
    def get_participant_count(self):
        return self.participants.filter(status__codename=ParticipantStatus.APPROVED).count()

post_save.connect(Forum.competition_post_save, sender=Competition)


class Page(models.Model):
    """
    Model representing a competition's page. It belongs to a :class:`.Competition` and :class:`.PageContainer`
    """
    category = TreeForeignKey(ContentCategory)
    defaults = models.ForeignKey(DefaultContentItem, null=True, blank=True)
    codename = models.SlugField(max_length=100)
    container = models.ForeignKey(PageContainer, related_name='pages', verbose_name="Page Container")
    title = models.CharField(max_length=100, null=True, blank=True) # TODO, probably needs to be removed
    label = models.CharField(max_length=100, verbose_name="Title")
    rank = models.IntegerField(default=0, verbose_name="Order")
    visibility = models.BooleanField(default=True, verbose_name="Visible")
    markup = models.TextField(blank=True)
    html = models.TextField(blank=True, verbose_name="Content")
    competition = models.ForeignKey(Competition, related_name='pages', null=True)

    def __unicode__(self):
        return self.label

    class Meta:
        unique_together = (('label', 'category', 'container'),)
        ordering = ['category', 'rank']

    def save(self, *args, **kwargs):
        if self.html:
            self.html = clean_html_script(self.html)
        if self.defaults:
            if self.category != self.defaults.category:
                raise Exception("Defaults category must match Item category")
            if self.defaults.required and self.visibility is False:
                raise Exception("Item is required and must be visible")
        return super(Page, self).save(*args, **kwargs)

    @property
    def processed_html(self):
        url = PublicStorage.url("")
        asset_base_url = "{0}competition_assets/{1}".format(url, self.competition.pk)
        proc_html = re.sub(r'{{[ ]*ASSET_BASE_URL[ ]*}}', asset_base_url, self.html)
        return proc_html

# Dataset model
class Dataset(models.Model):
    """Model to create a dataset for a competition."""
    creator = models.ForeignKey(settings.AUTH_USER_MODEL, related_name='datasets')
    name = models.CharField(max_length=50)
    description = models.TextField()
    number = models.PositiveIntegerField(default=1)
    datafile = models.ForeignKey(ExternalFile)

    class Meta:
        ordering = ["number"]

    def __unicode__(self):
        return "%s [%s]" % (self.name, self.datafile.name)


def competition_prefix(competition):
    return os.path.join("competition", str(competition.id))


def phase_prefix(phase):
    return os.path.join(competition_prefix(phase.competition), str(phase.phasenumber))


def phase_data_prefix(phase):
    return os.path.join("competition", str(phase.competition.id), str(phase.phasenumber), "data")

# In the following helpers, the filename argument is required even though we
# choose to not use it. See FileField.upload_to at https://docs.djangoproject.com/en/dev/ref/models/fields/.


def phase_scoring_program_file(phase, filename="program.zip"):
    return os.path.join(phase_data_prefix(phase), filename)


def phase_reference_data_file(phase, filename="reference.zip"):
    return os.path.join(phase_data_prefix(phase), filename)


def phase_starting_kit_data_file(phase, filename="starting_kit.zip"):
    return os.path.join(phase_data_prefix(phase), filename)


def phase_public_data_data_file(phase, filename="public_data.zip"):
    return os.path.join(phase_data_prefix(phase), filename)


def phase_ingestion_program_file(phase, filename="ingestion_program.zip"):
    return os.path.join(phase_data_prefix(phase), filename)


def phase_input_data_file(phase, filename="input.zip"):
    return os.path.join(phase_data_prefix(phase), filename)


def submission_root(instance):
    # will generate /competition/1/1/submissions/1/1/
    return os.path.join(
        "competition",
        str(instance.phase.competition.pk),
        str(instance.phase.pk),
        "submissions",
        str(instance.participant.user.pk),
        str(instance.pk),
    )


def submission_file_name(instance, filename="predictions.zip"):
    return os.path.join(submission_root(instance), filename)


def submission_inputfile_name(instance, filename="input.txt"):
    return os.path.join(submission_root(instance), filename)


def submission_history_file_name(instance, filename="history.txt"):
    return os.path.join(submission_root(instance), filename)


def submission_scores_file_name(instance, filename="scores.txt"):
    return os.path.join(submission_root(instance), filename)


def submission_coopetition_file_name(instance, filename="coopetition.zip"):
    return os.path.join(submission_root(instance), filename)


def submission_runfile_name(instance, filename="run.txt"):
    return os.path.join(submission_root(instance), filename)


def submission_detailed_results_filename(instance, filename="detailed_results.html"):
    return os.path.join(submission_root(instance), "run", "html", filename)


def submission_output_filename(instance, filename="output.zip"):
    return os.path.join(submission_root(instance), "run", filename)


def submission_private_output_filename(instance, filename="private_output.zip"):
    return os.path.join(submission_root(instance), "run", filename)


def submission_stdout_filename(instance, filename="stdout.txt"):
    return os.path.join(submission_root(instance), "run", filename)


def submission_stderr_filename(instance, filename="stderr.txt"):
    return os.path.join(submission_root(instance), "run", filename)


def predict_submission_stdout_filename(instance, filename="prediction_stdout_file.txt"):
    return os.path.join(submission_root(instance), "pred", "run", filename)


def predict_submission_stderr_filename(instance, filename="prediction_stderr_file.txt"):
    return os.path.join(submission_root(instance), "pred", "run", filename)


def submission_prediction_runfile_name(instance, filename="run.txt"):
    return os.path.join(submission_root(instance), "pred", filename)


def submission_prediction_output_filename(instance, filename="output.zip"):
    return os.path.join(submission_root(instance), "pred", "run", filename)


class _LeaderboardManagementMode(object):
    """
    Provides a set of constants which define when results become visible to participants
    and how successful submmisions are added to the leaderboard.
    """
    @property
    def DEFAULT(self):
        """
        Specifies that results are visible as soon as they are available and that adding
        a successful submission to the leaderboard is a manual step.
        """
        return 'default'

    @property
    def HIDE_RESULTS(self):
        """
        Specifies that results are hidden from participants until competition owners make
        them visible and that a participant's last successful submission is automatically
        added to the leaderboard.
        """
        return 'hide_results'

    def is_valid(self, mode):
        """
        Returns true if the given string is a valid constant to define a management mode.

        :parm mode: Leaderboard mode.

        .. note::

            There are two valid modes:
                - Hidden.
                - Default(visible).
        """
        return mode == self.DEFAULT or mode == self.HIDE_RESULTS

LeaderboardManagementMode = _LeaderboardManagementMode()


# Competition Phase
class CompetitionPhase(models.Model):
    """
        A phase of a competition.
    """
    COLOR_CHOICES = (
        ('white', 'White'),
        ('orange', 'Orange'),
        ('yellow', 'Yellow'),
        ('green', 'Green'),
        ('blue', 'Blue'),
        ('purple', 'Purple'),
    )

    competition = models.ForeignKey(Competition, related_name='phases')
    description = models.CharField(max_length=1000, null=True, blank=True)
    # Is this 0 based or 1 based?
    phasenumber = models.PositiveIntegerField(verbose_name="Number")
    label = models.CharField(max_length=50, blank=True, verbose_name="Name")
    start_date = models.DateTimeField(verbose_name="Start Date (UTC)")
    max_submissions = models.PositiveIntegerField(default=100, verbose_name="Maximum Submissions (per User)")
    max_submissions_per_day = models.PositiveIntegerField(default=999, verbose_name="Max Submissions (per User) per day")
    is_scoring_only = models.BooleanField(default=True, verbose_name="Results Scoring Only")
    scoring_program = models.FileField(upload_to=_uuidify('phase_scoring_program_file'), storage=BundleStorage,null=True,blank=True, verbose_name="Scoring Program")
    reference_data = models.FileField(upload_to=_uuidify('phase_reference_data_file'), storage=BundleStorage,null=True,blank=True, verbose_name="Reference Data")
    input_data = models.FileField(upload_to=_uuidify('phase_input_data_file'), storage=BundleStorage,null=True,blank=True, verbose_name="Input Data")
    datasets = models.ManyToManyField(Dataset, blank=True, related_name='phase')
    leaderboard_management_mode = models.CharField(max_length=50, default=LeaderboardManagementMode.DEFAULT, verbose_name="Leaderboard Mode")
    force_best_submission_to_leaderboard = models.BooleanField(default=False, verbose_name="If submission beats old score, put submission on leaderboard")
    auto_migration = models.BooleanField(default=False)
    is_migrated = models.BooleanField(default=False)
    execution_time_limit = models.PositiveIntegerField(default=(5 * 60), verbose_name="Execution time limit (in seconds)")
    color = models.CharField(max_length=24, choices=COLOR_CHOICES, blank=True, null=True)

    input_data_organizer_dataset = models.ForeignKey('OrganizerDataSet', null=True, blank=True, related_name="input_data_organizer_dataset", verbose_name="Input Data", on_delete=models.SET_NULL)
    reference_data_organizer_dataset = models.ForeignKey('OrganizerDataSet', null=True, blank=True, related_name="reference_data_organizer_dataset", verbose_name="Reference Data", on_delete=models.SET_NULL)
    scoring_program_organizer_dataset = models.ForeignKey('OrganizerDataSet', null=True, blank=True, related_name="scoring_program_organizer_dataset", verbose_name="Scoring Program", on_delete=models.SET_NULL)
    phase_never_ends = models.BooleanField(default=False)

    scoring_program_docker_image = models.CharField(max_length=128, default='', blank=True)
    default_docker_image = models.CharField(max_length=128, default='', blank=True)
    disable_custom_docker_image = models.BooleanField(default=True)

    starting_kit = models.FileField(
        upload_to=_uuidify('starting_kit'),
        storage=BundleStorage,
        verbose_name="Starting Kit",
        blank=True,
        null=True,
    )
    starting_kit_organizer_dataset = models.ForeignKey(
        'OrganizerDataSet',
        null=True,
        blank=True,
        related_name="starting_kit_organizer_dataset",
        verbose_name="Starting Kit",
        on_delete=models.SET_NULL
    )

    public_data = models.FileField(
        upload_to=_uuidify('public_data'),
        storage=BundleStorage,
        verbose_name="Public Data",
        blank=True,
        null=True,
    )
    public_data_organizer_dataset = models.ForeignKey(
        'OrganizerDataSet',
        null=True,
        blank=True,
        related_name="public_data_organizer_dataset",
        verbose_name="Public Data",
        on_delete=models.SET_NULL
    )

    ingestion_program = models.FileField(
        upload_to=_uuidify('ingestion_program'),
        storage=BundleStorage,
        blank=True,
        null=True,
    )
    ingestion_program_docker_image = models.CharField(max_length=128, default='', blank=True)
    ingestion_program_organizer_dataset = models.ForeignKey(
        'OrganizerDataSet',
        null=True,
        blank=True,
        related_name="ingestion_program_organizer_dataset",
        on_delete=models.SET_NULL
    )

    # Should really just make a util function to do this
    def get_starting_kit(self):
        from apps.web.tasks import _make_url_sassy
        return _make_url_sassy(self.starting_kit_organizer_dataset.data_file.name)

    def get_starting_kit_size_mb(self):
        size = float(self.starting_kit_organizer_dataset.data_file.size)
        if self.starting_kit_organizer_dataset.sub_data_files and len(self.starting_kit_organizer_dataset.sub_data_files.all()) > 0:
            size = float(0)
            for sub_data in self.starting_kit_organizer_dataset.sub_data_files.all():
                size += float(sub_data.data_file.size)
        return size * 0.00000095367432

    def get_public_data(self):
        from apps.web.tasks import _make_url_sassy
        return _make_url_sassy(self.public_data_organizer_dataset.data_file.name)

    def get_public_data_size_mb(self):
        size = float(self.public_data_organizer_dataset.data_file.size)
        if self.public_data_organizer_dataset.sub_data_files and len(self.public_data_organizer_dataset.sub_data_files.all()) > 0:
            size = float(0)
            for sub_data in self.public_data_organizer_dataset.sub_data_files.all():
                size += float(sub_data.data_file.size)
        return size * 0.00000095367432

    class Meta:
        ordering = ['phasenumber']

    def __unicode__(self):
        return "%s - %s" % (self.competition.title, self.phasenumber)

    @property
    def is_active(self):
        """ Returns true when this phase of the competition is on-going. """
        if self.phase_never_ends:
            return True
        else:
            next_phase = self.competition.phases.filter(phasenumber=self.phasenumber+1)
            if (next_phase is not None) and (len(next_phase) > 0):
                # there is a phase following this phase, thus this phase is active if the current date
                # is between the start of this phase and the start of the next phase
                return self.start_date <= now() and (now() < next_phase[0].start_date)
            else:
                # there is no phase following this phase, thus this phase is active if the current data
                # is after the start date of this phase and the competition is "active"
                return self.start_date <= now() and self.competition.is_active

    @property
    def is_future(self):
        """ Returns true if this phase of the competition has yet to start. """
        return now() < self.start_date

    @property
    def is_past(self):
        """ Returns true if this phase of the competition has already ended. """
        return (not self.is_active) and (not self.is_future)

    @property
    def is_blind(self):
        """
        Indicates whether results are always hidden from participants.
        """
        return self.leaderboard_management_mode == LeaderboardManagementMode.HIDE_RESULTS

    @staticmethod
    def rank_values(ids, id_value_pairs, sort_ascending=True, eps=1.0e-12):
        """ Given a set of identifiers (ids) and a set of (id, value)-pairs
            computes a ranking based on the value. The ranking is provided
            as a set of (id, rank) pairs for all id in ids.
        """
        ranks = {}
        # Only keep pairs for which the key is in the list of ids
        valid_pairs = {k: v for k, v in id_value_pairs.iteritems() if k in ids}
        if len(valid_pairs) == 0:
            return {id: 1 for id in ids}
        # Sort and compute ranks
        for k, v in valid_pairs.iteritems():
            if math.isnan(v):
                # If we're getting a score value that is NaN, set to 0 for comparrison
                valid_pairs[k] = Decimal('0.0')
        sorted_pairs = sorted(valid_pairs.iteritems(), key=operator.itemgetter(1), reverse=not sort_ascending)
        r = 1
        k, v = sorted_pairs[0]
        ranks[k] = r
        for i in range(1, len(sorted_pairs)):
            k, vnow = sorted_pairs[i]
            # Increment the rank only when values are different
            if abs(vnow - v) > eps:
                r = r + 1
                v = vnow
            ranks[k] = r
        # Fill in ranks for ids which were not seen in the input
        r = r + 1
        for id in ids:
            if id not in ranks:
                ranks[id] = r
        return ranks

    @staticmethod
    def rank_submissions(ranks_by_id):
        def compare_ranks(a, b):
            limit = 1000000
            try:
                ia = int(ranks_by_id[a])
            except exceptions.ValueError:
                ia = limit
            try:
                ib = int(ranks_by_id[b])
            except exceptions.ValueError:
                ib = limit
            return ia - ib
        return compare_ranks

    @staticmethod
    def format_value(v, precision="2"):
        p = 1
        try:
            if precision is not None:
                p = min(10, max(1, int(precision)))
        except ValueError:
            pass
        return ("{:." + str(p) + "f}").format(v)

    def scores(self, include_scores_not_on_leaderboard=False, **kwargs):
        """
        Method to get the scores of all submissions within a phase.

        :param include_scores_not_on_leaderboard: Flag to include all scores, not only those in Leaderboard.
        :rtype: list.
        :return: Scores.
        """

        # Get the list of submissions in this leaderboard
        lb, created = PhaseLeaderBoard.objects.get_or_create(phase=self)
        if not created:
            if include_scores_not_on_leaderboard:
                submissions = CompetitionSubmission.objects.filter(
                    phase=self,
                    status__codename=CompetitionSubmissionStatus.FINISHED
                )
                submissions = submissions.select_related('participant', 'participant__user')
            else:
                qs = PhaseLeaderBoardEntry.objects.filter(board=lb)
                submissions = [entry.result for entry in qs]
        else:
            submissions = []

        results = []
        for count, g in enumerate(SubmissionResultGroup.objects.filter(phases__in=[self]).order_by('ordering')):
            label = g.label
            headers = []
            scores = {}

            # add the location of the results on the blob storage to the scores
            for submission in submissions:
                user = submission.participant.user
                try:
                    team_membersip = TeamMembership.objects.get(
                        user=user,
                        status__codename="approved",
                        team__competition=self.competition
                    )
                    team = team_membersip.team
                except TeamMembership.DoesNotExist:
                    team = None
                # If competition teams are enabled, and the user is in a team, use the team name as team_name.
                # Otherwise, use the user default team_name
                if self.competition.enable_teams:
                    team_name = ''
                    if team is not None:
                        team_name = team.name
                    else:
                        team_name = user.team_name
                scores[submission.pk] = {
                    'username': user.username,
                    'user_pk': user.pk,
                    'team_name': user.team_name,
                    'id': submission.pk,
                    'values': [],
                    'resultLocation': submission.file.name
                }

            scoreDefs = []
            columnKeys = {} # maps a column key to its index in headers list
            for x in SubmissionScoreSet.objects.order_by('tree_id', 'lft').filter(scoredef__isnull=False,
                                                                        scoredef__groups__in=[g],
                                                                        **kwargs).select_related('scoredef', 'parent'):
                if x.parent is not None:
                    columnKey = x.parent.key
                    columnLabel = x.parent.label
                    columnOrdering = x.parent.ordering
                    columnSubLabels = [{'key': x.key, 'label': x.label, 'ordering': x.ordering}]
                else:
                    columnKey = x.key
                    columnLabel = x.label
                    columnOrdering = x.ordering
                    columnSubLabels = []
                if columnKey not in columnKeys:
                    columnKeys[columnKey] = len(headers)
                    headers.append({'key': columnKey, 'label': columnLabel, 'subs': columnSubLabels, 'ordering': columnOrdering})
                else:
                    headers[columnKeys[columnKey]]['subs'].extend(columnSubLabels)

                scoreDefs.append(x.scoredef)
            # Sort headers appropiately
            def sortkey(x):
                return x['ordering']
            headers.sort(key=sortkey, reverse=False)
            for header in headers:
                header['subs'].sort(key=sortkey, reverse=False)
            # compute total column span
            column_span = 4
            for gHeader in headers:
                n = len(gHeader['subs'])
                column_span += n if n > 0 else 1
            # determine which column to select by default
            selection_key, selection_order = None, 0
            for i in range(len(scoreDefs)):
                if (selection_key is None) or (scoreDefs[i].selection_default > selection_order):
                    selection_key, selection_order = scoreDefs[i].key, scoreDefs[i].selection_default

            results.append({
                'label': label,
                'headers': headers,
                'total_span': column_span,
                'selection_key': selection_key,
                'scores': scores,
                'scoredefs': scoreDefs
            })

        if len(submissions) > 0:
            # Figure out which submission scores we need to read from the database.
            submission_ids = [s.id for s in submissions]
            # not_computed_scoredefs: map (scoredef.id, scoredef) to keep track of non-computed scoredefs
            not_computed_scoredefs = {}
            computed_scoredef_ids = []
            # computed_deps: maps id of a computed scoredef to a list of ids for scoredefs which are
            #                input to the computation
            computed_deps = {}
            for result in results:
                for sdef in result['scoredefs']:
                    if sdef.computed is True:
                        computed_scoredef_ids.append(sdef.id)
                    else:
                        not_computed_scoredefs[sdef.id] = sdef
                if len(computed_scoredef_ids) > 0:
                    computed_ids = SubmissionComputedScore.objects.filter(scoredef_id__in=computed_scoredef_ids).values_list('id')
                    fields = SubmissionComputedScoreField.objects.filter(computed_id__in=computed_ids).select_related('scoredef', 'computed')
                    for field in fields:
                        if not field.scoredef.computed:
                            not_computed_scoredefs[field.scoredef.id] = field.scoredef
                        if field.computed.scoredef_id not in computed_deps:
                            computed_deps[field.computed.scoredef_id] = []
                        computed_deps[field.computed.scoredef_id].append(field.scoredef)
            # Now read the submission scores
            values = {}
            scoredef_ids = [sdef_id for (sdef_id, sdef) in not_computed_scoredefs.iteritems()]
            for s in SubmissionScore.objects.filter(scoredef_id__in=scoredef_ids, result_id__in=submission_ids):
                if s.scoredef_id not in values:
                    values[s.scoredef_id] = {}
                values[s.scoredef_id][s.result_id] = s.value

            # rank values per scoredef.key (not computed)
            ranks = {}
            for (sdef_id, v) in values.iteritems():
                sdef = not_computed_scoredefs[sdef_id]
                ranks[sdef_id] = self.rank_values(submission_ids, v, sort_ascending=sdef.sorting=='asc')

            # compute values for computed scoredefs
            for result in results:
                for sdef in result['scoredefs']:
                    if sdef.computed:
                        operation = getattr(models, sdef.computed_score.operation)
                        if (operation.name == 'Avg'):
                            try:
                                cnt = len(computed_deps[sdef.id])
                                if (cnt > 0):
                                    computed_values = {}
                                    for id in submission_ids:
                                        try:
                                            computed_values[id] = sum([ranks[d.id][id] for d in computed_deps[sdef.id]]) / float(cnt)
                                        except KeyError:
                                            pass

                                    values[sdef.id] = computed_values
                                    ranks[sdef.id] = self.rank_values(submission_ids, computed_values, sort_ascending=sdef.sorting=='asc')
                            except KeyError:
                                pass

            # format values
            for result in results:
                try:
                    scores = result['scores']
                    for sdef in result['scoredefs']:
                        knownValues = {}
                        if sdef.id in values:
                            knownValues = values[sdef.id]
                        knownRanks = {}
                        if sdef.id in ranks:
                            knownRanks = ranks[sdef.id]
                        for id in submission_ids:
                            v = "-"
                            if id in knownValues:
                                v = CompetitionPhase.format_value(knownValues[id], sdef.numeric_format)
                            r = "-"
                            if id in knownRanks:
                                r = knownRanks[id]
                            if sdef.show_rank:
                                scores[id]['values'].append({'val': v, 'rnk': r, 'name' : sdef.key})
                            else:
                                scores[id]['values'].append({'val': v, 'hidden_rnk': r, 'name' : sdef.key})
                        if (sdef.key == result['selection_key']):
                            overall_ranks = ranks[sdef.id]
                    ranked_submissions = sorted(submission_ids, cmp=CompetitionPhase.rank_submissions(overall_ranks))
                    final_scores = [(overall_ranks[id], scores[id]) for id in ranked_submissions]
                    result['scores'] = final_scores
                    del result['scoredefs']
                except KeyError:
                    pass

        for group in results:
            if type(group['scores']) == dict:
                group['scores'] = group['scores'].items()
        return results


# Competition Participant
class CompetitionParticipant(models.Model):
    """
    Base model for a Competition's participant.

    .. note::

        A participant needs to be a registerd user.
    """
    user = models.ForeignKey(settings.AUTH_USER_MODEL, related_name='participation')
    competition = models.ForeignKey(Competition, related_name='participants')
    status = models.ForeignKey(ParticipantStatus)
    reason = models.CharField(max_length=100, null=True, blank=True)

    class Meta:
        unique_together = (('user', 'competition'),)

    def __unicode__(self):
        return "%s - %s" % (self.competition.title, self.user.username)

    @property
    def is_approved(self):
        """ Returns true if this participant is approved into the competition. """
        return self.status.codename == ParticipantStatus.APPROVED


# Competition Submission Status
class CompetitionSubmissionStatus(models.Model):
    """
    Base model to keep track of Submissions status

    .. note::

        Valid status are:
            - Submitting.
            - Submitted.
            - Running.
            - Failed.
            - Cancelled.
            - Finished.
    """
    SUBMITTING = "submitting"
    SUBMITTED = "submitted"
    RUNNING = "running"
    FAILED = "failed"
    CANCELLED = "cancelled"
    FINISHED = "finished"

    name = models.CharField(max_length=20)
    codename = models.SlugField(max_length=20,unique=True)

    def __unicode__(self):
        return self.name


# Competition Submission
class CompetitionSubmission(ChaHubSaveMixin, models.Model):
    """Represents a submission from a competition participant."""
    participant = models.ForeignKey(CompetitionParticipant, related_name='submissions')
    phase = models.ForeignKey(CompetitionPhase, related_name='submissions')
    secret = models.CharField(max_length=128, default='', blank=True)
    docker_image = models.CharField(max_length=128, default='', blank=True)
    file = models.FileField(upload_to=_uuidify('submission_file_name'), storage=BundleStorage, null=True, blank=True)
    s3_file = S3DirectField(dest='submissions', null=True, blank=True)
    file_url_base = models.CharField(max_length=2000, blank=True)
    readable_filename = models.TextField(null=True, blank=True)
    description = models.CharField(max_length=256, blank=True)
    inputfile = models.FileField(upload_to=_uuidify('submission_inputfile'), storage=BundleStorage, null=True, blank=True)
    runfile = models.FileField(upload_to=_uuidify('submission_runfile'), storage=BundleStorage, null=True, blank=True)
    submitted_at = models.DateTimeField(auto_now_add=True)
    started_at = models.DateTimeField(null=True, blank=True)
    completed_at = models.DateTimeField(null=True, blank=True)
    execution_key = models.TextField(blank=True, default="")
    status = models.ForeignKey(CompetitionSubmissionStatus)
    status_details = models.CharField(max_length=100, null=True, blank=True)
    submission_number = models.PositiveIntegerField(default=0)
    output_file = models.FileField(upload_to=_uuidify('submission_output'), storage=BundleStorage, null=True, blank=True)
    private_output_file = models.FileField(upload_to=_uuidify('submission_private_output'), storage=BundleStorage, null=True, blank=True)
    stdout_file = models.FileField(upload_to=_uuidify('submission_stdout'), storage=BundleStorage, null=True, blank=True)
    stderr_file = models.FileField(upload_to=_uuidify('submission_stderr'), storage=BundleStorage, null=True, blank=True)
    history_file = models.FileField(upload_to=_uuidify('submission_history'), storage=BundleStorage, null=True, blank=True)
    scores_file = models.FileField(upload_to=_uuidify('submission_scores'), storage=BundleStorage, null=True, blank=True)
    coopetition_file = models.FileField(upload_to=_uuidify('submission_coopetition'), storage=BundleStorage, null=True, blank=True)
    detailed_results_file = models.FileField(upload_to=_uuidify('submission_detailed_results'), storage=BundleStorage, null=True, blank=True)
    prediction_runfile = models.FileField(upload_to=_uuidify('submission_prediction_runfile'),
                                          storage=BundleStorage, null=True, blank=True)
    prediction_output_file = models.FileField(upload_to=_uuidify('submission_prediction_output'),
                                              storage=BundleStorage, null=True, blank=True)
    exception_details = models.TextField(blank=True, null=True)
    prediction_stdout_file = models.FileField(upload_to=_uuidify('predict_submission_stdout'), storage=BundleStorage, null=True, blank=True)
    prediction_stderr_file = models.FileField(upload_to=_uuidify('predict_submission_stderr'), storage=BundleStorage, null=True, blank=True)

    ingestion_program_stdout_file = models.FileField(upload_to=_uuidify('predict_submission_stdout'), storage=BundleStorage, null=True, blank=True)
    ingestion_program_stderr_file = models.FileField(upload_to=_uuidify('predict_submission_stderr'), storage=BundleStorage, null=True, blank=True)

    method_name = models.CharField(max_length=20, null=True, blank=True)
    method_description = models.TextField(null=True, blank=True)
    project_url = models.URLField(null=True, blank=True)
    publication_url = models.URLField(null=True, blank=True)
    bibtex = models.TextField(null=True, blank=True)
    organization_or_affiliation = models.CharField(max_length=255, null=True, blank=True)
    team_name = models.CharField(max_length=64, null=True, blank=True)

    is_public = models.BooleanField(default=False)
    when_made_public = models.DateTimeField(null=True, blank=True)
    when_unmade_public = models.DateTimeField(null=True, blank=True)

    download_count = models.IntegerField(default=0)

    like_count = models.IntegerField(default=0)
    dislike_count = models.IntegerField(default=0)

    is_migrated = models.BooleanField(default=False) # Will be used to auto  migrate

    # Team of the user in the moment of the submission
    # This field is not used anywhere we can see 4/18/2018
    team = models.ForeignKey(Team, related_name='team', null=True, blank=True)

    queue_name = models.TextField(null=True, blank=True)

    class Meta:
        unique_together = (('submission_number','phase','participant'),)

    def __unicode__(self):
        return "%s %s %s %s" % (self.pk, self.phase.competition.title, self.phase.label, self.participant.user.email)

    @property
    def metadata_predict(self):
        '''Generated from the prediction step (if applicable) of evaluation a submission, sometimes competition
        phases are "result only" submissions'''
        return self.metadatas.get(is_predict=True)

    @property
    def metadata_scoring(self):
        '''Generated from the result scoring step of evaluation a submission'''
        return self.metadatas.get(is_scoring=True)

    @property
    def run_time(self):
        if self.started_at and self.completed_at:
            return self.completed_at - self.started_at
        elif self.started_at:
            return now() - self.started_at
        else:
            return None

    def get_chahub_is_valid(self):
        # Make sure the submission was actually successfully created (has a PK, not over max submissions per day)
        return self.pk

    def get_chahub_endpoint(self):
        return "submissions/"

    def get_chahub_data(self):
        return {
            "remote_id": self.id,
            "competition": self.phase.competition_id,
            "phase_index": self.phase.phasenumber,
            "participant": self.participant.user.username,
            "submitted_at": self.submitted_at.isoformat(),
        }

    def save(self, ignore_submission_limits=False, *args, **kwargs):
        print "Saving competition submission."
        if self.participant.competition != self.phase.competition:
            raise Exception("Competition for phase and participant must be the same")

        if self.is_public and not self.when_made_public:
            self.when_made_public = datetime.datetime.utcnow()
        if not self.is_public and self.when_made_public:
            self.when_unmade_public = datetime.datetime.utcnow()

        if hasattr(self, 'status'):
            if self.status.codename == CompetitionSubmissionStatus.RUNNING:
                self.started_at = datetime.datetime.utcnow()
            if self.status.codename == CompetitionSubmissionStatus.FINISHED:
                self.completed_at = datetime.datetime.utcnow()

        self.like_count = self.likes.all().count()
        self.dislike_count = self.dislikes.all().count()

        if not self.readable_filename:
            if hasattr(self, 'file') or hasattr(self, 's3_file'):
                if settings.USE_AWS:
                    # Sometimes file is missing, i.e. in tests
                    self.readable_filename = split(self.s3_file)[1] if self.s3_file else "N/A"
                else:
                    if self.file.name:
                        try:
                            self.readable_filename = self.file.storage.properties(self.file.name)['x-ms-meta-name']
                        except:
                            self.readable_filename = split(self.file.name)[1]

        # only at save on object creation should it be submitted
        if not self.pk:
            if not ignore_submission_limits:
                print "This is a new submission, getting the submission number."
                subnum = CompetitionSubmission.objects.filter(phase=self.phase, participant=self.participant).aggregate(Max('submission_number'))['submission_number__max']
                if subnum is not None:
                    self.submission_number = subnum + 1
                else:
                    self.submission_number = 1

                failed_count = CompetitionSubmission.objects.filter(phase=self.phase,
                                                                    participant=self.participant,
                                                                    status__codename=CompetitionSubmissionStatus.FAILED).count()

                all_count = CompetitionSubmission.objects.filter(phase=self.phase, participant=self.participant).count()

                print "This is submission number %d, and %d submissions have failed" % (all_count, failed_count)

                submission_count = CompetitionSubmission.objects.filter(phase=self.phase,
                                                                               participant=self.participant).exclude(
                    status__codename=CompetitionSubmissionStatus.FAILED).count()

                if (submission_count >= self.phase.max_submissions):
                    print "Checking to see if the submission_count (%d) is greater than the maximum allowed (%d)" % (submission_count, self.phase.max_submissions)
                    raise PermissionDenied("The maximum number of submissions has been reached.")
                else:
                    print "Submission number below maximum."

                if self.phase.competition.end_date and not self.phase.phase_never_ends:
                    if now().date() > self.phase.competition.end_date.date():
                        print "Submission is past competition end."
                        raise PermissionDenied("The competition has ended. No more submissions are allowed.")

                if hasattr(self.phase, 'max_submissions_per_day'):
                    print 'Checking submissions per day count'

                    # All submissions from today without those that failed
                    submissions_from_today_count = CompetitionSubmission.objects.filter(
                        participant=self.participant,
                        phase=self.phase,
                        submitted_at__gte=datetime.date.today(),
                    ).exclude(status__codename=CompetitionSubmissionStatus.FAILED).count()

                    print 'Count is %s and maximum is %s' % (submissions_from_today_count, self.phase.max_submissions_per_day)

                    # if submissions_from_today_count + 1 - failed_count > self.phase.max_submissions_per_day or self.phase.max_submissions_per_day == 0:
                    if (submissions_from_today_count + 1) > self.phase.max_submissions_per_day or self.phase.max_submissions_per_day == 0:
                        print 'PERMISSION DENIED'
                        raise PermissionDenied("The maximum number of submissions this day have been reached.")
            else:
                # Make sure we're incrementing the number if we're forcing in a new entry
                while CompetitionSubmission.objects.filter(
                    phase=self.phase,
                    participant=self.participant,
                    submission_number=self.submission_number
                ).exists():
                    self.submission_number += 1

            self.status = CompetitionSubmissionStatus.objects.get_or_create(codename=CompetitionSubmissionStatus.SUBMITTING)[0]

        if not self.secret:
            # Set a compute worker password if one isn't set, the competition organizer
            # never needs to know this password, it's sent along with the tasks
            # and their data location
            self.secret = uuid.uuid4()

        # Add current participant team if the competition allows teams
        if self.participant.competition.enable_teams:
            self.team = get_user_team(self.participant, self.participant.competition)

        self.file_url_base = self.file.storage.url('')
        res = super(CompetitionSubmission, self).save(*args, **kwargs)
        return res

    def get_filename(self):
        """
        Returns the short name of the file which was uploaded to create the submission.
        """
        if not self.readable_filename:
            self.save()
        return self.readable_filename

    def get_file_for_download(self, key, requested_by, override_permissions=False):
        """
        Returns the FileField object for the file that is to be downloaded by the given user.

        :param key: A name identifying the file to download.

        :param requested_by: A user object identifying the user making the request to access the file.

        :param override_permissions: Overrides basic permissions (unless private output) useful for certain situations,
        like detailed_results

           - ValueError exception for improper arguments.
           - PermissionDenied exception when access to the file cannot be granted.
        """
        if settings.USE_AWS:
            input_file_name = 's3_file'
        else:
            input_file_name = 'file'

        downloadable_files = {
            'input.zip': (input_file_name, 'zip', False),
            'output.zip': ('output_file', 'zip', True),
            'private_output.zip': ('private_output_file', 'zip', True),
            'prediction-output.zip': ('prediction_output_file', 'zip', True),
            'stdout.txt': ('stdout_file', 'txt', True),
            'stderr.txt': ('stderr_file', 'txt', False),
            'predict_stdout.txt': ('prediction_stdout_file', 'txt', True),
            'predict_stderr.txt': ('prediction_stderr_file', 'txt', True),
            'ingestion_program_stdout_file.txt': ('ingestion_program_stdout_file', 'txt', True),
            'ingestion_program_stderr_file.txt': ('ingestion_program_stderr_file', 'txt', True),
            'detailed_results.html': ('detailed_results_file', 'html', True),
        }
        if key not in downloadable_files:
            raise ValueError("File requested is not valid.")
        file_attr, file_ext, file_has_restricted_access = downloadable_files[key]

        competition = self.phase.competition

        if not override_permissions:
            if competition.creator == requested_by or requested_by in competition.admins.all():
                pass

            elif not self.is_public:
                # If the user requesting access is the owner, access granted
                if self.participant.competition.creator.id != requested_by.id:
                    # User making request must be owner of this submission and be granted
                    # download privilege by the competition owners.
                    if self.participant.user.id != requested_by.id:
                        raise PermissionDenied()
                    if file_has_restricted_access and self.phase.is_blind:
                        raise PermissionDenied()


        if key == 'private_output.zip':
            if self.participant.competition.creator.id != requested_by.id:
                raise PermissionDenied()

        if key == 'input.zip':
            DownloadRecord.objects.get_or_create(user=requested_by, submission=self)

        if file_ext == 'txt':
            file_type = 'text/plain'
        elif file_ext == 'html':
            file_type = 'text/html'
        else:
            file_type = 'application/zip'

        if settings.USE_AWS:
            if key == 'input.zip':
                file_name = self.s3_file
            else:
                file_name = getattr(self, file_attr).name
        else:
            file_name = "{0}-{1}-{2}".format(self.participant.user.username, self.submission_number, key)

        return getattr(self, file_attr), file_type, file_name

    def get_overall_like_count(self):
        """Gets the like counts."""
        return self.like_count - self.dislike_count

    def get_default_score(self):
        # Get the scoredef with the lowest sort (1, usually) and use that as default
        score_def = self.scores.all().order_by('scoredef__ordering').first()
        if score_def:
            return score_def.value
        else:
            return None

    def get_default_score_def(self):
        # Get the scoredef with the lowest sort (1, usually) and use that as default
        return self.scores.all().order_by('scoredef__ordering').first().scoredef

    def get_scores_as_tuples(self):
        '''Returns a list of score tuples.'''
        scores = []
        for score in self.scores.all().order_by('scoredef__ordering'):
            scores.append((score.scoredef.label, score.value))
        return scores


class SubmissionResultGroup(models.Model):
    """Defines the Leaderboard of a Competition."""
    competition = models.ForeignKey(Competition)
    key = models.CharField(max_length=50)
    label = models.CharField(max_length=50)
    ordering = models.PositiveIntegerField(default=1)
    phases = models.ManyToManyField(CompetitionPhase, through='SubmissionResultGroupPhase')

    class Meta:
        ordering = ['ordering']

    def __str__(self):
        return "{}:{}".format(self.label, self.key)


class SubmissionResultGroupPhase(models.Model):
    """Defines the columns of a Leaderboard."""
    group = models.ForeignKey(SubmissionResultGroup)
    phase = models.ForeignKey(CompetitionPhase)

    class Meta:
        unique_together = (('group', 'phase'),)

    def save(self, *args, **kwargs):
        if self.group.competition != self.phase.competition:
            raise IntegrityError("Group and Phase competition must be the same")
        super(SubmissionResultGroupPhase, self).save(*args, **kwargs)


class SubmissionScoreDef(models.Model):
    """Defines the columns of a Leaderboard."""
    competition = models.ForeignKey(Competition)
    key = models.CharField(max_length=50, db_index=True)
    label = models.CharField(max_length=50)
    sorting = models.SlugField(max_length=20, default='asc', choices=(('asc', 'Ascending'),('desc','Descending')))
    numeric_format = models.CharField(max_length=20, blank=True, null=True)
    show_rank = models.BooleanField(default=False)
    selection_default = models.IntegerField(default=0)
    computed = models.BooleanField(default=False)
    groups = models.ManyToManyField(SubmissionResultGroup, through='SubmissionScoreDefGroup')
    ordering = models.PositiveIntegerField(default=1)

    class Meta:
        unique_together = (('key', 'competition'),)

    def __unicode__(self):
        return self.label


class CompetitionDefBundle(models.Model):
    """Defines a competition bundle."""
    config_bundle = models.FileField(upload_to=_uuidify('competition-bundles'), storage=BundleStorage, null=True, blank=True)
    s3_config_bundle = S3DirectField(dest='competitions', null=True, blank=True)
    owner = models.ForeignKey(settings.AUTH_USER_MODEL, related_name='owner')
    created_at = models.DateTimeField(auto_now_add=True)

    @staticmethod
    def localize_datetime(dt):
        """
        Returns the given date or datetime as a datetime with tzinfo.
        """
        if type(dt) is str:
            dt = parse_datetime(dt)
        if type(dt) is datetime.date:
            dt = datetime.datetime.combine(dt, datetime.time())
        if not type(dt) is datetime.datetime:
            raise ValueError("Expected a DateTime object but got %s" % dt)
        if dt.tzinfo is None:
            dt = utc.localize(dt)
        return dt

    @transaction.commit_on_success
    def unpack(self):
        """
        This method unpacks a competition bundle and creates a competition from
        the assets found inside (the competition bundle). The format of the
        competition bundle is described on the CodaLab Wiki:
        https://github.com/codalab/codalab/wiki/12.-Building-a-Competition-Bundle
        """
        # Get the bundle data, which is stored as a zipfile
        logger.info("CompetitionDefBundle::unpack begins (pk=%s)", self.pk)
        if settings.USE_AWS:
            from apps.web.tasks import _make_url_sassy
            url = _make_url_sassy(self.s3_config_bundle)
            logger.info("CompetitionDefBundle::unpacking url=%s", url)
            competition_def_data = urllib.urlopen(
                url
            ).read()
            zf = zipfile.ZipFile(io.BytesIO(competition_def_data))
        else:
            zf = zipfile.ZipFile(self.config_bundle)
        logger.debug("CompetitionDefBundle::unpack creating base competition (pk=%s)", self.pk)
        comp_spec_file = [x for x in zf.namelist() if ".yaml" in x][0]
        yaml_contents = zf.open(comp_spec_file).read()

        # Forcing YAML to interpret the file while maintaining the original order things are in
        from collections import OrderedDict
        _mapping_tag = yaml.resolver.BaseResolver.DEFAULT_MAPPING_TAG

        def dict_representer(dumper, data):
            return dumper.represent_dict(data.iteritems())

        def dict_constructor(loader, node):
            return OrderedDict(loader.construct_pairs(node))

        yaml.add_representer(OrderedDict, dict_representer)
        yaml.add_constructor(_mapping_tag, dict_constructor)

        comp_spec = yaml.load(yaml_contents)
        comp_base = comp_spec.copy()

        for block in ['html', 'phases', 'leaderboard']:
            if block in comp_base:
                del comp_base[block]
        comp_base['creator'] = self.owner
        comp_base['modified_by'] = self.owner
        comp_base['original_yaml_file'] = yaml_contents

        if 'end_date' in comp_base:
            if comp_base['end_date'] is None:
                del comp_base['end_date']
            else:
                comp_base['end_date'] = CompetitionDefBundle.localize_datetime(comp_base['end_date'])

        admin_names = None
        if 'admin_names' in comp_base:
            admin_names = comp_base['admin_names']
            del comp_base['admin_names']

        comp = Competition(**comp_base)
        comp.save()
        logger.debug("CompetitionDefBundle::unpack created base competition (pk=%s)", self.pk)

        if admin_names:
            logger.debug("CompetitionDefBundle::unpack looking up admins %s", comp_spec['admin_names'])
            admins = ClUser.objects.filter(username__in=[name.strip() for name in admin_names.split(',')])
            logger.debug("CompetitionDefBundle::unpack found admins %s", admins)
            comp.admins.add(*admins)

            logger.debug("CompetitionDefBundle::unpack adding admins as participants")
            approved_status = ParticipantStatus.objects.get(codename=ParticipantStatus.APPROVED)

            for admin in admins:
                try:
                    participant = CompetitionParticipant.objects.get(user=admin, competition=comp)
                    participant.status = approved_status
                    participant.save()
                except models.ObjectDoesNotExist:
                    CompetitionParticipant.objects.create(user=admin, competition=comp, status=approved_status)

        if 'competition_docker_image' in comp_base:
            try:
                comp.docker_image = comp_base['competition_docker_image']
                logger.debug(
                    "CompetitionDefBundle::unpack saved competition docker image {0} for competition {1}".format(
                        comp.docker_image, comp.pk))
            except KeyError:
                logger.debug(
                    "CompetitionDefBundle::unpack found no competition docker image {0} for competition {1}".format(
                        comp.docker_image, comp.pk))

        # Unpack and save the logo
        if 'image' in comp_base:
            try:
                comp.image.save(
                    comp_base['image'],
                    File(io.BytesIO(zf.read(comp_base['image'])))
                )
                comp.save()
                logger.debug("CompetitionDefBundle::unpack saved competition logo (pk=%s)", self.pk)
            except KeyError:
                assert False, "Could not find file in archive, make sure scoring_program, reference_data and logo are " \
                              "set to correct file paths."

        # Populate competition pages
        pc,_ = PageContainer.objects.get_or_create(object_id=comp.id, content_type=ContentType.objects.get_for_model(comp))
        details_category = ContentCategory.objects.get(name="Learn the Details")
        Page.objects.create(category=details_category, container=pc,  codename="overview", competition=comp,
                                   label="Overview", rank=0, html=zf.read(comp_spec['html']['overview']))
        Page.objects.create(category=details_category, container=pc,  codename="evaluation", competition=comp,
                                   label="Evaluation", rank=1, html=zf.read(comp_spec['html']['evaluation']))
        Page.objects.create(category=details_category, container=pc,  codename="terms_and_conditions", competition=comp,
                                   label="Terms and Conditions", rank=2, html=zf.read(comp_spec['html']['terms']))

        default_pages = ('overview', 'evaluation', 'terms', 'data')

        for (page_number, (page_name, page_data)) in enumerate(comp_spec['html'].items()):
            if page_name not in default_pages:
                Page.objects.create(
                    category=details_category,
                    container=pc,
                    codename=page_name,
                    competition=comp,
                    label=page_name,
                    rank=3 + page_number,     # Start at 3 (Overview, Evaluation and Terms and Conditions first)
                    html=zf.read(page_data)
                )

        participate_category = ContentCategory.objects.get(name="Participate")
        try:
            Page.objects.create(
                category=participate_category,
                container=pc,
                codename="get_data",
                competition=comp,
                label="Get Data",
                rank=0,
                html=zf.read(comp_spec['html']['data'])
            )
        except KeyError:
            assert False, "No HTML file with key `data` specified. This is required."
        Page.objects.create(
            category=participate_category,
            container=pc,
            codename="get_starting_kit",
            competition=comp,
            label="Files",
            rank=1,
            html=""
        )
        Page.objects.create(
            category=participate_category,
            container=pc,
            codename="submit_results",
            label="Submit / View Results",
            rank=2,
            html=""
        )
        logger.debug("CompetitionDefBundle::unpack created competition pages (pk=%s)", self.pk)

        data_set_cache = {}

        # Create phases
        for index, p_num in enumerate(comp_spec['phases']):
            phase_spec = comp_spec['phases'][p_num].copy()
            phase_spec['competition'] = comp

            if 'leaderboard_management_mode' in phase_spec:
                if not LeaderboardManagementMode.is_valid(phase_spec['leaderboard_management_mode']):
                    msg = "Invalid leaderboard_management_mode ({0}) specified for phase {1}. Reverting to default."
                    logger.warn(msg.format(phase_spec['leaderboard_management_mode'], p_num))
                    phase_spec['leaderboard_management_mode'] = LeaderboardManagementMode.DEFAULT
            else:
                phase_spec['leaderboard_management_mode'] = LeaderboardManagementMode.DEFAULT

            if 'datasets' in phase_spec:
                datasets = phase_spec['datasets']

                for dataset_index, dataset in datasets.items():
                    if "key" in dataset:
                        dataset["url"] = reverse("datasets_download", kwargs={"dataset_key": dataset["key"]})

                del phase_spec['datasets']
            else:
                datasets = {}

            phase_spec['start_date'] = CompetitionDefBundle.localize_datetime(phase_spec['start_date'])

            # First phase can't have auto_migration=True, remove that here
            if index == 0:
                phase_spec['auto_migration'] = False
                comp.last_phase_migration = phase_spec['phasenumber']
                logger.debug('Set last_phase_migration to #%s' % phase_spec['phasenumber'])
                comp.save()

            phase, created = CompetitionPhase.objects.get_or_create(**phase_spec)
            logger.debug("CompetitionDefBundle::unpack created phase (pk=%s)", self.pk)

            # Set default for max submissions per day
            if not hasattr(phase, 'max_submissions_per_day'):
                phase.max_submissions_per_day = 999

            # Create automatic datasets out of some included files, cache file names here as to not make duplicates
            # where many phases use same dataset files
            if hasattr(phase, 'scoring_program') and phase.scoring_program:
                if phase_spec["scoring_program"].endswith(".zip"):
                    phase.scoring_program.save(phase_scoring_program_file(phase), File(io.BytesIO(zf.read(phase_spec['scoring_program']))))

                    file_name = os.path.splitext(os.path.basename(phase_spec['scoring_program']))[0]
                    if phase_spec['scoring_program'] not in data_set_cache:
                        logger.debug('Adding organizer dataset to cache: %s' % phase_spec['scoring_program'])
                        data_set_cache[phase_spec['scoring_program']] = OrganizerDataSet.objects.create(
                            name="%s_%s_%s" % (file_name, phase.phasenumber, comp.pk),
                            type="Scoring Program",
                            data_file=phase.scoring_program.file.name,
                            uploaded_by=self.owner
                        )
                    phase.scoring_program_organizer_dataset = data_set_cache[phase_spec['scoring_program']]
                else:
                    logger.debug("CompetitionDefBundle::unpack getting dataset for scoring_program with key %s", phase_spec["scoring_program"])
                    try:
                        data_set = OrganizerDataSet.objects.get(key=phase_spec["scoring_program"])
                        phase.scoring_program = data_set.data_file.file.name
                        phase.scoring_program_organizer_dataset = data_set
                    except OrganizerDataSet.DoesNotExist:
                        assert False, "Invalid file-type or could not find file {} for scoring_program".format(phase_spec['scoring_program'])

            if hasattr(phase, 'reference_data') and phase.reference_data:
                if phase_spec["reference_data"].endswith(".zip"):
                    phase.reference_data.save(phase_reference_data_file(phase), File(io.BytesIO(zf.read(phase_spec['reference_data']))))

                    file_name = os.path.splitext(os.path.basename(phase_spec['reference_data']))[0]
                    if phase_spec['reference_data'] not in data_set_cache:
                        logger.debug('Adding organizer dataset to cache: %s' % phase_spec['reference_data'])
                        data_set_cache[phase_spec['reference_data']] = OrganizerDataSet.objects.create(
                            name="%s_%s_%s" % (file_name, phase.phasenumber, comp.pk),
                            type="Reference Data",
                            data_file=phase.reference_data.file.name,
                            uploaded_by=self.owner
                        )
                    phase.reference_data_organizer_dataset = data_set_cache[phase_spec['reference_data']]
                else:
                    logger.debug("CompetitionDefBundle::unpack getting dataset for reference_data with key %s", phase_spec["reference_data"])
                    try:
                        data_set = OrganizerDataSet.objects.get(key=phase_spec["reference_data"])
                        phase.reference_data = data_set.data_file.file.name
                        phase.reference_data_organizer_dataset = data_set
                    except OrganizerDataSet.DoesNotExist:
                        assert False, "Invalid file-type or could not find file {} for reference_data".format(phase_spec['reference_data'])
            else:
                raise OrganizerDataSet.DoesNotExist("No reference data was supplied with the competition bundle!")
                logger.info("No reference data found. Halting.")

            if hasattr(phase, 'ingestion_program') and phase.ingestion_program:
                if phase_spec["ingestion_program"].endswith(".zip"):
                    phase.ingestion_program.save(phase_ingestion_program_file(phase),
                                              File(io.BytesIO(zf.read(phase_spec['ingestion_program']))))

                    file_name = os.path.splitext(os.path.basename(phase_spec['ingestion_program']))[0]
                    if phase_spec['ingestion_program'] not in data_set_cache:
                        logger.debug('Adding organizer dataset to cache: %s' % phase_spec['ingestion_program'])
                        data_set_cache[phase_spec['ingestion_program']] = OrganizerDataSet.objects.create(
                            name="%s_%s_%s" % (file_name, phase.phasenumber, comp.pk),
                            type="Ingestion Program",
                            data_file=phase.ingestion_program.file.name,
                            uploaded_by=self.owner
                        )
                    phase.ingestion_program_organizer_dataset = data_set_cache[phase_spec['ingestion_program']]
                else:
                    logger.debug("CompetitionDefBundle::unpack getting dataset for ingestion_program with key %s",
                                 phase_spec["ingestion_program"])
                    try:
                        data_set = OrganizerDataSet.objects.get(key=phase_spec["ingestion_program"])
                        phase.ingestion_program = data_set.data_file.file.name
                        phase.ingestion_program_organizer_dataset = data_set
                    except OrganizerDataSet.DoesNotExist:
                        assert False, "Invalid file-type or could not find file {} for ingestion_program".format(phase_spec['ingestion_program'])


            # Begin unpack starting_kit
            if hasattr(phase, 'starting_kit') and phase.starting_kit:
                if phase_spec["starting_kit"].endswith(".zip"):
                    phase.starting_kit.save(phase_starting_kit_data_file(phase), File(io.BytesIO(zf.read(phase_spec['starting_kit']))))

                    file_name = os.path.splitext(os.path.basename(phase_spec['starting_kit']))[0]
                    if phase_spec['starting_kit'] not in data_set_cache:
                        logger.debug('Adding organizer dataset to cache: %s' % phase_spec['starting_kit'])
                        data_set_cache[phase_spec['starting_kit']] = OrganizerDataSet.objects.create(
                            name="%s_%s_%s" % (file_name, phase.phasenumber, comp.pk),
                            type="Starting Kit",
                            data_file=phase.starting_kit.file.name,
                            uploaded_by=self.owner
                        )
                    phase.starting_kit_organizer_dataset = data_set_cache[phase_spec['starting_kit']]
                else:
                    logger.debug("CompetitionDefBundle::unpack getting dataset for starting_kit with key %s", phase_spec["starting_kit"])
                    try:
                        data_set = OrganizerDataSet.objects.get(key=phase_spec["starting_kit"])
                        phase.starting_kit = data_set.data_file.file.name
                        phase.starting_kit_organizer_dataset = data_set
                    except OrganizerDataSet.DoesNotExist:
                        assert False, "Invalid file-type or could not find file {} for starting_kit".format(phase_spec['starting_kit'])
                        # End unpack starting kit

            # Begin unpack public data
            if hasattr(phase, 'public_data') and phase.public_data:
                if phase_spec["public_data"].endswith(".zip"):
                    phase.public_data.save(phase_public_data_data_file(phase),
                                            File(io.BytesIO(zf.read(phase_spec['public_data']))))

                    file_name = os.path.splitext(os.path.basename(phase_spec['public_data']))[0]
                    if phase_spec['public_data'] not in data_set_cache:
                        logger.debug('Adding organizer dataset to cache: %s' % phase_spec['public_data'])
                        data_set_cache[phase_spec['public_data']] = OrganizerDataSet.objects.create(
                            name="%s_%s_%s" % (file_name, phase.phasenumber, comp.pk),
                            type="Public Data",
                            data_file=phase.public_data.file.name,
                            uploaded_by=self.owner
                        )
                    phase.public_data_organizer_dataset = data_set_cache[phase_spec['public_data']]
                else:
                    logger.debug(
                        "CompetitionDefBundle::unpack getting dataset for public_data with key %s",
                        phase_spec["public_data"])
                    try:
                        data_set = OrganizerDataSet.objects.get(key=phase_spec["public_data"])
                        phase.public_data = data_set.data_file.file.name
                        phase.public_data_organizer_dataset = data_set
                    except OrganizerDataSet.DoesNotExist:
                        assert False, "Invalid file-type or could not find file {} for public_data".format(phase_spec['public_data'])
                        # End unpack public data

            if 'input_data' in phase_spec:
                if phase_spec["input_data"].endswith(".zip"):
                    phase.input_data.save(phase_input_data_file(phase), File(io.BytesIO(zf.read(phase_spec['input_data']))))

                    file_name = os.path.splitext(os.path.basename(phase_spec['input_data']))[0]
                    if phase_spec['input_data'] not in data_set_cache:
                        logger.debug('Adding organizer dataset to cache: %s' % phase_spec['input_data'])
                        data_set_cache[phase_spec['input_data']] = OrganizerDataSet.objects.create(
                            name="%s_%s_%s" % (file_name, phase.phasenumber, comp.pk),
                            type="Input Data",
                            data_file=phase.input_data.file.name,
                            uploaded_by=self.owner
                        )
                    phase.input_data_organizer_dataset = data_set_cache[phase_spec['input_data']]
                else:
                    logger.debug("CompetitionDefBundle::unpack getting dataset for input_data with key %s", phase_spec["input_data"])
                    try:
                        data_set = OrganizerDataSet.objects.get(key=phase_spec["input_data"])
                        phase.input_data = data_set.data_file.file.name
                        phase.input_data_organizer_dataset = data_set
                    except OrganizerDataSet.DoesNotExist:
                        assert False, "Invalid file-type or could not find file {} for input_data.".format(phase_spec['input_data'])

            phase.auto_migration = bool(phase_spec.get('auto_migration', False))
            phase.save()
            logger.debug("CompetitionDefBundle::unpack saved scoring program and reference data (pk=%s)", self.pk)
            eft,cr_=ExternalFileType.objects.get_or_create(name="Data", codename="data")
            count = 1
            for ds in datasets.keys():
                f = ExternalFile.objects.create(type=eft, source_url=datasets[ds]['url'], name=datasets[ds]['name'], creator=self.owner)
                f.save()
                d = Dataset.objects.create(creator=self.owner, datafile=f, number=count)
                d.save()
                phase.datasets.add(d)
                phase.save()
                count += 1
            logger.debug("CompetitionDefBundle::unpack saved datasets (pk=%s)", self.pk)

        logger.debug("CompetitionDefBundle::unpack saved created competition phases (pk=%s)", self.pk)

        # Create leaderboard
        if 'leaderboard' in comp_spec:
            # If there's more than one create each of them
            if 'leaderboards' in comp_spec['leaderboard']:
                leaderboards = {}
                for key, value in comp_spec['leaderboard']['leaderboards'].items():
                    rg,cr = SubmissionResultGroup.objects.get_or_create(competition=comp, key=value['label'].strip(), label=value['label'].strip(), ordering=value['rank'])
                    leaderboards[rg.label] = rg
                    for gp in comp.phases.all():
                        rgp,crx = SubmissionResultGroupPhase.objects.get_or_create(phase=gp, group=rg)
            logger.debug("CompetitionDefBundle::unpack created leaderboard (pk=%s)", self.pk)

            # Create score groups
            if 'column_groups' in comp_spec['leaderboard']:
                groups = {}
                for key, vals in comp_spec['leaderboard']['column_groups'].items():
                    index = comp_spec['leaderboard']['column_groups'].keys().index(key) + 1
                    if vals is None:
                        vals = dict()
                    setdefaults = {
                        'label' : "" if 'label' not in vals else vals['label'].strip(),
                        'ordering' : index if 'rank' not in vals else vals['rank']
                    }
                    s,cr = SubmissionScoreSet.objects.get_or_create(competition=comp, key=key.strip(), defaults=setdefaults)
                    groups[s.label] = s
            logger.debug("CompetitionDefBundle::unpack created score groups (pk=%s)", self.pk)

            # Create scores.
            if 'columns' in comp_spec['leaderboard']:
                columns = {}
                for key, vals in comp_spec['leaderboard']['columns'].items():
                    index = comp_spec['leaderboard']['columns'].keys().index(key) + 1
                    # Do non-computed columns first
                    if 'computed' in vals:
                        continue
                    sdefaults = {
                                    'label' : "" if 'label' not in vals else vals['label'].strip(),
                                    'numeric_format' : "2" if 'numeric_format' not in vals else vals['numeric_format'],
                                    'show_rank' : True,
                                    'sorting' : 'desc' if 'sort' not in vals else vals['sort'],
                                    'ordering' : index if 'rank' not in vals else vals['rank']
                                    }
                    if 'selection_default' in vals:
                        sdefaults['selection_default'] = vals['selection_default']

                    sd,cr = SubmissionScoreDef.objects.get_or_create(
                                competition=comp,
                                key=key,
                                computed=False,
                                defaults=sdefaults)
                    columns[sd.key] = sd

                    # Associate the score definition with its column group
                    if 'column_group' in vals:
                        gparent = groups[vals['column_group']['label']]
                        g,cr = SubmissionScoreSet.objects.get_or_create(
                                competition=comp,
                                parent=gparent,
                                key=sd.key,
                                defaults=dict(scoredef=sd, label=sd.label, ordering=sd.ordering))
                    else:
                        g,cr = SubmissionScoreSet.objects.get_or_create(
                                competition=comp,
                                key=sd.key,
                                defaults=dict(scoredef=sd, label=sd.label, ordering=sd.ordering))

                    # Associate the score definition with its leaderboard
                    sdg = SubmissionScoreDefGroup.objects.create(scoredef=sd, group=leaderboards[vals['leaderboard']['label']])

                for key, vals in comp_spec['leaderboard']['columns'].items():
                    index = comp_spec['leaderboard']['columns'].keys().index(key) + 1
                    # Only process the computed columns this time around.
                    if 'computed' not in vals:
                        continue
                    # Create the score definition
                    is_computed = True
                    sdefaults = {
                                    'label': "" if 'label' not in vals else vals['label'].strip(),
                                    'numeric_format': "2" if 'numeric_format' not in vals else vals['numeric_format'],
                                    'show_rank': not is_computed,
                                    'sorting': 'desc' if 'sort' not in vals else vals['sort'],
                                    'ordering': index if 'rank' not in vals else vals['rank']
                                    }
                    if 'selection_default' in vals:
                        sdefaults['selection_default'] = vals['selection_default']

                    sd, cr = SubmissionScoreDef.objects.get_or_create(
                                competition=comp,
                                key=key,
                                computed=is_computed,
                                defaults=sdefaults)
                    sc, cr = SubmissionComputedScore.objects.get_or_create(scoredef=sd, operation=vals['computed']['operation'])
                    for f in vals['computed']['fields'].split(","):
                        f=f.strip()
                        # Note the lookup in brats_score_defs. The assumption is that computed properties are defined in
                        # brats_leaderboard_defs after the fields they reference.
                        # This is not a safe assumption -- given we can't control key/value ordering in a dictionary.
                        SubmissionComputedScoreField.objects.get_or_create(computed=sc, scoredef=columns[f])
                    columns[sd.key] = sd

                    # Associate the score definition with its column group
                    if 'column_group' in vals:
                        gparent = groups[vals['column_group']['label']]
                        g, cr = SubmissionScoreSet.objects.get_or_create(
                                competition=comp,
                                parent=gparent,
                                key=sd.key,
                                defaults=dict(scoredef=sd, label=sd.label, ordering=sd.ordering))
                    else:
                        g, cr = SubmissionScoreSet.objects.get_or_create(
                                competition=comp,
                                key=sd.key,
                                defaults=dict(scoredef=sd, label=sd.label, ordering=sd.ordering))

                    # Associate the score definition with its leaderboard
                    sdg = SubmissionScoreDefGroup.objects.create(scoredef=sd, group=leaderboards[vals['leaderboard']['label']])
                logger.debug("CompetitionDefBundle::unpack created scores (pk=%s)", self.pk)

        # Find any static files and save them to storage, ignoring actual assets directory itself
        assets = list(filter(lambda x: x.startswith('assets/') and x != "assets/", zf.namelist()))
        asset_path = "competition_assets/{}/{}"
        for asset in assets:
            public_path = asset_path.format(comp.pk, os.path.basename(asset))
            data = ContentFile(zf.open(asset).read())
            PublicStorage.save(public_path, data)
            logger.info("Created asset @ {}".format(public_path))

        # Add owner as participant so they can view the competition
        approved = ParticipantStatus.objects.get(codename=ParticipantStatus.APPROVED)
        resulting_participant, created = CompetitionParticipant.objects.get_or_create(user=self.owner, competition=comp, defaults={'status':approved})
        logger.debug("CompetitionDefBundle::unpack added owner as participant (pk=%s)", self.pk)

        return comp


class SubmissionScoreDefGroup(models.Model):
    scoredef = models.ForeignKey(SubmissionScoreDef)
    group = models.ForeignKey(SubmissionResultGroup)

    class Meta:
        unique_together = (('scoredef', 'group'),)

    def __unicode__(self):
        return "%s %s" % (self.scoredef, self.group)

    def save(self, *args, **kwargs):
        if self.scoredef.competition != self.group.competition:
            raise IntegrityError("Score Def competition and phase compeition must be the same")
        super(SubmissionScoreDefGroup, self).save(*args, **kwargs)


class SubmissionComputedScore(models.Model):
    scoredef = models.OneToOneField(SubmissionScoreDef, related_name='computed_score')
    operation = models.CharField(max_length=10, choices=(('Max', 'Max'),
                                                        ('Avg', 'Average')))


class SubmissionComputedScoreField(models.Model):
    computed = models.ForeignKey(SubmissionComputedScore, related_name='fields')
    scoredef = models.ForeignKey(SubmissionScoreDef)

    def save(self, *args, **kwargs):
        if self.scoredef.computed is True:
            raise IntegrityError("Cannot use a computed field for a computed score")
        super(SubmissionComputedScoreField, self).save(*args, **kwargs)


class SubmissionScoreSet(MPTTModel):
    parent = TreeForeignKey('self', null=True, blank=True, related_name='children')
    competition = models.ForeignKey(Competition)
    key = models.CharField(max_length=50)
    label = models.CharField(max_length=50)
    scoredef = models.ForeignKey(SubmissionScoreDef, null=True, blank=True, on_delete=models.CASCADE)
    ordering = models.PositiveIntegerField(default=1)

    class Meta:
        unique_together = (('key', 'competition'),)

    def __unicode__(self):
        return "%s %s" % (self.parent.label if self.parent else None, self.label)


class SubmissionScore(models.Model):
    result = models.ForeignKey(CompetitionSubmission, related_name='scores')
    scoredef = models.ForeignKey(SubmissionScoreDef)
    value = models.DecimalField(max_digits=20, decimal_places=10)

    class Meta:
        unique_together = (('result', 'scoredef'),)

    def save(self, *args, **kwargs):
        if self.scoredef.computed is True and self.value:
            raise IntegrityError("Score is computed. Cannot assign a value")
        super(SubmissionScore, self).save(*args, **kwargs)


class PhaseLeaderBoard(models.Model):
    phase = models.OneToOneField(CompetitionPhase, related_name='board')
    is_open = models.BooleanField(default=True)

    def submissions(self):
        return CompetitionSubmission.objects.filter(leaderboard_entry_result__board=self)

    def __unicode__(self):
        return "%s [%s]" % (self.phase.label,'Open' if self.is_open else 'Closed')

    def is_open(self):
        """
        The default implementation passes through the leaderboard is_open check to the phase is_active check.
        """
        self.is_open = self.phase.is_active
        return self.phase.is_active

    def scores(self, **kwargs):
        return self.phase.scores(score_filters=dict(result__leaderboard_entry_result__board=self))


class PhaseLeaderBoardEntry(models.Model):
    board = models.ForeignKey(PhaseLeaderBoard, related_name='entries')
    result = models.ForeignKey(CompetitionSubmission, related_name='leaderboard_entry_result')

    class Meta:
        unique_together = (('board', 'result'),)


def dataset_data_file(dataset, filename="data.zip"):
    return os.path.join("datasets", str(dataset.pk), str(uuid.uuid4()), filename)


class OrganizerDataSet(models.Model):
    TYPES = (
        ("Reference Data", "Reference Data"),
        ("Scoring Program", "Scoring Program"),
        ("Input Data", "Input Data"),
        ("Ingestion Program", "Ingestion Program"),
        ("Starting Kit", "Starting Kit"),
        ("Public Data", "Public Data"),
        ("None", "None")
    )
    name = models.CharField(max_length=255)
    full_name = models.TextField(default="")
    type = models.CharField(max_length=64, choices=TYPES, default="None")
    description = models.TextField(null=True, blank=True)
    data_file = models.FileField(
        upload_to=_uuidify('dataset_data_file'),
        storage=BundleStorage,
        verbose_name="Data file",
        blank=True,
        null=True,
    )
    sub_data_files = models.ManyToManyField('OrganizerDataSet', null=True, blank=True, verbose_name="Bundle of data files")
    uploaded_by = models.ForeignKey(settings.AUTH_USER_MODEL)
    key = UUIDField(version=4)

    def save(self, **kwargs):
        if self.key is None or self.key == '':
            self.key = "%s" % (uuid.uuid4())
        self.full_name = "%s uploaded by %s" % (self.name, self.uploaded_by)
        super(OrganizerDataSet, self).save(**kwargs)

    def __unicode__(self):
        if self.full_name:
            return self.full_name
        else:
            self.save()  # to get full_name
            return self.full_name

    def write_multidataset_metadata(self, datasets=None):
        # Write sub bundle metadata, replaces old data_file!
        lines = []

        if not datasets:
            datasets = self.sub_data_files.all()

        if not datasets:
            # If we still don't have a dataset don't continue
            return

        # Inline import to avoid circular imports
        from apps.web.tasks import _make_url_sassy
        for dataset in datasets:
            file_name = os.path.splitext(os.path.basename(dataset.data_file.file.name))[0]
            # Make these URLs signed for 100 years
            one_hundred_years = 60 * 60 * 24 * 365 * 100
            lines.append("%s: %s" % (file_name, _make_url_sassy(dataset.data_file.file.name, duration=one_hundred_years)))

        self.data_file.save("metadata", ContentFile("\n".join(lines)))


class CompetitionSubmissionMetadata(models.Model):
    """Define extra Meta data for a submission."""
    submission = models.ForeignKey(CompetitionSubmission, related_name="metadatas")
    is_predict = models.BooleanField(default=False)
    is_scoring = models.BooleanField(default=False)
    hostname = models.CharField(max_length=255, blank=True, null=True)
    processes_running_in_temp_dir = models.TextField(blank=True, null=True)

    ingestion_program_duration = models.TextField(null=True, blank=True)

    beginning_virtual_memory_usage = models.TextField(blank=True, null=True)
    beginning_swap_memory_usage = models.TextField(blank=True, null=True)
    beginning_cpu_usage = models.TextField(blank=True, null=True)
    end_virtual_memory_usage = models.TextField(blank=True, null=True)
    end_swap_memory_usage = models.TextField(blank=True, null=True)
    end_cpu_usage = models.TextField(blank=True, null=True)

    def _get_json_property_percent(self, name):
        if hasattr(self, name):
            try:
                value = json.loads(getattr(self, name))["percent"]
                return "%s%%" % value
            except:
                return 'ERR!'
        return ''

    def _get_property_percent(self, name):
        value = getattr(self, name)
        return "%s%%" % value if value else None

    @property
    def simple(self):
        '''Returns the simplified versions of some of the metrics, i.e. just "percent" even though many more
        details are available.'''
        return {
            "processes_running_in_temp_dir": self.processes_running_in_temp_dir,
            "ingestion_program_duration": self.ingestion_program_duration,
            "beginning_virtual_memory_usage": self._get_json_property_percent('beginning_virtual_memory_usage'),
            "beginning_swap_memory_usage": self._get_json_property_percent('beginning_swap_memory_usage'),
            "beginning_cpu_usage": self._get_property_percent('beginning_cpu_usage'),
            "end_virtual_memory_usage": self._get_json_property_percent('end_virtual_memory_usage'),
            "end_swap_memory_usage": self._get_json_property_percent('end_swap_memory_usage'),
            "end_cpu_usage": self._get_property_percent('end_cpu_usage'),
        }


def add_submission_to_leaderboard(submission):
    """
    Adds the given submission to its leaderboard. It is the caller responsiblity to make
    sure the submission is ready to be added (e.g. it's in the finished state).
    """
    lb, _ = PhaseLeaderBoard.objects.get_or_create(phase=submission.phase)

    logger.info('Adding submission %s to leaderboard %s' % (submission, lb))

    # Currently we only allow one submission into the leaderboard although the leaderboard
    # is setup to accept multiple submissions from the same participant.
    if submission.team is not None:
        # Select all submissions from the team
        entries = PhaseLeaderBoardEntry.objects.filter(board=lb, result__team=submission.team)
    else:
        # Select all submissions from the user
        entries = PhaseLeaderBoardEntry.objects.filter(board=lb, result__participant=submission.participant)

    for entry in entries:
        entry.delete()
    lbe, created = PhaseLeaderBoardEntry.objects.get_or_create(board=lb, result=submission)
    return lbe, created


def get_current_phase(competition):
    all_phases = competition.phases.all().order_by('start_date')
    phase_iterator = iter(all_phases)
    active_phase = None
    for phase in phase_iterator:
        # Get an active phase that isn't also never-ending, unless we don't have any active_phases
        if phase.is_active:
            if active_phase is None:
                active_phase = phase
            elif not phase.phase_never_ends:
                active_phase = phase
                break
    return active_phase


def get_first_previous_active_and_next_phases(competition):
    first_phase = None
    previous_phase = None
    active_phase = None
    next_phase = None

    all_phases = competition.phases.all().order_by('start_date', 'phasenumber')
    phase_iterator = iter(all_phases)
    trailing_phase_holder = None

    for phase in phase_iterator:
        if not first_phase:
            first_phase = phase

        # Has the phase start date passed
        if phase.start_date <= now():
            # Whether or not phase is actually active, keep track of previous phase
            previous_phase = trailing_phase_holder

            # If the competition has not ended OR is this a never ending phase?
            if phase.phase_never_ends or not competition.end_date or competition.end_date >= now():
                active_phase = phase
        else:
            # we have an active phase but this one isn't active so it must be next
            if active_phase and not next_phase:
                next_phase = phase

        # Hold this to store "previous phase"
        trailing_phase_holder = phase

    if competition.end_date and competition.end_date <= now():
        # Competition has ended, so previous phase was last phase
        previous_phase = trailing_phase_holder

    return first_phase, previous_phase, active_phase, next_phase


class CompetitionDump(models.Model):
    competition = models.ForeignKey(Competition, related_name='dumps')
    timestamp = models.DateTimeField(auto_now_add=True)
    status = models.CharField(max_length=64, default="Starting")
    data_file = models.FileField(
        upload_to=_uuidify('competition_dump'),
        storage=BundleStorage,
        verbose_name="Data file",
        blank=True,
        null=True,
    )

    def get_size_mb(self):
        if self.status == "Finished":
            return float(self.data_file.size) * 0.00000095367432
        else:
            return 0

    def sassy_url(self):
        from apps.web.tasks import _make_url_sassy
        return _make_url_sassy(self.data_file.name)

    def filename(self):
        return os.path.basename(self.data_file.name)<|MERGE_RESOLUTION|>--- conflicted
+++ resolved
@@ -287,18 +287,12 @@
     def __unicode__(self):
         return self.title
 
-<<<<<<< HEAD
-=======
     def has_chagrade_bot(self):
         try:
             return bool(self.participants.get(user__username='chagrade_bot'))
         except ObjectDoesNotExist:
             return False
 
-    def get_chahub_is_valid(self):
-        return self.published
-
->>>>>>> 905515ae
     def set_owner(self, user):
         return assign_perm('view_task', user, self)
 
