import StringIO
import csv
import datetime
import io
import json
import logging
import lxml.html
import math
import operator
import os
import re
import urllib.error
import urllib.parse
import urllib.request
import uuid
import yaml
import zipfile
from apps.chahub.models import ChaHubSaveMixin
from apps.coopetitions.models import DownloadRecord
from apps.forums.models import Forum
from apps.teams.models import Team, get_user_team, TeamMembership
<<<<<<< HEAD
from apps.web.utils import PublicStorage, BundleStorage, clean_html_script, get_object_base_url
=======
from apps.web.utils import PublicStorage, BundleStorage, clean_html_script, s3_key_from_url, get_submission_size, \
    delete_key_from_storage, get_filefield_size, get_competition_size_data
>>>>>>> 9752c20b
from decimal import Decimal
from django.conf import settings
from django.contrib.contenttypes.fields import GenericForeignKey, GenericRelation
from django.contrib.contenttypes.models import ContentType
from django.core.exceptions import PermissionDenied, ObjectDoesNotExist
from django.core.files import File
from django.core.files.base import ContentFile
from django.core.urlresolvers import reverse
from django.db import IntegrityError
from django.db import models
from django.db import transaction
from django.db.models import Max
from django.db.models.signals import post_save, post_delete
from django.dispatch import receiver
from django.utils.dateparse import parse_datetime
<<<<<<< HEAD
from django.utils.deconstruct import deconstructible
from django.utils.functional import cached_property
from django.utils.timezone import now
from django_extensions.db.fields import UUIDField
from functools import cmp_to_key
=======
from django.utils.functional import cached_property
from django.utils.timezone import now
from django_extensions.db.fields import UUIDField
>>>>>>> 9752c20b
from guardian.shortcuts import assign_perm
from mptt.models import MPTTModel, TreeForeignKey
from os.path import split
from pytz import utc
from s3direct.fields import S3DirectField
from django.core.validators import MaxValueValidator, MinValueValidator

<<<<<<< HEAD
from . import exceptions
=======
>>>>>>> 9752c20b

User = settings.AUTH_USER_MODEL
logger = logging.getLogger(__name__)


# Competition Content
class ContentVisibility(models.Model):
    """
    Base Content Visibility model. Sets the visibility of :class:`.ContentCategory` and :class:`.DefaultContentItem`

    .. note::

        Three different visibility modes:
            - Hidden.
            - Visible.
            - Always Visible.
    """
    name = models.CharField(max_length=20)
    codename = models.SlugField(max_length=20, unique=True)
    classname = models.CharField(max_length=30, null=True, blank=True)

    def __unicode__(self):
        return self.name

    def __str__(self):
        return self.name


class ContentCategory(MPTTModel):
    """
    Base Content category model.

    .. note::

        Three defaults content category:
            - Learn the Details.
            - Participate.
            - Results.
    """
    parent = TreeForeignKey('self', related_name='children', null=True, blank=True)
    name = models.CharField(max_length=100)
    codename = models.SlugField(max_length=100, unique=True)
    visibility = models.ForeignKey(ContentVisibility)
    is_menu = models.BooleanField(default=True)
    content_limit = models.PositiveIntegerField(default=1)

    def __unicode__(self):
        return self.name

    def __str__(self):
        return self.name


class DefaultContentItem(models.Model):
    """
    Base Default Content Item model. It sets the children of :class:`.ContentCategory`

    .. note::

        Default Content Items are:
            - Overview.
            - Evaluate.
            - Terms and Conditions.
            - Get Data.
            - Submit / View Results.
    """
    category = TreeForeignKey(ContentCategory)
    label = models.CharField(max_length=100)
    codename = models.SlugField(max_length=100, unique=True)
    rank = models.IntegerField(default=0)
    required = models.BooleanField(default=False)
    initial_visibility = models.ForeignKey(ContentVisibility)

    def __unicode__(self):
        return self.label

    def __str__(self):
        return self.label


class PageContainer(models.Model):
    """
    Base class to represent a page container. Only one container per :class:`.Competition`.
    """
    name = models.CharField(max_length=200, blank=True)
    content_type = models.ForeignKey(ContentType)
    object_id = models.PositiveIntegerField(db_index=True)
    owner = GenericForeignKey('content_type', 'object_id')

    class Meta:
        unique_together = (('object_id', 'content_type'),)

    def __unicode__(self):
        return self.name

    def __str__(self):
        return self.name

    def save(self, *args, **kwargs):
        self.name = "%s - %s" % (self.owner.__unicode__(), self.name if self.name else str(self.pk))
        return super(PageContainer, self).save(*args, **kwargs)


# External Files (These might be able to be removed, per a discussion 2013.7.29)
class ExternalFileType(models.Model):
    """
    Class representing a external file type.
    """
    name = models.CharField(max_length=20)
    codename = models.SlugField(max_length=20, unique=True)

    def __unicode__(self):
        return self.name

    def __str__(self):
        return self.name


# End External File Models
class ExternalFileSource(models.Model):
    """
    Class representing a external file Source.
    """
    name = models.CharField(max_length=50)
    codename = models.SlugField(max_length=50, unique=True)
    service_url = models.URLField(null=True, blank=True)

    def __unicode__(self):
        return self.name

    def __str__(self):
        return self.name


class ExternalFile(models.Model):
    """
    Class representing a External File.
    """
    type = models.ForeignKey(ExternalFileType)
    creator = models.ForeignKey(settings.AUTH_USER_MODEL, on_delete=models.CASCADE)
    name = models.CharField(max_length=100)
    source_url = models.URLField()
    source_address_info = models.CharField(max_length=200, blank=True)

    def __unicode__(self):
        return self.name

    def __str__(self):
        return self.name


# Join+ Model for Participants of a competition
class ParticipantStatus(models.Model):
    """
    Model representing the status of a competition's participant

    .. note::

        There are four different status:
            - Unknown.
            - Denied.
            - Approved.
            - Pending.
    """
    UNKNOWN = 'unknown'
    DENIED = 'denied'
    APPROVED = 'approved'
    PENDING = 'pending'
    name = models.CharField(max_length=30)
    codename = models.CharField(max_length=30,unique=True)
    description = models.CharField(max_length=50)

    def __unicode__(self):
        return self.name

    def __str__(self):
        return self.name

@deconstructible
class _uuidify(object):

    def __init__(self, directory):
        self.directory = directory

    def __call__(self, instance, filename):
        name, extension = os.path.splitext(filename)
        random_hash = str(uuid.uuid4())
        truncated_name = name[0:35]
        return os.path.join(self.directory, random_hash, "{0}{1}".format(truncated_name, extension))


class Competition(ChaHubSaveMixin, models.Model):
    """ Model representing a competition. """
    # compute_worker_vhost = models.CharField(max_length=128, null=True, blank=True, help_text="(don't edit unless you're instructed to, will break submissions -- only admins can see this!)")
    queue = models.ForeignKey(
        'queues.Queue',
        null=True,
        blank=True,
        related_name='competitions',
        help_text="(don't change this unless you have a reason to, default/empty is fine)",
        on_delete=models.SET_NULL
    )
    title = models.CharField(max_length=100)
    description = models.TextField(null=True, blank=True)
    url_redirect = models.URLField(null=True, blank=True, verbose_name="URL Redirect", help_text="(NOTE: You should not have Registration Required above checked if using URL redirection, because upon redirect participants will not be approved and unable to participate.)")
    image = models.FileField(upload_to=_uuidify('logos'), storage=PublicStorage, null=True, blank=True, verbose_name="Logo")
    image_url_base = models.CharField(max_length=255)
    has_registration = models.BooleanField(default=False, verbose_name="Registration Required")
    start_date = models.DateTimeField(null=True, blank=True, verbose_name="Start Date (UTC)")
    end_date = models.DateTimeField(null=True, blank=True, verbose_name="End Date (UTC)")
    creator = models.ForeignKey(settings.AUTH_USER_MODEL, related_name='competitioninfo_creator', on_delete=models.CASCADE)
    admins = models.ManyToManyField(settings.AUTH_USER_MODEL, related_name='competition_admins', blank=True, null=True)
    modified_by = models.ForeignKey(settings.AUTH_USER_MODEL, related_name='competitioninfo_modified_by')
    last_modified = models.DateTimeField(auto_now_add=True)
    pagecontainers = GenericRelation(PageContainer)
    published = models.BooleanField(default=False, verbose_name="Publicly Available")
    # Let's assume the first phase never needs "migration"
    last_phase_migration = models.PositiveIntegerField(default=1)
    is_migrating = models.BooleanField(default=False)
    force_submission_to_leaderboard = models.BooleanField(default=False)
    disallow_leaderboard_modifying = models.BooleanField(default=False)
    secret_key = UUIDField(version=4)
    enable_medical_image_viewer = models.BooleanField(default=False)
    enable_detailed_results = models.BooleanField(default=False)
    original_yaml_file = models.TextField(default='', blank=True, null=True)
    show_datasets_from_yaml = models.BooleanField(default=True, blank=True)
    reward = models.PositiveIntegerField(null=True, blank=True)
    is_migrating_delayed = models.BooleanField(default=False)
    allow_teams = models.BooleanField(default=False)
    enable_per_submission_metadata = models.BooleanField(default=False, help_text="(Team name, Method name, Method description, etc.)")
    allow_public_submissions = models.BooleanField(default=False, verbose_name="Allow sharing of public submissions")
    enable_forum = models.BooleanField(default=False)
    anonymous_leaderboard = models.BooleanField(default=False)
    enable_teams = models.BooleanField(default=False, verbose_name="Enable Competition level teams")
    require_team_approval = models.BooleanField(default=True, verbose_name="Organizers need to approve the new teams")
    teams = models.ManyToManyField(Team, related_name='competition_teams', blank=True, null=True)
    hide_top_three = models.BooleanField(default=False, verbose_name="Hide Top Three Leaderboard")
    hide_chart = models.BooleanField(default=False, verbose_name="Hide Chart")
    allow_organizer_teams = models.BooleanField(default=False, verbose_name="Allow Organizer Teams")

    competition_docker_image = models.CharField(max_length=128, default='', blank=True)

    deleted = models.BooleanField(default=False)

    class Meta:
        permissions = (
            ('is_owner', 'Owner'),
            ('can_edit', 'Edit'),
            )
        ordering = ['end_date']

    @property
    def pagecontent(self):
        items = list(self.pagecontainers.all())
        return items[0] if len(items) > 0 else None

    def get_absolute_url(self):
        return reverse('competitions:view', kwargs={'pk':self.pk})

    def __unicode__(self):
        return self.title

    def __str__(self):
        return self.title

    def has_chagrade_bot(self):
        try:
            return bool(self.participants.get(user__username='chagrade_bot'))
        except ObjectDoesNotExist:
            return False

    def set_owner(self, user):
        return assign_perm('view_task', user, self)

    def get_chahub_endpoint(self):
        return "competitions/"

    def get_chahub_data(self):
        phase_data = []
        phases = list(self.phases.all().order_by('start_date'))
        phase_list_length = len(phases)
        for index, phase in enumerate(phases):
            if phase_list_length > index + 1:
                # Grab next phase start_date - 1 minute
                phase_end_date = phases[index + 1].start_date - datetime.timedelta(minutes=1)
                phase_end_date = phase_end_date.isoformat()
            else:
                phase_end_date = None
                if self.end_date:
                    phase_end_date = self.end_date.isoformat()

            phase_data.append({
                "start": phase.start_date.isoformat() if phase.start_date else None,
                "end": phase_end_date,
                "index": phase.phasenumber,
                "name": phase.label,
                "description": phase.description,
            })

        http_or_https = "https" if settings.SSL_CERTIFICATE else "http"

        html_text = ""
        for page in self.pages.all():
            if page.html:
                document = lxml.html.document_fromstring(page.html)
                html_text += document.text_content()

        active = CompetitionSubmission.objects.filter(
            phase=self.phases.all(),
            submitted_at__gt=now() - datetime.timedelta(days=30)
        ).exists()

        return [{
            "remote_id": self.id,
            "title": self.title,
            "created_by": str(self.creator),
            "start": self.start_date.isoformat() if self.start_date else None,
            "logo": self.image_url.replace(" ", "%20") if self.image_url else None,
            "url": "{}://{}{}".format(http_or_https, settings.CODALAB_SITE_DOMAIN, self.get_absolute_url()),
            "phases": phase_data,
            "participant_count": self.participants.all().count(),
            "end": self.end_date.isoformat() if self.end_date else None,
            "description": self.description,
            "html_text": html_text,
            "active": active,
            "prize": self.reward,
            "url_redirect": self.url_redirect,
            "published": self.published
        }]

    def save(self, *args, **kwargs):
        # Make sure the image_url_base is set from the actual storage implementation
        # get_object_base_url was due to differences in boto vs boto3. A utility function seemed the best route to
        # handle different storage implementations
        self.image_url_base = get_object_base_url(self, 'image')

        if self.description:
            self.description = clean_html_script(self.description)

        phases = self.phases.all().order_by('start_date')
        if len(phases) > 0:
            self.start_date = phases[0].start_date.replace(tzinfo=None)

        # Do the real save
        # cache bust TODO.
        # cache.set("c(id)_one at a time", None, 30)
        return super(Competition, self).save(*args, **kwargs)

    @cached_property
    def image_url(self):
        # Return the transformed image_url
        if self.image:
            return os.path.join(self.image_url_base, self.image.name)
        return None

    @cached_property
    def get_start_date(self):
        if not self.start_date:
            # Save sets the start date, so let's set it!
            self.save()
        return self.start_date

    @property
    def show_top_three(self):
        current_phase = get_current_phase(self)
        return not (self.hide_top_three or current_phase.is_blind)

    @property
    def show_chart(self):
        return not self.hide_chart

    @property
    def is_active(self):
        if self.end_date is None:
            return True
        if type(self.end_date) is datetime.datetime.date:
            return True if self.end_date is None else self.end_date > now().date()
        if type(self.end_date) is datetime.datetime:
            return True if self.end_date is None else self.end_date > now()

    @property
    def has_starting_kit_or_public_data(self):
        return self.phases.filter(starting_kit_organizer_dataset__isnull=False).exists() or \
               self.phases.filter(public_data_organizer_dataset__isnull=False).exists()

    def check_future_phase_sumbmissions(self):
        '''
        Checks for if we need to migrate current phase submissions to next phase.'''

        if self.is_migrating:
            logger.info("Checking for migrations on competition pk=%s, but it is already being migrated" % self.pk)
            return

        current_phase = None
        next_phase = None

        phases = self.phases.all()
        if len(phases) == 0:
            return

        last_phase = phases.reverse()[0]

        for index, phase in enumerate(phases):
            # Checking for active phase
            if phase.is_active:
                current_phase = phase
                # Checking if active phase is less than last phase
                if current_phase.phasenumber < last_phase.phasenumber:
                    # Getting next phase
                    next_phase = phases[index + 1]
                break

        # Making sure current_phase or next_phase is not None
        if current_phase is None or next_phase is None:
            return

        logger.info("Checking for needed migrations on competition pk=%s, current phase: %s, next phase: %s" %
                    (self.pk, current_phase.phasenumber, next_phase.phasenumber))

        # Checking next phase is greater than last phase migration
        if next_phase.phasenumber > self.last_phase_migration:
            if next_phase.auto_migration:
                self.apply_phase_migration(current_phase, next_phase)

    def apply_phase_migration(self, current_phase, next_phase):
        '''
        Does the actual migrating of submissions from last_phase to current_phase

        :param current_phase: The new phase object we are entering
        :param last_phase: The phase object to transfer submissions from
        '''
        logger.info("Checking for submissions that may still be running competition pk=%s" % self.pk)

        if current_phase.submissions.filter(status__codename=CompetitionSubmissionStatus.RUNNING).exists():
            logger.info('Some submissions still marked as processing for competition pk=%s' % self.pk)
            self.is_migrating_delayed = True
            self.save()
            return
        else:
            logger.info("No submissions running for competition pk=%s" % self.pk)

        logger.info('Doing phase migration on competition pk=%s from phase: %s to phase: %s' %
                    (self.pk, current_phase.phasenumber, next_phase.phasenumber))

        if self.is_migrating:
            logger.info('Trying to migrate competition pk=%s, but it is already being migrated!' % self.pk)
            return

        self.is_migrating = True
        self.save()

        try:
            submissions = []
            leader_board = PhaseLeaderBoard.objects.get(phase=current_phase)

            leader_board_entries = PhaseLeaderBoardEntry.objects.filter(board=leader_board)
            for submission in leader_board_entries:
                submissions.append(submission.result)

            participants = {}

            for s in submissions:
                if s.is_migrated is False:
                    participants[s.participant] = s

            from .tasks import evaluate_submission

            for participant, submission in list(participants.items()):
                logger.info('Moving submission %s over' % submission)

                file_args = {}

                if settings.USE_AWS:
                    file_args["s3_file"] = submission.s3_file
                else:
                    file_args["file"] = submission.file
                    
                new_submission = CompetitionSubmission(
                    participant=participant,
                    phase=next_phase,
                    docker_image=submission.docker_image,
                    **file_args
                )
                new_submission.save(ignore_submission_limits=True)

                submission.is_migrated = True
                submission.save()

                evaluate_submission.apply_async((new_submission.pk, current_phase.is_scoring_only))
        except PhaseLeaderBoard.DoesNotExist:
            pass

        # To check for submissions being migrated, does not allow to enter new submission
        next_phase.is_migrated = True
        next_phase.save()

        # TODO: ONLY IF SUCCESSFUL
        self.is_migrating = False # this should really be True until evaluate_submission tasks are all the way completed
        self.is_migrating_delayed = False
        self.last_phase_migration = current_phase.phasenumber
        self.save()

    def get_results_csv(self, phase_pk, include_scores_not_on_leaderboard=False, request=None):
        """
        Get the results of submissions on Leaderboard.

        :param phase_pk: Phase primary key.
        :param include_scores_not_on_leaderboard: Flag to includes scores that are not part of leaderboard.
        :return: csv file.

        """
        phase = self.phases.get(pk=phase_pk)
        if phase.is_blind:
            return 'Not allowed, phase is blind.'

        groups = phase.scores(include_scores_not_on_leaderboard=include_scores_not_on_leaderboard)

        csvfile = io.StringIO()
        csvwriter = csv.writer(csvfile)

        for group in groups:
            headers = ["User"]
            sub_headers = [""]
            # This ordering dict will contain {<header key>: <order of the column>}
            ordering = {}

            for count, header in enumerate(group['headers']):
                ordering[header['key']] = count
                subs = header['subs']
                if subs:
                    for sub in subs:
                        # Duplicating the key here allows us to get the ordering
                        # for subheaders (normally just headers)
                        ordering[sub['key']] = count

                        headers.append(header['label'])
                        sub_headers.append(sub['label'].encode('utf-8'))
                else:
                    headers.append(header['label'].encode('utf-8'))
            csvwriter.writerow(['submission_pk',] + headers)
            if sub_headers != ['']:
                csvwriter.writerow(sub_headers)

            try:
                if len(group['scores']) <= 0:
                    csvwriter.writerow(["No data available"])
                else:
                    for pk, scores in group['scores']:
                        if phase.competition.anonymous_leaderboard:
                            if phase.competition.creator.username == request.user.username or \
                            request.user in phase.competition.admins.all():
                                row = [scores['username']] + ([''] * (len(ordering) + 1)) # Appending list
                            else:
                                row = ['Anonymous'] + ([''] * (len(ordering) + 1)) # Appending list
                        else:
                            row = [scores['username']] + ([''] * (len(ordering) + 1)) # Appending list
                        for v in scores['values']:
                            if 'rnk' in v:
                                # Based on the header label insert the score into the proper column
                                # Indexing list
                                row[ordering[v['name']] + 1] = "%s (%s)" % (v['val'], v['rnk'])
                            else:
                                row[ordering[v['name']] + 1] = "%s (%s)" % (v['val'], v['hidden_rnk'])
                        csvwriter.writerow([scores['id'],] + row)
            except:
                csvwriter.writerow(["Exception parsing scores!"])
                logger.error("Error parsing scores for competition PK=%s" % self.pk)

        return csvfile.getvalue()

    def get_score_headers(self):
        """
        Gets the label for Leaderboard columns
        """
        qs = self.submissionscoredef_set.filter(computed=False)
        qs = qs.order_by('ordering').values_list('label', flat=True)
        return qs

    @cached_property
    def get_participant_count(self):
        return self.participants.filter(status__codename=ParticipantStatus.APPROVED).count()

post_save.connect(Forum.competition_post_save, sender=Competition)

@receiver(post_delete, sender=Competition)
def competition_post_delete_handler(sender, **kwargs):
    competition = kwargs['instance']
    delete_key_from_storage(competition, 'image')


class Page(models.Model):
    """
    Model representing a competition's page. It belongs to a :class:`.Competition` and :class:`.PageContainer`
    """
    category = TreeForeignKey(ContentCategory)
    defaults = models.ForeignKey(DefaultContentItem, null=True, blank=True)
    codename = models.SlugField(max_length=100)
    container = models.ForeignKey(PageContainer, related_name='pages', verbose_name="Page Container")
    title = models.CharField(max_length=100, null=True, blank=True) # TODO, probably needs to be removed
    label = models.CharField(max_length=100, verbose_name="Title")
    rank = models.IntegerField(default=0, verbose_name="Order")
    visibility = models.BooleanField(default=True, verbose_name="Visible")
    markup = models.TextField(blank=True)
    html = models.TextField(blank=True, verbose_name="Content")
    competition = models.ForeignKey(Competition, related_name='pages', null=True, on_delete=models.CASCADE)

    def __unicode__(self):
        return self.label

    def __str__(self):
        return self.label

    class Meta:
        unique_together = (('label', 'category', 'container'),)
        ordering = ['category', 'rank']

    def save(self, *args, **kwargs):
        if self.html:
            self.html = clean_html_script(self.html)
        if self.defaults:
            if self.category != self.defaults.category:
                raise Exception("Defaults category must match Item category")
            if self.defaults.required and self.visibility is False:
                raise Exception("Item is required and must be visible")
        return super(Page, self).save(*args, **kwargs)

    @property
    def processed_html(self):
        # We cannot just pass a blank URL anymore with S3 Boto3
        # So we pass a space, and remove it

        if settings.USE_AWS:
            url = PublicStorage.url(" ").replace("%20", "")
        else:
            url = PublicStorage.url("")

        asset_base_url = "{0}competition_assets/{1}".format(url, self.competition.pk)
        proc_html = re.sub(r'{{[ ]*ASSET_BASE_URL[ ]*}}', asset_base_url, self.html)
        return proc_html

# Dataset model
class Dataset(models.Model):
    """Model to create a dataset for a competition."""
    creator = models.ForeignKey(settings.AUTH_USER_MODEL, related_name='datasets', on_delete=models.CASCADE)
    name = models.CharField(max_length=50)
    description = models.TextField()
    number = models.PositiveIntegerField(default=1)
    datafile = models.ForeignKey(ExternalFile, on_delete=models.CASCADE)

    class Meta:
        ordering = ["number"]

    def __unicode__(self):
        return "%s [%s]" % (self.name, self.datafile.name)

    def __str__(self):
        return "%s [%s]" % (self.name, self.datafile.name)


def competition_prefix(competition):
    return os.path.join("competition", str(competition.id))


def phase_prefix(phase):
    return os.path.join(competition_prefix(phase.competition), str(phase.phasenumber))


def phase_data_prefix(phase):
    return os.path.join("competition", str(phase.competition.id), str(phase.phasenumber), "data")

# In the following helpers, the filename argument is required even though we
# choose to not use it. See FileField.upload_to at https://docs.djangoproject.com/en/dev/ref/models/fields/.


def phase_scoring_program_file(phase, filename="program.zip"):
    return os.path.join(phase_data_prefix(phase), filename)


def phase_reference_data_file(phase, filename="reference.zip"):
    return os.path.join(phase_data_prefix(phase), filename)


def phase_starting_kit_data_file(phase, filename="starting_kit.zip"):
    return os.path.join(phase_data_prefix(phase), filename)


def phase_public_data_data_file(phase, filename="public_data.zip"):
    return os.path.join(phase_data_prefix(phase), filename)


def phase_ingestion_program_file(phase, filename="ingestion_program.zip"):
    return os.path.join(phase_data_prefix(phase), filename)


def phase_input_data_file(phase, filename="input.zip"):
    return os.path.join(phase_data_prefix(phase), filename)


def submission_root(instance):
    # will generate /competition/1/1/submissions/1/1/
    return os.path.join(
        "competition",
        str(instance.phase.competition.pk),
        str(instance.phase.pk),
        "submissions",
        str(instance.participant.user.pk),
        str(instance.pk),
    )


def submission_file_name(instance, filename="predictions.zip"):
    return os.path.join(submission_root(instance), filename)


def submission_inputfile_name(instance, filename="input.txt"):
    return os.path.join(submission_root(instance), filename)


def submission_history_file_name(instance, filename="history.txt"):
    return os.path.join(submission_root(instance), filename)


def submission_scores_file_name(instance, filename="scores.txt"):
    return os.path.join(submission_root(instance), filename)


def submission_coopetition_file_name(instance, filename="coopetition.zip"):
    return os.path.join(submission_root(instance), filename)


def submission_runfile_name(instance, filename="run.txt"):
    return os.path.join(submission_root(instance), filename)


def submission_detailed_results_filename(instance, filename="detailed_results.html"):
    return os.path.join(submission_root(instance), "run", "html", filename)


def submission_output_filename(instance, filename="output.zip"):
    return os.path.join(submission_root(instance), "run", filename)


def submission_private_output_filename(instance, filename="private_output.zip"):
    return os.path.join(submission_root(instance), "run", filename)


def submission_stdout_filename(instance, filename="stdout.txt"):
    return os.path.join(submission_root(instance), "run", filename)


def submission_stderr_filename(instance, filename="stderr.txt"):
    return os.path.join(submission_root(instance), "run", filename)


def predict_submission_stdout_filename(instance, filename="prediction_stdout_file.txt"):
    return os.path.join(submission_root(instance), "pred", "run", filename)


def predict_submission_stderr_filename(instance, filename="prediction_stderr_file.txt"):
    return os.path.join(submission_root(instance), "pred", "run", filename)


def submission_prediction_runfile_name(instance, filename="run.txt"):
    return os.path.join(submission_root(instance), "pred", filename)


def submission_prediction_output_filename(instance, filename="output.zip"):
    return os.path.join(submission_root(instance), "pred", "run", filename)


class _LeaderboardManagementMode(object):
    """
    Provides a set of constants which define when results become visible to participants
    and how successful submmisions are added to the leaderboard.
    """
    @property
    def DEFAULT(self):
        """
        Specifies that results are visible as soon as they are available and that adding
        a successful submission to the leaderboard is a manual step.
        """
        return 'default'

    @property
    def HIDE_RESULTS(self):
        """
        Specifies that results are hidden from participants until competition owners make
        them visible and that a participant's last successful submission is automatically
        added to the leaderboard.
        """
        return 'hide_results'

    def is_valid(self, mode):
        """
        Returns true if the given string is a valid constant to define a management mode.

        :parm mode: Leaderboard mode.

        .. note::

            There are two valid modes:
                - Hidden.
                - Default(visible).
        """
        return mode == self.DEFAULT or mode == self.HIDE_RESULTS

LeaderboardManagementMode = _LeaderboardManagementMode()


# Competition Phase
class CompetitionPhase(models.Model):
    """
        A phase of a competition.
    """
    COLOR_CHOICES = (
        ('white', 'White'),
        ('orange', 'Orange'),
        ('yellow', 'Yellow'),
        ('green', 'Green'),
        ('blue', 'Blue'),
        ('purple', 'Purple'),
    )

    competition = models.ForeignKey(Competition, related_name='phases', on_delete=models.CASCADE)
    description = models.CharField(max_length=1000, null=True, blank=True)
    # Is this 0 based or 1 based?
    phasenumber = models.PositiveIntegerField(verbose_name="Number")
    label = models.CharField(max_length=50, blank=True, verbose_name="Name")
    start_date = models.DateTimeField(verbose_name="Start Date (UTC)")
    max_submissions = models.PositiveIntegerField(default=100, verbose_name="Maximum Submissions (per User)")
    max_submissions_per_day = models.PositiveIntegerField(default=999, verbose_name="Max Submissions (per User) per day")
    is_scoring_only = models.BooleanField(default=True, verbose_name="Results Scoring Only")
    scoring_program = models.FileField(upload_to=_uuidify('phase_scoring_program_file'), storage=BundleStorage,null=True,blank=True, verbose_name="Scoring Program")
    reference_data = models.FileField(upload_to=_uuidify('phase_reference_data_file'), storage=BundleStorage,null=True,blank=True, verbose_name="Reference Data")
    input_data = models.FileField(upload_to=_uuidify('phase_input_data_file'), storage=BundleStorage,null=True,blank=True, verbose_name="Input Data")
    datasets = models.ManyToManyField(Dataset, blank=True, related_name='phase')
    leaderboard_management_mode = models.CharField(max_length=50, default=LeaderboardManagementMode.DEFAULT, verbose_name="Leaderboard Mode")
    force_best_submission_to_leaderboard = models.BooleanField(default=False, verbose_name="If submission beats old score, put submission on leaderboard")
    auto_migration = models.BooleanField(default=False)
    is_migrated = models.BooleanField(default=False)
    execution_time_limit = models.PositiveIntegerField(default=(5 * 60), verbose_name="Execution time limit (in seconds)")
    color = models.CharField(max_length=24, choices=COLOR_CHOICES, blank=True, null=True)

    max_submission_size = models.PositiveIntegerField(
        default=0,
        validators=[
            MaxValueValidator(10000),
            MinValueValidator(0)
        ],
        verbose_name="Max submission size in megabytes. (0 for disabled)"
    )
    participant_max_storage_use = models.PositiveIntegerField(
        default=0,
        validators=[
            MaxValueValidator(500000),
            MinValueValidator(0)
        ],
        verbose_name="Max megabyte usage for each participant. (0 for disabled)"
    )
    delete_submissions_except_best_and_last = models.BooleanField(default=False, verbose_name="Delete all submissions except latest and or best. (Use with caution)")

    input_data_organizer_dataset = models.ForeignKey('OrganizerDataSet', null=True, blank=True, related_name="input_data_organizer_dataset", verbose_name="Input Data", on_delete=models.SET_NULL)
    reference_data_organizer_dataset = models.ForeignKey('OrganizerDataSet', null=True, blank=True, related_name="reference_data_organizer_dataset", verbose_name="Reference Data", on_delete=models.SET_NULL)
    scoring_program_organizer_dataset = models.ForeignKey('OrganizerDataSet', null=True, blank=True, related_name="scoring_program_organizer_dataset", verbose_name="Scoring Program", on_delete=models.SET_NULL)
    phase_never_ends = models.BooleanField(default=False)

    scoring_program_docker_image = models.CharField(max_length=128, default='', blank=True)
    default_docker_image = models.CharField(max_length=128, default='', blank=True)
    disable_custom_docker_image = models.BooleanField(default=True)

    starting_kit = models.FileField(
        upload_to=_uuidify('starting_kit'),
        storage=BundleStorage,
        verbose_name="Starting Kit",
        blank=True,
        null=True,
    )
    starting_kit_organizer_dataset = models.ForeignKey(
        'OrganizerDataSet',
        null=True,
        blank=True,
        related_name="starting_kit_organizer_dataset",
        verbose_name="Starting Kit",
        on_delete=models.SET_NULL
    )

    public_data = models.FileField(
        upload_to=_uuidify('public_data'),
        storage=BundleStorage,
        verbose_name="Public Data",
        blank=True,
        null=True,
    )
    public_data_organizer_dataset = models.ForeignKey(
        'OrganizerDataSet',
        null=True,
        blank=True,
        related_name="public_data_organizer_dataset",
        verbose_name="Public Data",
        on_delete=models.SET_NULL
    )

    ingestion_program = models.FileField(
        upload_to=_uuidify('ingestion_program'),
        storage=BundleStorage,
        blank=True,
        null=True,
    )
    ingestion_program_docker_image = models.CharField(max_length=128, default='', blank=True)
    ingestion_program_organizer_dataset = models.ForeignKey(
        'OrganizerDataSet',
        null=True,
        blank=True,
        related_name="ingestion_program_organizer_dataset",
        on_delete=models.SET_NULL
    )

    # Should really just make a util function to do this
    def get_starting_kit(self):
        from apps.web.tasks import _make_url_sassy
        return _make_url_sassy(self.starting_kit_organizer_dataset.data_file.name)

    def get_starting_kit_size_mb(self):
        size = float(self.starting_kit_organizer_dataset.size) / 1000 / 1000
        return size

    def get_public_data(self):
        from apps.web.tasks import _make_url_sassy
        return _make_url_sassy(self.public_data_organizer_dataset.data_file.name)

    def get_public_data_size_mb(self):
        size = float(self.public_data_organizer_dataset.size) / 1000 / 1000
        return size

    class Meta:
        ordering = ['phasenumber']

    def __unicode__(self):
        return "%s - %s" % (self.competition.title, self.phasenumber)

    def __str__(self):
        return "%s - %s" % (self.competition.title, self.phasenumber)

    @property
    def is_active(self):
        """ Returns true when this phase of the competition is on-going. """
        if self.phase_never_ends:
            return True
        else:
            next_phase = self.competition.phases.filter(phasenumber=self.phasenumber+1)
            if (next_phase is not None) and (len(next_phase) > 0):
                # there is a phase following this phase, thus this phase is active if the current date
                # is between the start of this phase and the start of the next phase
                return self.start_date <= now() and (now() < next_phase[0].start_date)
            else:
                # there is no phase following this phase, thus this phase is active if the current data
                # is after the start date of this phase and the competition is "active"
                return self.start_date <= now() and self.competition.is_active

    @property
    def is_future(self):
        """ Returns true if this phase of the competition has yet to start. """
        return now() < self.start_date

    @property
    def is_past(self):
        """ Returns true if this phase of the competition has already ended. """
        return (not self.is_active) and (not self.is_future)

    @property
    def is_blind(self):
        """
        Indicates whether results are always hidden from participants.
        """
        return self.leaderboard_management_mode == LeaderboardManagementMode.HIDE_RESULTS

    @staticmethod
    def rank_values(ids, id_value_pairs, sort_ascending=True, eps=1.0e-12):
        """ Given a set of identifiers (ids) and a set of (id, value)-pairs
            computes a ranking based on the value. The ranking is provided
            as a set of (id, rank) pairs for all id in ids.
        """
        ranks = {}
        # Only keep pairs for which the key is in the list of ids
        valid_pairs = {k: v for k, v in id_value_pairs.items() if k in ids}
        if len(valid_pairs) == 0:
            return {id: 1 for id in ids}
        # Sort and compute ranks
        for k, v in valid_pairs.items():
            if math.isnan(v):
                # If we're getting a score value that is NaN, set to 0 for comparrison
                valid_pairs[k] = Decimal('0.0')
        sorted_pairs = sorted(iter(valid_pairs.items()), key=operator.itemgetter(1), reverse=not sort_ascending)
        r = 1
        k, v = sorted_pairs[0]
        ranks[k] = r
        for i in range(1, len(sorted_pairs)):
            k, vnow = sorted_pairs[i]
            # Increment the rank only when values are different
            if abs(vnow - v) > eps:
                r = r + 1
                v = vnow
            ranks[k] = r
        # Fill in ranks for ids which were not seen in the input
        r = r + 1
        for id in ids:
            if id not in ranks:
                ranks[id] = r
        return ranks

    @staticmethod
    def rank_submissions(ranks_by_id):
        def compare_ranks(a, b):
            limit = 1000000
            try:
                ia = int(ranks_by_id[a])
            except exceptions.ValueError:
                ia = limit
            try:
                ib = int(ranks_by_id[b])
            except exceptions.ValueError:
                ib = limit
            return ia - ib
        return compare_ranks

    @staticmethod
    def format_value(v, precision="2"):
        p = 1
        try:
            if precision is not None:
                p = min(10, max(1, int(precision)))
        except ValueError:
            pass
        return ("{:." + str(p) + "f}").format(v)

    def scores(self, include_scores_not_on_leaderboard=False, **kwargs):
        """
        Method to get the scores of all submissions within a phase.

        :param include_scores_not_on_leaderboard: Flag to include all scores, not only those in Leaderboard.
        :rtype: list.
        :return: Scores.
        """

        # Get the list of submissions in this leaderboard
        lb, created = PhaseLeaderBoard.objects.get_or_create(phase=self)
        if not created:
            if include_scores_not_on_leaderboard:
                submissions = CompetitionSubmission.objects.filter(
                    phase=self,
                    status__codename=CompetitionSubmissionStatus.FINISHED
                )
                submissions = submissions.select_related('participant', 'participant__user')
            else:
                qs = PhaseLeaderBoardEntry.objects.filter(board=lb)
                submissions = [entry.result for entry in qs]
        else:
            submissions = []

        results = []
        for count, g in enumerate(SubmissionResultGroup.objects.filter(phases__in=[self]).order_by('ordering')):
            label = g.label
            headers = []
            scores = {}

            # add the location of the results on the blob storage to the scores
            for submission in submissions:
                user = submission.participant.user
                try:
                    team_membersip = TeamMembership.objects.get(
                        user=user,
                        status__codename="approved",
                        team__competition=self.competition
                    )
                    team = team_membersip.team
                except TeamMembership.DoesNotExist:
                    team = None
                # If competition teams are enabled, and the user is in a team, use the team name as team_name.
                # Otherwise, use the user default team_name
                if self.competition.enable_teams:
                    team_name = ''
                    if team is not None:
                        team_name = team.name
                    else:
                        team_name = user.team_name
                scores[submission.pk] = {
                    'username': user.username,
                    'user_pk': user.pk,
                    'team_name': user.team_name,
                    'id': submission.pk,
                    'values': [],
                    'resultLocation': submission.file.name
                }

            scoreDefs = []
            columnKeys = {} # maps a column key to its index in headers list
            for x in SubmissionScoreSet.objects.order_by('tree_id', 'lft').filter(scoredef__isnull=False,
                                                                        scoredef__groups__in=[g],
                                                                        **kwargs).select_related('scoredef', 'parent'):
                if x.parent is not None:
                    columnKey = x.parent.key
                    columnLabel = x.parent.label
                    columnOrdering = x.parent.ordering
                    columnSubLabels = [{'key': x.key, 'label': x.label, 'ordering': x.ordering}]
                else:
                    columnKey = x.key
                    columnLabel = x.label
                    columnOrdering = x.ordering
                    columnSubLabels = []
                if columnKey not in columnKeys:
                    columnKeys[columnKey] = len(headers)
                    headers.append({'key': columnKey, 'label': columnLabel, 'subs': columnSubLabels, 'ordering': columnOrdering})
                else:
                    headers[columnKeys[columnKey]]['subs'].extend(columnSubLabels)

                scoreDefs.append(x.scoredef)
            # Sort headers appropiately
            def sortkey(x):
                return x['ordering']
            headers.sort(key=sortkey, reverse=False)
            for header in headers:
                header['subs'].sort(key=sortkey, reverse=False)
            # compute total column span
            column_span = 4
            for gHeader in headers:
                n = len(gHeader['subs'])
                column_span += n if n > 0 else 1
            # determine which column to select by default
            selection_key, selection_order = None, 0
            for i in range(len(scoreDefs)):
                if (selection_key is None) or (scoreDefs[i].selection_default > selection_order):
                    selection_key, selection_order = scoreDefs[i].key, scoreDefs[i].selection_default

            results.append({
                'label': label,
                'headers': headers,
                'total_span': column_span,
                'selection_key': selection_key,
                'scores': scores,
                'scoredefs': scoreDefs
            })

        if len(submissions) > 0:
            # Figure out which submission scores we need to read from the database.
            submission_ids = [s.id for s in submissions]
            # not_computed_scoredefs: map (scoredef.id, scoredef) to keep track of non-computed scoredefs
            not_computed_scoredefs = {}
            computed_scoredef_ids = []
            # computed_deps: maps id of a computed scoredef to a list of ids for scoredefs which are
            #                input to the computation
            computed_deps = {}
            for result in results:
                for sdef in result['scoredefs']:
                    if sdef.computed is True:
                        computed_scoredef_ids.append(sdef.id)
                    else:
                        not_computed_scoredefs[sdef.id] = sdef
                if len(computed_scoredef_ids) > 0:
                    computed_ids = SubmissionComputedScore.objects.filter(scoredef_id__in=computed_scoredef_ids).values_list('id')
                    fields = SubmissionComputedScoreField.objects.filter(computed_id__in=computed_ids).select_related('scoredef', 'computed')
                    for field in fields:
                        if not field.scoredef.computed:
                            not_computed_scoredefs[field.scoredef.id] = field.scoredef
                        if field.computed.scoredef_id not in computed_deps:
                            computed_deps[field.computed.scoredef_id] = []
                        computed_deps[field.computed.scoredef_id].append(field.scoredef)
            # Now read the submission scores
            values = {}
            scoredef_ids = [sdef_id for (sdef_id, sdef) in not_computed_scoredefs.items()]
            for s in SubmissionScore.objects.filter(scoredef_id__in=scoredef_ids, result_id__in=submission_ids):
                if s.scoredef_id not in values:
                    values[s.scoredef_id] = {}
                values[s.scoredef_id][s.result_id] = s.value

            # rank values per scoredef.key (not computed)
            ranks = {}
            for (sdef_id, v) in values.items():
                sdef = not_computed_scoredefs[sdef_id]
                ranks[sdef_id] = self.rank_values(submission_ids, v, sort_ascending=sdef.sorting=='asc')

            # compute values for computed scoredefs
            for result in results:
                for sdef in result['scoredefs']:
                    if sdef.computed:
                        operation = getattr(models, sdef.computed_score.operation)
                        weights = sdef.computed_score.weights
                        if (operation.name == 'Avg'):
                            try:
                                cnt = len(computed_deps[sdef.id])
                                if (cnt > 0):
                                    computed_values = {}
                                    for id in submission_ids:
                                        try:
                                            if not weights:
                                                # Average rank computation
                                                computed_values[id] = sum([ranks[d.id][id] for d in computed_deps[sdef.id]]) / float(cnt)
                                            else:
                                                # Weighted average rank computation
                                                weights_list = []
                                                for w in weights.split(","):
                                                    weights_list.append(float(w.strip()))
                                                computed_values[id] = sum([ranks[d.id][id] * weights_list[i] for i, d in enumerate(computed_deps[sdef.id])])
                                        except KeyError:
                                            pass

                                    values[sdef.id] = computed_values
                                    ranks[sdef.id] = self.rank_values(submission_ids, computed_values, sort_ascending=sdef.sorting=='asc')
                            except KeyError:
                                pass

            # format values
            for result in results:
                try:
                    scores = result['scores']
                    for sdef in result['scoredefs']:
                        knownValues = {}
                        if sdef.id in values:
                            knownValues = values[sdef.id]
                        knownRanks = {}
                        if sdef.id in ranks:
                            knownRanks = ranks[sdef.id]
                        for id in submission_ids:
                            v = "-"
                            if id in knownValues:
                                v = CompetitionPhase.format_value(knownValues[id], sdef.numeric_format)
                            r = "-"
                            if id in knownRanks:
                                r = knownRanks[id]
                            if sdef.show_rank:
                                scores[id]['values'].append({'val': v, 'rnk': r, 'name' : sdef.key})
                            else:
                                scores[id]['values'].append({'val': v, 'hidden_rnk': r, 'name' : sdef.key})
                        if (sdef.key == result['selection_key']):
                            overall_ranks = ranks[sdef.id]
                    ranked_submissions = sorted(submission_ids, key=cmp_to_key(CompetitionPhase.rank_submissions(overall_ranks)))
                    final_scores = [(overall_ranks[id], scores[id]) for id in ranked_submissions]
                    result['scores'] = final_scores
                    del result['scoredefs']
                except KeyError:
                    pass

        for group in results:
            if type(group['scores']) == dict:
                group['scores'] = list(group['scores'].items())
        return results

# Competition Participant
class CompetitionParticipant(models.Model):
    """
    Base model for a Competition's participant.

    .. note::

        A participant needs to be a registerd user.
    """
    user = models.ForeignKey(settings.AUTH_USER_MODEL, related_name='participation', on_delete=models.CASCADE)
    competition = models.ForeignKey(Competition, related_name='participants', on_delete=models.CASCADE)
    status = models.ForeignKey(ParticipantStatus)
    reason = models.CharField(max_length=100, null=True, blank=True)
    deleted = models.BooleanField(default=False)

    class Meta:
        unique_together = (('user', 'competition'),)

    def __unicode__(self):
        return "%s - %s" % (self.competition.title, self.user.username)

    def __str__(self):
        return "%s - %s" % (self.competition.title, self.user.username)

    @property
    def is_approved(self):
        """ Returns true if this participant is approved into the competition. """
        return self.status.codename == ParticipantStatus.APPROVED

    def get_storage_use(self, use_cache=True):
        total = 0
        for submission in self.submissions.all():
            if use_cache:
                # Use the stored property on file field
                total += submission.size or 0
            else:
                # Directly grabs the submission's size from storage
                total += get_submission_size(submission) or 0
        return total


# Competition Submission Status
class CompetitionSubmissionStatus(models.Model):
    """
    Base model to keep track of Submissions status

    .. note::

        Valid status are:
            - Submitting.
            - Submitted.
            - Running.
            - Failed.
            - Cancelled.
            - Finished.
    """
    SUBMITTING = "submitting"
    SUBMITTED = "submitted"
    RUNNING = "running"
    FAILED = "failed"
    CANCELLED = "cancelled"
    FINISHED = "finished"

    name = models.CharField(max_length=20)
    codename = models.SlugField(max_length=20,unique=True)

    def __unicode__(self):
        return self.name

    def __str__(self):
        return self.name


# Competition Submission
class CompetitionSubmission(ChaHubSaveMixin, models.Model):
    """Represents a submission from a competition participant."""
    participant = models.ForeignKey(CompetitionParticipant, related_name='submissions', on_delete=models.CASCADE)
    phase = models.ForeignKey(CompetitionPhase, related_name='submissions', on_delete=models.CASCADE)
    secret = models.CharField(max_length=128, default='', blank=True)
    docker_image = models.CharField(max_length=128, default='', blank=True)
    file = models.FileField(upload_to=_uuidify('submission_file_name'), storage=BundleStorage, null=True, blank=True)
    s3_file = S3DirectField(dest='submissions', null=True, blank=True)
    file_url_base = models.CharField(max_length=2000, blank=True)
    readable_filename = models.TextField(null=True, blank=True)
    description = models.CharField(max_length=256, blank=True)
    inputfile = models.FileField(upload_to=_uuidify('submission_inputfile'), storage=BundleStorage, null=True, blank=True)
    runfile = models.FileField(upload_to=_uuidify('submission_runfile'), storage=BundleStorage, null=True, blank=True)
    submitted_at = models.DateTimeField(auto_now_add=True)
    started_at = models.DateTimeField(null=True, blank=True)
    completed_at = models.DateTimeField(null=True, blank=True)
    execution_key = models.TextField(blank=True, default="")
    status = models.ForeignKey(CompetitionSubmissionStatus)
    status_details = models.CharField(max_length=100, null=True, blank=True)
    submission_number = models.PositiveIntegerField(default=0)
    output_file = models.FileField(upload_to=_uuidify('submission_output'), storage=BundleStorage, null=True, blank=True)
    private_output_file = models.FileField(upload_to=_uuidify('submission_private_output'), storage=BundleStorage, null=True, blank=True)
    stdout_file = models.FileField(upload_to=_uuidify('submission_stdout'), storage=BundleStorage, null=True, blank=True)
    stderr_file = models.FileField(upload_to=_uuidify('submission_stderr'), storage=BundleStorage, null=True, blank=True)
    history_file = models.FileField(upload_to=_uuidify('submission_history'), storage=BundleStorage, null=True, blank=True)
    scores_file = models.FileField(upload_to=_uuidify('submission_scores'), storage=BundleStorage, null=True, blank=True)
    coopetition_file = models.FileField(upload_to=_uuidify('submission_coopetition'), storage=BundleStorage, null=True, blank=True)
    detailed_results_file = models.FileField(upload_to=_uuidify('submission_detailed_results'), storage=BundleStorage, null=True, blank=True)
    prediction_runfile = models.FileField(upload_to=_uuidify('submission_prediction_runfile'),
                                          storage=BundleStorage, null=True, blank=True)
    prediction_output_file = models.FileField(upload_to=_uuidify('submission_prediction_output'),
                                              storage=BundleStorage, null=True, blank=True)
    exception_details = models.TextField(blank=True, null=True)
    prediction_stdout_file = models.FileField(upload_to=_uuidify('predict_submission_stdout'), storage=BundleStorage, null=True, blank=True)
    prediction_stderr_file = models.FileField(upload_to=_uuidify('predict_submission_stderr'), storage=BundleStorage, null=True, blank=True)

    ingestion_program_stdout_file = models.FileField(upload_to=_uuidify('predict_submission_stdout'), storage=BundleStorage, null=True, blank=True)
    ingestion_program_stderr_file = models.FileField(upload_to=_uuidify('predict_submission_stderr'), storage=BundleStorage, null=True, blank=True)

    method_name = models.CharField(max_length=20, null=True, blank=True)
    method_description = models.TextField(null=True, blank=True)
    project_url = models.URLField(null=True, blank=True)
    publication_url = models.URLField(null=True, blank=True)
    bibtex = models.TextField(null=True, blank=True)
    organization_or_affiliation = models.CharField(max_length=255, null=True, blank=True)
    team_name = models.CharField(max_length=64, null=True, blank=True)

    is_public = models.BooleanField(default=False)
    when_made_public = models.DateTimeField(null=True, blank=True)
    when_unmade_public = models.DateTimeField(null=True, blank=True)

    download_count = models.IntegerField(default=0)

    like_count = models.IntegerField(default=0)
    dislike_count = models.IntegerField(default=0)

    is_migrated = models.BooleanField(default=False) # Will be used to auto  migrate

    # Team of the user in the moment of the submission
    # This field is not used anywhere we can see 4/18/2018
    team = models.ForeignKey(Team, related_name='team', null=True, blank=True)

    queue_name = models.TextField(null=True, blank=True)

    sub_size = models.BigIntegerField(default=0)

    class Meta:
        unique_together = (('submission_number','phase','participant'),)

    def __unicode__(self):
        return "%s %s %s %s" % (self.pk, self.phase.competition.title, self.phase.label, self.participant.user.email)

    def __str__(self):
        return "%s %s %s %s" % (self.pk, self.phase.competition.title, self.phase.label, self.participant.user.email)

    @property
    def size(self):
        if self.sub_size == 0 and not (self.status.codename == 'submitting' or self.status.codename == 'submitted'):
            logger.info("Calculating sub size for submission: {}".format(self.pk))
            size = get_submission_size(self) or 0
            if size == 0:
                # Could not get a valid result. Do not retry.
                self.sub_size = -1
                CompetitionSubmission.objects.filter(pk=self.pk).update(sub_size=-1)
            else:
                self.sub_size = size
                # Only save in a final state so that all files have been written to.
                if self.status.codename == 'finished' or self.status.codename == 'failed':
                    # Don't trigger .save()
                    CompetitionSubmission.objects.filter(pk=self.pk).update(sub_size=size)
        return self.sub_size

    @property
    def metadata_predict(self):
        '''Generated from the prediction step (if applicable) of evaluation a submission, sometimes competition
        phases are "result only" submissions'''
        return self.metadatas.get(is_predict=True)

    @property
    def metadata_scoring(self):
        '''Generated from the result scoring step of evaluation a submission'''
        return self.metadatas.get(is_scoring=True)

    @property
    def run_time(self):
        if self.started_at and self.completed_at:
            return self.completed_at - self.started_at
        elif self.started_at:
            return now() - self.started_at
        else:
            return None

    def get_chahub_is_valid(self):
        # Make sure the submission was actually successfully created (has a PK, not over max submissions per day)
        return self.pk

    def get_chahub_endpoint(self):
        return "submissions/"

    def get_chahub_data(self):
        return {
            "remote_id": self.id,
            "competition": self.phase.competition_id,
            "phase_index": self.phase.phasenumber,
            "participant": self.participant.user.username,
            "submitted_at": self.submitted_at.isoformat(),
        }

    def save(self, ignore_submission_limits=False, *args, **kwargs):
        logger.info("Saving competition submission.")
        if self.participant.competition != self.phase.competition:
            raise Exception("Competition for phase and participant must be the same")

        if self.is_public and not self.when_made_public:
            self.when_made_public = datetime.datetime.utcnow()
        if not self.is_public and self.when_made_public:
            self.when_unmade_public = datetime.datetime.utcnow()

        if hasattr(self, 'status'):
            if self.status.codename == CompetitionSubmissionStatus.RUNNING:
                self.started_at = datetime.datetime.utcnow()
            if self.status.codename == CompetitionSubmissionStatus.FINISHED:
                self.completed_at = datetime.datetime.utcnow()

        self.like_count = self.likes.all().count()
        self.dislike_count = self.dislikes.all().count()

        if not self.readable_filename:
            if hasattr(self, 'file') or hasattr(self, 's3_file'):
                if settings.USE_AWS:
                    # Sometimes file is missing, i.e. in tests
                    self.readable_filename = split(self.s3_file)[1] if self.s3_file else "N/A"
                else:
                    if self.file.name:
                        try:
                            self.readable_filename = self.file.storage.properties(self.file.name)['x-ms-meta-name']
                        except:
                            self.readable_filename = split(self.file.name)[1]

        # only at save on object creation should it be submitted
        if not self.pk:
            if not ignore_submission_limits:
                logger.info("This is a new submission, getting the submission number.")
                subnum = CompetitionSubmission.objects.filter(phase=self.phase, participant=self.participant).aggregate(Max('submission_number'))['submission_number__max']
                if subnum is not None:
                    self.submission_number = subnum + 1
                else:
                    self.submission_number = 1

                failed_count = CompetitionSubmission.objects.filter(phase=self.phase,
                                                                    participant=self.participant,
                                                                    status__codename=CompetitionSubmissionStatus.FAILED).count()

                all_count = CompetitionSubmission.objects.filter(phase=self.phase, participant=self.participant).count()

                logger.info("This is submission number %d, and %d submissions have failed" % (all_count, failed_count))

                submission_count = CompetitionSubmission.objects.filter(phase=self.phase,
                                                                               participant=self.participant).exclude(
                    status__codename=CompetitionSubmissionStatus.FAILED).count()

                if (submission_count >= self.phase.max_submissions):
                    logger.info("Checking to see if the submission_count (%d) is greater than the maximum allowed (%d)" % (submission_count, self.phase.max_submissions))
                    raise PermissionDenied("The maximum number of submissions has been reached.")
                else:
                    logger.info("Submission number below maximum.")

                if self.phase.competition.end_date and not self.phase.phase_never_ends:
                    if now().date() > self.phase.competition.end_date.date():
                        logger.info("Submission is past competition end.")
                        raise PermissionDenied("The competition has ended. No more submissions are allowed.")

                if hasattr(self.phase, 'max_submissions_per_day'):
                    logger.info('Checking submissions per day count')

                    # All submissions from today without those that failed
                    submissions_from_today_count = CompetitionSubmission.objects.filter(
                        participant=self.participant,
                        phase=self.phase,
                        submitted_at__gte=datetime.date.today(),
                    ).exclude(status__codename=CompetitionSubmissionStatus.FAILED).count()

                    logger.info('Count is %s and maximum is %s' % (submissions_from_today_count, self.phase.max_submissions_per_day))

                    # if submissions_from_today_count + 1 - failed_count > self.phase.max_submissions_per_day or self.phase.max_submissions_per_day == 0:
                    if (submissions_from_today_count + 1) > self.phase.max_submissions_per_day or self.phase.max_submissions_per_day == 0:
                        logger.info('PERMISSION DENIED')
                        raise PermissionDenied("The maximum number of submissions this day have been reached.")

                sub_size = get_submission_size(self)

                phase_max_bytes = self.phase.max_submission_size * 1000 * 1000
                if phase_max_bytes > 0:
                    if sub_size > phase_max_bytes:
                        logger.info('Permission denied on submission upload: Exceeds max size for phase.')
                        raise PermissionDenied(
                            "The submission is over the max size of {0} megabyte(s). Size: {1:.2f} megabyte(s)".format(
                                self.phase.max_submission_size,
                                float(sub_size) / 1000 / 1000
                            )
                        )
                phase_max_part_use = self.phase.participant_max_storage_use * 1000 * 1000
                if phase_max_part_use > 0:
                    part_storage_use = self.participant.get_storage_use()
                    if part_storage_use + sub_size > phase_max_part_use:
                        logger.info("Permission denied on submission upload: Exceeds max participant storage use.")
                        raise PermissionDenied(
                            "The submission would exceed the participant's max storage use of {0} megabyte(s). Space used after: {1:.2f} megabyte(s)".format(
                                self.phase.participant_max_storage_use,
                                (sub_size + part_storage_use) / 1000 / 1000
                            )
                        )
            else:
                # Make sure we're incrementing the number if we're forcing in a new entry
                while CompetitionSubmission.objects.filter(
                    phase=self.phase,
                    participant=self.participant,
                    submission_number=self.submission_number
                ).exists():
                    self.submission_number += 1

            self.status = CompetitionSubmissionStatus.objects.get_or_create(codename=CompetitionSubmissionStatus.SUBMITTING)[0]

        if not self.secret:
            # Set a compute worker password if one isn't set, the competition organizer
            # never needs to know this password, it's sent along with the tasks
            # and their data location
            self.secret = uuid.uuid4()

        # Add current participant team if the competition allows teams
        if self.participant.competition.enable_teams:
            self.team = get_user_team(self.participant, self.participant.competition)

        # get_object_base_url was due to differences in boto vs boto3. A utility function seemed the best route to
        # handle different storage implementations
        self.file_url_base = get_object_base_url(self, 'file')
        res = super(CompetitionSubmission, self).save(*args, **kwargs)
        return res

    def get_filename(self):
        """
        Returns the short name of the file which was uploaded to create the submission.
        """
        if not self.readable_filename:
            self.save()
        return self.readable_filename

    def get_file_for_download(self, key, requested_by, override_permissions=False):
        """
        Returns the FileField object for the file that is to be downloaded by the given user.

        :param key: A name identifying the file to download.

        :param requested_by: A user object identifying the user making the request to access the file.

        :param override_permissions: Overrides basic permissions (unless private output) useful for certain situations,
        like detailed_results

           - ValueError exception for improper arguments.
           - PermissionDenied exception when access to the file cannot be granted.
        """
        if settings.USE_AWS:
            input_file_name = 's3_file'
        else:
            input_file_name = 'file'

        downloadable_files = {
            'input.zip': (input_file_name, 'zip', False),
            'output.zip': ('output_file', 'zip', True),
            'private_output.zip': ('private_output_file', 'zip', True),
            'prediction-output.zip': ('prediction_output_file', 'zip', True),
            'stdout.txt': ('stdout_file', 'txt', True),
            'stderr.txt': ('stderr_file', 'txt', False),
            'predict_stdout.txt': ('prediction_stdout_file', 'txt', True),
            'predict_stderr.txt': ('prediction_stderr_file', 'txt', True),
            'ingestion_program_stdout_file.txt': ('ingestion_program_stdout_file', 'txt', True),
            'ingestion_program_stderr_file.txt': ('ingestion_program_stderr_file', 'txt', True),
            'detailed_results.html': ('detailed_results_file', 'html', True),
        }
        if key not in downloadable_files:
            raise ValueError("File requested is not valid.")
        file_attr, file_ext, file_has_restricted_access = downloadable_files[key]

        competition = self.phase.competition

        if not override_permissions:
            if competition.creator == requested_by or requested_by in competition.admins.all():
                pass

            elif not self.is_public:
                # If the user requesting access is the owner, access granted
                if self.participant.competition.creator.id != requested_by.id:
                    # User making request must be owner of this submission and be granted
                    # download privilege by the competition owners.
                    if self.participant.user.id != requested_by.id:
                        raise PermissionDenied()
                    if file_has_restricted_access and self.phase.is_blind:
                        raise PermissionDenied()


        if key == 'private_output.zip':
            if self.participant.competition.creator.id != requested_by.id:
                raise PermissionDenied()

        if key == 'input.zip':
            DownloadRecord.objects.get_or_create(user=requested_by, submission=self)

        if file_ext == 'txt':
            file_type = 'text/plain'
        elif file_ext == 'html':
            file_type = 'text/html'
        else:
            file_type = 'application/zip'

        if settings.USE_AWS:
            if key == 'input.zip':
                file_name = self.s3_file
            else:
                file_name = getattr(self, file_attr).name
        else:
            file_name = "{0}-{1}-{2}".format(self.participant.user.username, self.submission_number, key)

        return getattr(self, file_attr), file_type, file_name

    def get_overall_like_count(self):
        """Gets the like counts."""
        return self.like_count - self.dislike_count

    def get_default_score(self):
        # Get the scoredef with the lowest sort (1, usually) and use that as default
        score_def = self.scores.all().order_by('scoredef__ordering').first()
        if score_def:
            return score_def.value
        else:
            return None

    def get_default_score_def(self):
        # Get the scoredef with the lowest sort (1, usually) and use that as default
        return self.scores.all().order_by('scoredef__ordering').first().scoredef

    def get_scores_as_tuples(self):
        '''Returns a list of score tuples.'''
        scores = []
        for score in self.scores.all().order_by('scoredef__ordering'):
            scores.append((score.scoredef.label, score.value))
        return scores


@receiver(post_delete, sender=CompetitionSubmission)
def submission_post_delete_handler(sender, **kwargs):
    submission = kwargs['instance']
    file_attrs = [
        'inputfile',
        'runfile',
        'output_file',
        'private_output_file',
        'stdout_file',
        'stderr_file',
        'history_file',
        'scores_file',
        'coopetition_file',
        'detailed_results_file',
        'prediction_runfile',
        'prediction_output_file',
        'prediction_stdout_file',
        'prediction_stderr_file',
        'ingestion_program_stdout_file',
        'ingestion_program_stderr_file',
    ]
    delete_key_from_storage(submission, 'file', aws_attr='s3_file', s3direct=True)
    for file_attr in file_attrs:
        delete_key_from_storage(submission, file_attr)


class SubmissionResultGroup(models.Model):
    """Defines the Leaderboard of a Competition."""
    competition = models.ForeignKey(Competition, on_delete=models.CASCADE)
    key = models.CharField(max_length=50)
    label = models.CharField(max_length=50)
    ordering = models.PositiveIntegerField(default=1)
    phases = models.ManyToManyField(CompetitionPhase, through='SubmissionResultGroupPhase')

    class Meta:
        ordering = ['ordering']

    def __str__(self):
        return "{}:{}".format(self.label, self.key)


class SubmissionResultGroupPhase(models.Model):
    """Defines the columns of a Leaderboard."""
    group = models.ForeignKey(SubmissionResultGroup, on_delete=models.CASCADE)
    phase = models.ForeignKey(CompetitionPhase, on_delete=models.CASCADE)

    class Meta:
        unique_together = (('group', 'phase'),)

    def save(self, *args, **kwargs):
        if self.group.competition != self.phase.competition:
            raise IntegrityError("Group and Phase competition must be the same")
        super(SubmissionResultGroupPhase, self).save(*args, **kwargs)


class SubmissionScoreDef(models.Model):
    """Defines the columns of a Leaderboard."""
    competition = models.ForeignKey(Competition, on_delete=models.CASCADE)
    key = models.CharField(max_length=50, db_index=True)
    label = models.CharField(max_length=50)
    sorting = models.SlugField(max_length=20, default='asc', choices=(('asc', 'Ascending'),('desc','Descending')))
    numeric_format = models.CharField(max_length=20, blank=True, null=True)
    show_rank = models.BooleanField(default=False)
    selection_default = models.IntegerField(default=0)
    computed = models.BooleanField(default=False)
    groups = models.ManyToManyField(SubmissionResultGroup, through='SubmissionScoreDefGroup')
    ordering = models.PositiveIntegerField(default=1)

    class Meta:
        unique_together = (('key', 'competition'),)

    def __unicode__(self):
        return self.label

    def __str__(self):
        return self.label


class CompetitionDefBundle(models.Model):
    """Defines a competition bundle."""
    config_bundle = models.FileField(upload_to=_uuidify('competition-bundles'), storage=BundleStorage, null=True, blank=True)
    s3_config_bundle = S3DirectField(dest='competitions', null=True, blank=True)
    owner = models.ForeignKey(settings.AUTH_USER_MODEL, related_name='owner', on_delete=models.CASCADE)
    created_at = models.DateTimeField(auto_now_add=True)

    competition = models.OneToOneField(Competition, related_name='bundle', null=True, blank=True, on_delete=models.CASCADE)

    @staticmethod
    def localize_datetime(dt):
        """
        Returns the given date or datetime as a datetime with tzinfo.
        """
        if type(dt) is str:
            dt = parse_datetime(dt)
        if type(dt) is datetime.date:
            dt = datetime.datetime.combine(dt, datetime.time())
        if not type(dt) is datetime.datetime:
            raise ValueError("Expected a DateTime object but got %s" % dt)
        if dt.tzinfo is None:
            dt = utc.localize(dt)
        return dt

<<<<<<< HEAD
    @transaction.atomic
=======
    @property
    def size(self):
        return get_filefield_size(self, 'config_bundle', aws_attr='s3_config_bundle', s3direct=True)

    @transaction.commit_on_success
>>>>>>> 9752c20b
    def unpack(self):
        """
        This method unpacks a competition bundle and creates a competition from
        the assets found inside (the competition bundle). The format of the
        competition bundle is described on the CodaLab Wiki:
        https://github.com/codalab/codalab/wiki/12.-Building-a-Competition-Bundle
        """
        # Get the bundle data, which is stored as a zipfile
        logger.info("CompetitionDefBundle::unpack begins (pk=%s)", self.pk)
        if settings.USE_AWS:
            from apps.web.tasks import _make_url_sassy
            url = _make_url_sassy(self.s3_config_bundle)
            logger.info("CompetitionDefBundle::unpacking url=%s", url)
            competition_def_data = urllib.request.urlopen(url).read()
            zf = zipfile.ZipFile(io.BytesIO(competition_def_data))
        else:
            zf = zipfile.ZipFile(self.config_bundle)
        logger.info("CompetitionDefBundle::unpack creating base competition (pk=%s)", self.pk)
        comp_spec_file = [x for x in zf.namelist() if ".yaml" in x][0]
        yaml_contents = zf.open(comp_spec_file).read()

        # Forcing YAML to interpret the file while maintaining the original order things are in
        from collections import OrderedDict
        _mapping_tag = yaml.resolver.BaseResolver.DEFAULT_MAPPING_TAG

        def dict_representer(dumper, data):
            return dumper.represent_dict(iter(data.items()))

        def dict_constructor(loader, node):
            return OrderedDict(loader.construct_pairs(node))

        yaml.add_representer(OrderedDict, dict_representer)
        yaml.add_constructor(_mapping_tag, dict_constructor)

        comp_spec = yaml.full_load(yaml_contents)
        comp_base = comp_spec.copy()

        for block in ['html', 'phases', 'leaderboard']:
            if block in comp_base:
                del comp_base[block]
        comp_base['creator'] = self.owner
        comp_base['modified_by'] = self.owner
        comp_base['original_yaml_file'] = yaml_contents

        if 'end_date' in comp_base:
            if comp_base['end_date'] is None:
                del comp_base['end_date']
            else:
                comp_base['end_date'] = CompetitionDefBundle.localize_datetime(comp_base['end_date'])

        # admin_names = None
        if 'admin_names' in comp_base:
            # admin_names = comp_base['admin_names']
            del comp_base['admin_names']

        comp = Competition(**comp_base)
        comp.save()
        self.competition = comp
        self.save()
        logger.info("CompetitionDefBundle::unpack created base competition (pk=%s)", self.pk)

        # if admin_names:
        #     logger.debug("CompetitionDefBundle::unpack looking up admins %s", comp_spec['admin_names'])
        #     admins = ClUser.objects.filter(username__in=[name.strip() for name in admin_names.split(',')])
        #     logger.debug("CompetitionDefBundle::unpack found admins %s", admins)
        #     comp.admins.add(*admins)
        #
        #     logger.debug("CompetitionDefBundle::unpack adding admins as participants")
        #     approved_status = ParticipantStatus.objects.get(codename=ParticipantStatus.APPROVED)
        #
        #     for admin in admins:
        #         try:
        #             participant = CompetitionParticipant.objects.get(user=admin, competition=comp)
        #             participant.status = approved_status
        #             participant.save()
        #         except models.ObjectDoesNotExist:
        #             CompetitionParticipant.objects.create(user=admin, competition=comp, status=approved_status)

        if 'competition_docker_image' in comp_base:
            try:
                comp.docker_image = comp_base['competition_docker_image']
                logger.info(
                    "CompetitionDefBundle::unpack saved competition docker image {0} for competition {1}".format(
                        comp.docker_image, comp.pk))
            except KeyError:
                logger.info(
                    "CompetitionDefBundle::unpack found no competition docker image {0} for competition {1}".format(
                        comp.docker_image, comp.pk))

        # Unpack and save the logo
        if 'image' in comp_base:
            try:
                logger.info("CompetitionDefBundle::unpack attempting to save competition logo (pk=%s)", self.pk)
                comp.image.save(comp_base['image'], File(io.BytesIO(zf.read(comp_base['image']))))
                comp.save()
                logger.info("CompetitionDefBundle::unpack saved competition logo (pk=%s)", self.pk)
            except KeyError:
                assert False, "Could not find file in archive, make sure scoring_program, reference_data and logo are " \
                              "set to correct file paths."

        # Populate competition pages
        # Decode on page contents is so we don't have weird formatting on the page content when displayed due to being unicode
        pc,_ = PageContainer.objects.get_or_create(object_id=comp.id, content_type=ContentType.objects.get_for_model(comp))
        details_category = ContentCategory.objects.get(name="Learn the Details")
        Page.objects.create(category=details_category, container=pc,  codename="overview", competition=comp,
                                   label="Overview", rank=0, html=zf.read(comp_spec['html']['overview']).decode('utf-8'))
        Page.objects.create(category=details_category, container=pc,  codename="evaluation", competition=comp,
                                   label="Evaluation", rank=1, html=zf.read(comp_spec['html']['evaluation']).decode('utf-8'))
        Page.objects.create(category=details_category, container=pc,  codename="terms_and_conditions", competition=comp,
                                   label="Terms and Conditions", rank=2, html=zf.read(comp_spec['html']['terms']).decode('utf-8'))

        default_pages = ('overview', 'evaluation', 'terms', 'data')

        for (page_number, (page_name, page_data)) in enumerate(comp_spec['html'].items()):
            if page_name not in default_pages:
                Page.objects.create(
                    category=details_category,
                    container=pc,
                    codename=page_name,
                    competition=comp,
                    label=page_name,
                    rank=3 + page_number,     # Start at 3 (Overview, Evaluation and Terms and Conditions first)
                    html=zf.read(page_data).decode('utf-8')
                )

        participate_category = ContentCategory.objects.get(name="Participate")
        try:
            Page.objects.create(
                category=participate_category,
                container=pc,
                codename="get_data",
                competition=comp,
                label="Get Data",
                rank=0,
                html=zf.read(comp_spec['html']['data']).decode('utf-8')
            )
        except KeyError:
            assert False, "No HTML file with key `data` specified. This is required."
        Page.objects.create(
            category=participate_category,
            container=pc,
            codename="get_starting_kit",
            competition=comp,
            label="Files",
            rank=1,
            html=""
        )
        Page.objects.create(
            category=participate_category,
            container=pc,
            codename="submit_results",
            label="Submit / View Results",
            rank=2,
            html=""
        )
        logger.info("CompetitionDefBundle::unpack created competition pages (pk=%s)", self.pk)

        data_set_cache = {}

        # Create phases
        for index, p_num in enumerate(comp_spec['phases']):
            phase_spec = comp_spec['phases'][p_num].copy()
            phase_spec['competition'] = comp

            if 'leaderboard_management_mode' in phase_spec:
                if not LeaderboardManagementMode.is_valid(phase_spec['leaderboard_management_mode']):
                    msg = "Invalid leaderboard_management_mode ({0}) specified for phase {1}. Reverting to default."
                    logger.warn(msg.format(phase_spec['leaderboard_management_mode'], p_num))
                    phase_spec['leaderboard_management_mode'] = LeaderboardManagementMode.DEFAULT
            else:
                phase_spec['leaderboard_management_mode'] = LeaderboardManagementMode.DEFAULT

            if 'datasets' in phase_spec:
                datasets = phase_spec['datasets']

                for dataset_index, dataset in list(datasets.items()):
                    if "key" in dataset:
                        dataset["url"] = reverse("datasets_download", kwargs={"dataset_key": dataset["key"]})

                del phase_spec['datasets']
            else:
                datasets = {}

            phase_spec['start_date'] = CompetitionDefBundle.localize_datetime(phase_spec['start_date'])

            # First phase can't have auto_migration=True, remove that here
            if index == 0:
                phase_spec['auto_migration'] = False
                comp.last_phase_migration = phase_spec['phasenumber']
                logger.info('Set last_phase_migration to #%s' % phase_spec['phasenumber'])
                comp.save()

            phase, created = CompetitionPhase.objects.get_or_create(**phase_spec)
            logger.info("CompetitionDefBundle::unpack created phase (pk=%s)", self.pk)

            # Set default for max submissions per day
            if not hasattr(phase, 'max_submissions_per_day'):
                phase.max_submissions_per_day = 999

            # Create automatic datasets out of some included files, cache file names here as to not make duplicates
            # where many phases use same dataset files
            if hasattr(phase, 'scoring_program') and phase.scoring_program:
                if phase_spec["scoring_program"].endswith(".zip"):
                    phase.scoring_program.save(phase_scoring_program_file(phase), File(io.BytesIO(zf.read(phase_spec['scoring_program']))))

                    file_name = os.path.splitext(os.path.basename(phase_spec['scoring_program']))[0]
                    if phase_spec['scoring_program'] not in data_set_cache:
                        logger.info('Adding organizer dataset to cache: %s' % phase_spec['scoring_program'])
                        data_set_cache[phase_spec['scoring_program']] = OrganizerDataSet.objects.create(
                            name="%s_%s_%s" % (file_name, phase.phasenumber, comp.pk),
                            type="Scoring Program",
                            data_file=phase.scoring_program.file.name,
                            uploaded_by=self.owner
                        )
                    phase.scoring_program_organizer_dataset = data_set_cache[phase_spec['scoring_program']]
                else:
                    logger.info("CompetitionDefBundle::unpack getting dataset for scoring_program with key %s", phase_spec["scoring_program"])
                    try:
                        data_set = OrganizerDataSet.objects.get(key=phase_spec["scoring_program"])
                        phase.scoring_program = data_set.data_file.file.name
                        phase.scoring_program_organizer_dataset = data_set
                    except OrganizerDataSet.DoesNotExist:
                        assert False, "Invalid file-type or could not find file {} for scoring_program".format(phase_spec['scoring_program'])

            if hasattr(phase, 'reference_data') and phase.reference_data:
                if phase_spec["reference_data"].endswith(".zip"):
                    phase.reference_data.save(phase_reference_data_file(phase), File(io.BytesIO(zf.read(phase_spec['reference_data']))))

                    file_name = os.path.splitext(os.path.basename(phase_spec['reference_data']))[0]
                    if phase_spec['reference_data'] not in data_set_cache:
                        logger.info('Adding organizer dataset to cache: %s' % phase_spec['reference_data'])
                        data_set_cache[phase_spec['reference_data']] = OrganizerDataSet.objects.create(
                            name="%s_%s_%s" % (file_name, phase.phasenumber, comp.pk),
                            type="Reference Data",
                            data_file=phase.reference_data.file.name,
                            uploaded_by=self.owner
                        )
                    phase.reference_data_organizer_dataset = data_set_cache[phase_spec['reference_data']]
                else:
                    logger.info("CompetitionDefBundle::unpack getting dataset for reference_data with key %s", phase_spec["reference_data"])
                    try:
                        data_set = OrganizerDataSet.objects.get(key=phase_spec["reference_data"])
                        phase.reference_data = data_set.data_file.file.name
                        phase.reference_data_organizer_dataset = data_set
                    except OrganizerDataSet.DoesNotExist:
                        assert False, "Invalid file-type or could not find file {} for reference_data".format(phase_spec['reference_data'])
            else:
                raise OrganizerDataSet.DoesNotExist("No reference data was supplied with the competition bundle!")
                logger.info("No reference data found. Halting.")

            if hasattr(phase, 'ingestion_program') and phase.ingestion_program:
                if phase_spec["ingestion_program"].endswith(".zip"):
                    phase.ingestion_program.save(phase_ingestion_program_file(phase),
                                              File(io.BytesIO(zf.read(phase_spec['ingestion_program']))))

                    file_name = os.path.splitext(os.path.basename(phase_spec['ingestion_program']))[0]
                    if phase_spec['ingestion_program'] not in data_set_cache:
                        logger.info('Adding organizer dataset to cache: %s' % phase_spec['ingestion_program'])
                        data_set_cache[phase_spec['ingestion_program']] = OrganizerDataSet.objects.create(
                            name="%s_%s_%s" % (file_name, phase.phasenumber, comp.pk),
                            type="Ingestion Program",
                            data_file=phase.ingestion_program.file.name,
                            uploaded_by=self.owner
                        )
                    phase.ingestion_program_organizer_dataset = data_set_cache[phase_spec['ingestion_program']]
                else:
                    logger.info("CompetitionDefBundle::unpack getting dataset for ingestion_program with key %s",
                                 phase_spec["ingestion_program"])
                    try:
                        data_set = OrganizerDataSet.objects.get(key=phase_spec["ingestion_program"])
                        phase.ingestion_program = data_set.data_file.file.name
                        phase.ingestion_program_organizer_dataset = data_set
                    except OrganizerDataSet.DoesNotExist:
                        assert False, "Invalid file-type or could not find file {} for ingestion_program".format(phase_spec['ingestion_program'])


            # Begin unpack starting_kit
            if hasattr(phase, 'starting_kit') and phase.starting_kit:
                if phase_spec["starting_kit"].endswith(".zip"):
                    phase.starting_kit.save(phase_starting_kit_data_file(phase), File(io.BytesIO(zf.read(phase_spec['starting_kit']))))

                    file_name = os.path.splitext(os.path.basename(phase_spec['starting_kit']))[0]
                    if phase_spec['starting_kit'] not in data_set_cache:
                        logger.info('Adding organizer dataset to cache: %s' % phase_spec['starting_kit'])
                        data_set_cache[phase_spec['starting_kit']] = OrganizerDataSet.objects.create(
                            name="%s_%s_%s" % (file_name, phase.phasenumber, comp.pk),
                            type="Starting Kit",
                            data_file=phase.starting_kit.file.name,
                            uploaded_by=self.owner
                        )
                    phase.starting_kit_organizer_dataset = data_set_cache[phase_spec['starting_kit']]
                else:
                    logger.info("CompetitionDefBundle::unpack getting dataset for starting_kit with key %s", phase_spec["starting_kit"])
                    try:
                        data_set = OrganizerDataSet.objects.get(key=phase_spec["starting_kit"])
                        phase.starting_kit = data_set.data_file.file.name
                        phase.starting_kit_organizer_dataset = data_set
                    except OrganizerDataSet.DoesNotExist:
                        assert False, "Invalid file-type or could not find file {} for starting_kit".format(phase_spec['starting_kit'])
                        # End unpack starting kit

            # Begin unpack public data
            if hasattr(phase, 'public_data') and phase.public_data:
                if phase_spec["public_data"].endswith(".zip"):
                    phase.public_data.save(phase_public_data_data_file(phase),
                                            File(io.BytesIO(zf.read(phase_spec['public_data']))))

                    file_name = os.path.splitext(os.path.basename(phase_spec['public_data']))[0]
                    if phase_spec['public_data'] not in data_set_cache:
                        logger.info('Adding organizer dataset to cache: %s' % phase_spec['public_data'])
                        data_set_cache[phase_spec['public_data']] = OrganizerDataSet.objects.create(
                            name="%s_%s_%s" % (file_name, phase.phasenumber, comp.pk),
                            type="Public Data",
                            data_file=phase.public_data.file.name,
                            uploaded_by=self.owner
                        )
                    phase.public_data_organizer_dataset = data_set_cache[phase_spec['public_data']]
                else:
                    logger.info(
                        "CompetitionDefBundle::unpack getting dataset for public_data with key %s",
                        phase_spec["public_data"])
                    try:
                        data_set = OrganizerDataSet.objects.get(key=phase_spec["public_data"])
                        phase.public_data = data_set.data_file.file.name
                        phase.public_data_organizer_dataset = data_set
                    except OrganizerDataSet.DoesNotExist:
                        assert False, "Invalid file-type or could not find file {} for public_data".format(phase_spec['public_data'])
                        # End unpack public data

            if 'input_data' in phase_spec:
                if phase_spec["input_data"].endswith(".zip"):
                    phase.input_data.save(phase_input_data_file(phase), File(io.BytesIO(zf.read(phase_spec['input_data']))))

                    file_name = os.path.splitext(os.path.basename(phase_spec['input_data']))[0]
                    if phase_spec['input_data'] not in data_set_cache:
                        logger.info('Adding organizer dataset to cache: %s' % phase_spec['input_data'])
                        data_set_cache[phase_spec['input_data']] = OrganizerDataSet.objects.create(
                            name="%s_%s_%s" % (file_name, phase.phasenumber, comp.pk),
                            type="Input Data",
                            data_file=phase.input_data.file.name,
                            uploaded_by=self.owner
                        )
                    phase.input_data_organizer_dataset = data_set_cache[phase_spec['input_data']]
                else:
                    logger.info("CompetitionDefBundle::unpack getting dataset for input_data with key %s", phase_spec["input_data"])
                    try:
                        data_set = OrganizerDataSet.objects.get(key=phase_spec["input_data"])
                        phase.input_data = data_set.data_file.file.name
                        phase.input_data_organizer_dataset = data_set
                    except OrganizerDataSet.DoesNotExist:
                        assert False, "Invalid file-type or could not find file {} for input_data.".format(phase_spec['input_data'])

            phase.auto_migration = bool(phase_spec.get('auto_migration', False))
            phase.save()
            logger.info("CompetitionDefBundle::unpack saved scoring program and reference data (pk=%s)", self.pk)
            eft,cr_=ExternalFileType.objects.get_or_create(name="Data", codename="data")
            count = 1
            for ds in list(datasets.keys()):
                f = ExternalFile.objects.create(type=eft, source_url=datasets[ds]['url'], name=datasets[ds]['name'], creator=self.owner)
                f.save()
                d = Dataset.objects.create(creator=self.owner, datafile=f, number=count)
                d.save()
                phase.datasets.add(d)
                phase.save()
                count += 1
            logger.info("CompetitionDefBundle::unpack saved datasets (pk=%s)", self.pk)

        logger.info("CompetitionDefBundle::unpack saved created competition phases (pk=%s)", self.pk)

        # Create leaderboard
        if 'leaderboard' in comp_spec:
            # If there's more than one create each of them
            if 'leaderboards' in comp_spec['leaderboard']:
                leaderboards = {}
                for key, value in list(comp_spec['leaderboard']['leaderboards'].items()):
                    rg,cr = SubmissionResultGroup.objects.get_or_create(competition=comp, key=value['label'].strip(), label=value['label'].strip(), ordering=value['rank'])
                    leaderboards[rg.label] = rg
                    for gp in comp.phases.all():
                        rgp,crx = SubmissionResultGroupPhase.objects.get_or_create(phase=gp, group=rg)
            logger.info("CompetitionDefBundle::unpack created leaderboard (pk=%s)", self.pk)

            # Create score groups
            if 'column_groups' in comp_spec['leaderboard']:
                groups = {}
                for key, vals in list(comp_spec['leaderboard']['column_groups'].items()):
                    index = list(comp_spec['leaderboard']['column_groups'].keys()).index(key) + 1
                    if vals is None:
                        vals = dict()
                    setdefaults = {
                        'label' : "" if 'label' not in vals else vals['label'].strip(),
                        'ordering' : index if 'rank' not in vals else vals['rank']
                    }
                    s,cr = SubmissionScoreSet.objects.get_or_create(competition=comp, key=key.strip(), defaults=setdefaults)
                    groups[s.label] = s
            logger.info("CompetitionDefBundle::unpack created score groups (pk=%s)", self.pk)

            # Create scores.
            if 'columns' in comp_spec['leaderboard']:
                columns = {}
                for key, vals in list(comp_spec['leaderboard']['columns'].items()):
                    index = list(comp_spec['leaderboard']['columns'].keys()).index(key) + 1
                    # Do non-computed columns first
                    if 'computed' in vals:
                        continue
                    sdefaults = {
                                    'label' : "" if 'label' not in vals else vals['label'].strip(),
                                    'numeric_format' : "2" if 'numeric_format' not in vals else vals['numeric_format'],
                                    'show_rank' : True,
                                    'sorting' : 'desc' if 'sort' not in vals else vals['sort'],
                                    'ordering' : index if 'rank' not in vals else vals['rank']
                                    }
                    if 'selection_default' in vals:
                        sdefaults['selection_default'] = vals['selection_default']

                    sd,cr = SubmissionScoreDef.objects.get_or_create(
                                competition=comp,
                                key=key,
                                computed=False,
                                defaults=sdefaults)
                    columns[sd.key] = sd

                    # Associate the score definition with its column group
                    if 'column_group' in vals:
                        gparent = groups[vals['column_group']['label']]
                        g,cr = SubmissionScoreSet.objects.get_or_create(
                                competition=comp,
                                parent=gparent,
                                key=sd.key,
                                defaults=dict(scoredef=sd, label=sd.label, ordering=sd.ordering))
                    else:
                        g,cr = SubmissionScoreSet.objects.get_or_create(
                                competition=comp,
                                key=sd.key,
                                defaults=dict(scoredef=sd, label=sd.label, ordering=sd.ordering))

                    # Associate the score definition with its leaderboard
                    sdg = SubmissionScoreDefGroup.objects.create(scoredef=sd, group=leaderboards[vals['leaderboard']['label']])

                for key, vals in list(comp_spec['leaderboard']['columns'].items()):
                    index = list(comp_spec['leaderboard']['columns'].keys()).index(key) + 1
                    # Only process the computed columns this time around.
                    if 'computed' not in vals:
                        continue
                    # Create the score definition
                    is_computed = True
                    sdefaults = {
                                    'label': "" if 'label' not in vals else vals['label'].strip(),
                                    'numeric_format': "2" if 'numeric_format' not in vals else vals['numeric_format'],
                                    'show_rank': not is_computed,
                                    'sorting': 'desc' if 'sort' not in vals else vals['sort'],
                                    'ordering': index if 'rank' not in vals else vals['rank']
                                    }
                    if 'selection_default' in vals:
                        sdefaults['selection_default'] = vals['selection_default']

                    sd, cr = SubmissionScoreDef.objects.get_or_create(
                                competition=comp,
                                key=key,
                                computed=is_computed,
                                defaults=sdefaults)
                    weights = ''  # weights for average rank computation
                    if 'weights' in vals['computed']: 
                        weights = vals['computed']['weights']

                        try:
                            # Dummy operations to confirm each weight is a proper float
                            [float(w.strip()) for w in weights.split(",")]
                        except (ValueError, TypeError):
                            assert False, "One of the weights given was not a float: %s" % weights

                    sc, cr = SubmissionComputedScore.objects.get_or_create(scoredef=sd, operation=vals['computed']['operation'], weights=weights)
                    for f in vals['computed']['fields'].split(","):
                        f=f.strip()
                        # Note the lookup in brats_score_defs. The assumption is that computed properties are defined in
                        # brats_leaderboard_defs after the fields they reference.
                        # This is not a safe assumption -- given we can't control key/value ordering in a dictionary.
                        SubmissionComputedScoreField.objects.get_or_create(computed=sc, scoredef=columns[f])
                    columns[sd.key] = sd

                    # Associate the score definition with its column group
                    if 'column_group' in vals:
                        gparent = groups[vals['column_group']['label']]
                        g, cr = SubmissionScoreSet.objects.get_or_create(
                                competition=comp,
                                parent=gparent,
                                key=sd.key,
                                defaults=dict(scoredef=sd, label=sd.label, ordering=sd.ordering))
                    else:
                        g, cr = SubmissionScoreSet.objects.get_or_create(
                                competition=comp,
                                key=sd.key,
                                defaults=dict(scoredef=sd, label=sd.label, ordering=sd.ordering))

                    # Associate the score definition with its leaderboard
                    sdg = SubmissionScoreDefGroup.objects.create(scoredef=sd, group=leaderboards[vals['leaderboard']['label']])
                logger.info("CompetitionDefBundle::unpack created scores (pk=%s)", self.pk)

        # Find any static files and save them to storage, ignoring actual assets directory itself
        assets = list([x for x in zf.namelist() if x.startswith('assets/') and x != "assets/"])
        asset_path = "competition_assets/{}/{}"
        for asset in assets:
            public_path = asset_path.format(comp.pk, os.path.basename(asset))
            data = ContentFile(zf.open(asset).read())
            PublicStorage.save(public_path, data)
            logger.info("Created asset @ {}".format(public_path))

        # Add owner as participant so they can view the competition
        approved = ParticipantStatus.objects.get(codename=ParticipantStatus.APPROVED)
        resulting_participant, created = CompetitionParticipant.objects.get_or_create(user=self.owner, competition=comp, defaults={'status':approved})
        logger.info("CompetitionDefBundle::unpack added owner as participant (pk=%s)", self.pk)

        return comp


@receiver(post_delete, sender=CompetitionDefBundle)
def competitiondefbundle_post_delete_handler(sender, **kwargs):
    def_bundle = kwargs['instance']
    delete_key_from_storage(def_bundle, 'config_bundle', aws_attr='s3_config_bundle', s3direct=True)


class SubmissionScoreDefGroup(models.Model):
    scoredef = models.ForeignKey(SubmissionScoreDef, on_delete=models.CASCADE)
    group = models.ForeignKey(SubmissionResultGroup, on_delete=models.CASCADE)

    class Meta:
        unique_together = (('scoredef', 'group'),)

    def __unicode__(self):
        return "%s %s" % (self.scoredef, self.group)

    def __str__(self):
        return "%s %s" % (self.scoredef, self.group)

    def save(self, *args, **kwargs):
        if self.scoredef.competition != self.group.competition:
            raise IntegrityError("Score Def competition and phase compeition must be the same")
        super(SubmissionScoreDefGroup, self).save(*args, **kwargs)


class SubmissionComputedScore(models.Model):
    scoredef = models.OneToOneField(SubmissionScoreDef, related_name='computed_score', on_delete=models.CASCADE)
    operation = models.CharField(max_length=10, choices=(('Max', 'Max'),
                                                        ('Avg', 'Average')))
    weights = models.CharField(max_length=200, null=True, blank=True)


class SubmissionComputedScoreField(models.Model):
    computed = models.ForeignKey(SubmissionComputedScore, related_name='fields', on_delete=models.CASCADE)
    scoredef = models.ForeignKey(SubmissionScoreDef, on_delete=models.CASCADE)

    def save(self, *args, **kwargs):
        if self.scoredef.computed is True:
            raise IntegrityError("Cannot use a computed field for a computed score")
        super(SubmissionComputedScoreField, self).save(*args, **kwargs)


class SubmissionScoreSet(MPTTModel):
    parent = TreeForeignKey('self', null=True, blank=True, related_name='children')
    competition = models.ForeignKey(Competition, on_delete=models.CASCADE)
    key = models.CharField(max_length=50)
    label = models.CharField(max_length=50)
    scoredef = models.ForeignKey(SubmissionScoreDef, null=True, blank=True, on_delete=models.CASCADE)
    ordering = models.PositiveIntegerField(default=1)

    class Meta:
        unique_together = (('key', 'competition'),)

    def __unicode__(self):
        return "%s %s" % (self.parent.label if self.parent else None, self.label)

    def __str__(self):
        return "%s %s" % (self.parent.label if self.parent else None, self.label)


class SubmissionScore(models.Model):
    result = models.ForeignKey(CompetitionSubmission, related_name='scores', on_delete=models.CASCADE)
    scoredef = models.ForeignKey(SubmissionScoreDef, on_delete=models.CASCADE)
    value = models.DecimalField(max_digits=20, decimal_places=10)

    class Meta:
        unique_together = (('result', 'scoredef'),)

    def save(self, *args, **kwargs):
        if self.scoredef.computed is True and self.value:
            raise IntegrityError("Score is computed. Cannot assign a value")
        super(SubmissionScore, self).save(*args, **kwargs)


class PhaseLeaderBoard(models.Model):
    phase = models.OneToOneField(CompetitionPhase, related_name='board', on_delete=models.CASCADE)
    is_open = models.BooleanField(default=True)

    def submissions(self):
        return CompetitionSubmission.objects.filter(leaderboard_entry_result__board=self)

    def __unicode__(self):
        return "%s [%s]" % (self.phase.label,'Open' if self.is_open else 'Closed')

    def __str__(self):
        return "%s [%s]" % (self.phase.label,'Open' if self.is_open else 'Closed')

    def is_open(self):
        """
        The default implementation passes through the leaderboard is_open check to the phase is_active check.
        """
        self.is_open = self.phase.is_active
        return self.phase.is_active

    def scores(self, **kwargs):
        return self.phase.scores(score_filters=dict(result__leaderboard_entry_result__board=self))


class PhaseLeaderBoardEntry(models.Model):
    board = models.ForeignKey(PhaseLeaderBoard, related_name='entries', on_delete=models.CASCADE)
    result = models.ForeignKey(CompetitionSubmission, related_name='leaderboard_entry_result', on_delete=models.CASCADE)

    class Meta:
        unique_together = (('board', 'result'),)


def dataset_data_file(dataset, filename="data.zip"):
    return os.path.join("datasets", str(dataset.pk), str(uuid.uuid4()), filename)


class OrganizerDataSet(models.Model):
    TYPES = (
        ("Reference Data", "Reference Data"),
        ("Scoring Program", "Scoring Program"),
        ("Input Data", "Input Data"),
        ("Ingestion Program", "Ingestion Program"),
        ("Starting Kit", "Starting Kit"),
        ("Public Data", "Public Data"),
        ("None", "None")
    )
    name = models.CharField(max_length=255)
    full_name = models.TextField(default="")
    type = models.CharField(max_length=64, choices=TYPES, default="None")
    description = models.TextField(null=True, blank=True)
    data_file = models.FileField(
        upload_to=_uuidify('dataset_data_file'),
        storage=BundleStorage,
        verbose_name="Data file",
        blank=True,
        null=True,
    )
    sub_data_files = models.ManyToManyField('OrganizerDataSet', null=True, blank=True, verbose_name="Bundle of data files")
    uploaded_by = models.ForeignKey(settings.AUTH_USER_MODEL)
    key = UUIDField(version=4)

    def save(self, **kwargs):
        if self.key is None or self.key == '':
            self.key = "%s" % (uuid.uuid4())
        self.full_name = "%s uploaded by %s" % (self.name, self.uploaded_by)
        super(OrganizerDataSet, self).save(**kwargs)

    def __unicode__(self):
        if self.full_name:
            return self.full_name
        else:
            self.save()  # to get full_name
            return self.full_name

    def __str__(self):
        if self.full_name:
            return self.full_name
        else:
            self.save()  # to get full_name
            return self.full_name

    def write_multidataset_metadata(self, datasets=None):
        # Write sub bundle metadata, replaces old data_file!
        lines = []

        if not datasets:
            datasets = self.sub_data_files.all()

        if not datasets:
            # If we still don't have a dataset don't continue
            return

        # Inline import to avoid circular imports
        from apps.web.tasks import _make_url_sassy
        for dataset in datasets:
            file_name = os.path.splitext(os.path.basename(dataset.data_file.file.name))[0]
            # Make these URLs signed for 100 years
            one_hundred_years = 60 * 60 * 24 * 365 * 100
            lines.append("%s: %s" % (file_name, _make_url_sassy(dataset.data_file.file.name, duration=one_hundred_years)))

        self.data_file.save("metadata", ContentFile("\n".join(lines)))

    @property
    def is_in_use(self):
        attrs_to_check = [
            "input_data_organizer_dataset",
            "reference_data_organizer_dataset",
            "scoring_program_organizer_dataset",
            "starting_kit_organizer_dataset",
            "public_data_organizer_dataset",
            "ingestion_program_organizer_dataset",
        ]
        for attr in attrs_to_check:
            attr_ref = getattr(self, attr)
            if attr_ref:
                if attr_ref.exists():
                    return True
        return False

    @property
    def size(self):
        return get_filefield_size(self, 'data_file')


@receiver(post_delete, sender=OrganizerDataSet)
def organizerdataset_post_delete_handler(sender, **kwargs):
    organizer_dataset = kwargs['instance']
    delete_key_from_storage(organizer_dataset, 'data_file')
    for dataset in organizer_dataset.sub_data_files.all():
        dataset.delete()


class CompetitionSubmissionMetadata(models.Model):
    """Define extra Meta data for a submission."""
    submission = models.ForeignKey(CompetitionSubmission, related_name="metadatas", on_delete=models.CASCADE)
    is_predict = models.BooleanField(default=False)
    is_scoring = models.BooleanField(default=False)
    hostname = models.CharField(max_length=255, blank=True, null=True)
    processes_running_in_temp_dir = models.TextField(blank=True, null=True)

    ingestion_program_duration = models.TextField(null=True, blank=True)

    beginning_virtual_memory_usage = models.TextField(blank=True, null=True)
    beginning_swap_memory_usage = models.TextField(blank=True, null=True)
    beginning_cpu_usage = models.TextField(blank=True, null=True)
    end_virtual_memory_usage = models.TextField(blank=True, null=True)
    end_swap_memory_usage = models.TextField(blank=True, null=True)
    end_cpu_usage = models.TextField(blank=True, null=True)

    def _get_json_property_percent(self, name):
        if hasattr(self, name):
            try:
                value = json.loads(getattr(self, name))["percent"]
                return "%s%%" % value
            except:
                return 'ERR!'
        return ''

    def _get_property_percent(self, name):
        value = getattr(self, name)
        return "%s%%" % value if value else None

    @property
    def simple(self):
        '''Returns the simplified versions of some of the metrics, i.e. just "percent" even though many more
        details are available.'''
        return {
            "processes_running_in_temp_dir": self.processes_running_in_temp_dir,
            "ingestion_program_duration": self.ingestion_program_duration,
            "beginning_virtual_memory_usage": self._get_json_property_percent('beginning_virtual_memory_usage'),
            "beginning_swap_memory_usage": self._get_json_property_percent('beginning_swap_memory_usage'),
            "beginning_cpu_usage": self._get_property_percent('beginning_cpu_usage'),
            "end_virtual_memory_usage": self._get_json_property_percent('end_virtual_memory_usage'),
            "end_swap_memory_usage": self._get_json_property_percent('end_swap_memory_usage'),
            "end_cpu_usage": self._get_property_percent('end_cpu_usage'),
        }


def add_submission_to_leaderboard(submission):
    """
    Adds the given submission to its leaderboard. It is the caller responsiblity to make
    sure the submission is ready to be added (e.g. it's in the finished state).
    """
    lb, _ = PhaseLeaderBoard.objects.get_or_create(phase=submission.phase)

    logger.info('Adding submission %s to leaderboard %s' % (submission, lb))

    # Currently we only allow one submission into the leaderboard although the leaderboard
    # is setup to accept multiple submissions from the same participant.
    if submission.team is not None:
        # Select all submissions from the team
        entries = PhaseLeaderBoardEntry.objects.filter(board=lb, result__team=submission.team)
    else:
        # Select all submissions from the user
        entries = PhaseLeaderBoardEntry.objects.filter(board=lb, result__participant=submission.participant)

    for entry in entries:
        entry.delete()
    lbe, created = PhaseLeaderBoardEntry.objects.get_or_create(board=lb, result=submission)

    return lbe, created


def get_current_phase(competition):
    all_phases = competition.phases.all().order_by('start_date')
    phase_iterator = iter(all_phases)
    active_phase = None
    for phase in phase_iterator:
        # Get an active phase that isn't also never-ending, unless we don't have any active_phases
        if phase.is_active:
            if active_phase is None:
                active_phase = phase
            elif not phase.phase_never_ends:
                active_phase = phase
                break
    return active_phase


def get_first_previous_active_and_next_phases(competition):
    first_phase = None
    previous_phase = None
    active_phase = None
    next_phase = None

    all_phases = competition.phases.all().order_by('start_date', 'phasenumber')
    phase_iterator = iter(all_phases)
    trailing_phase_holder = None

    for phase in phase_iterator:
        if not first_phase:
            first_phase = phase

        # Has the phase start date passed
        if phase.start_date <= now():
            # Whether or not phase is actually active, keep track of previous phase
            previous_phase = trailing_phase_holder

            # If the competition has not ended OR is this a never ending phase?
            if phase.phase_never_ends or not competition.end_date or competition.end_date >= now():
                active_phase = phase
        else:
            # we have an active phase but this one isn't active so it must be next
            if active_phase and not next_phase:
                next_phase = phase

        # Hold this to store "previous phase"
        trailing_phase_holder = phase

    if competition.end_date and competition.end_date <= now():
        # Competition has ended, so previous phase was last phase
        previous_phase = trailing_phase_holder

    return first_phase, previous_phase, active_phase, next_phase


class CompetitionDump(models.Model):
    competition = models.ForeignKey(Competition, related_name='dumps', on_delete=models.CASCADE)
    timestamp = models.DateTimeField(auto_now_add=True)
    status = models.CharField(max_length=64, default="Starting")
    data_file = models.FileField(
        upload_to=_uuidify('competition_dump'),
        storage=BundleStorage,
        verbose_name="Data file",
        blank=True,
        null=True,
    )

    def get_size_mb(self):
        return float(self.size) / 1000 / 1000

    @property
    def size(self):
        return get_filefield_size(self, 'data_file')

    def sassy_url(self):
        from apps.web.tasks import _make_url_sassy
        return _make_url_sassy(self.data_file.name)

    def filename(self):
        return os.path.basename(self.data_file.name)


@receiver(post_delete, sender=CompetitionDump)
def competitiondump_post_delete_handler(sender, **kwargs):
    comp_dump = kwargs['instance']
    delete_key_from_storage(comp_dump, 'data_file')<|MERGE_RESOLUTION|>--- conflicted
+++ resolved
@@ -1,4 +1,3 @@
-import StringIO
 import csv
 import datetime
 import io
@@ -19,12 +18,8 @@
 from apps.coopetitions.models import DownloadRecord
 from apps.forums.models import Forum
 from apps.teams.models import Team, get_user_team, TeamMembership
-<<<<<<< HEAD
-from apps.web.utils import PublicStorage, BundleStorage, clean_html_script, get_object_base_url
-=======
-from apps.web.utils import PublicStorage, BundleStorage, clean_html_script, s3_key_from_url, get_submission_size, \
-    delete_key_from_storage, get_filefield_size, get_competition_size_data
->>>>>>> 9752c20b
+from apps.web.utils import PublicStorage, BundleStorage, clean_html_script, get_object_base_url, get_submission_size, \
+    delete_key_from_storage, get_filefield_size
 from decimal import Decimal
 from django.conf import settings
 from django.contrib.contenttypes.fields import GenericForeignKey, GenericRelation
@@ -33,35 +28,25 @@
 from django.core.files import File
 from django.core.files.base import ContentFile
 from django.core.urlresolvers import reverse
+from django.core.validators import MaxValueValidator, MinValueValidator
 from django.db import IntegrityError
 from django.db import models
 from django.db import transaction
 from django.db.models import Max
 from django.db.models.signals import post_save, post_delete
 from django.dispatch import receiver
+from django.utils import timezone
 from django.utils.dateparse import parse_datetime
-<<<<<<< HEAD
 from django.utils.deconstruct import deconstructible
 from django.utils.functional import cached_property
-from django.utils.timezone import now
-from django_extensions.db.fields import UUIDField
 from functools import cmp_to_key
-=======
-from django.utils.functional import cached_property
-from django.utils.timezone import now
-from django_extensions.db.fields import UUIDField
->>>>>>> 9752c20b
 from guardian.shortcuts import assign_perm
 from mptt.models import MPTTModel, TreeForeignKey
 from os.path import split
 from pytz import utc
 from s3direct.fields import S3DirectField
-from django.core.validators import MaxValueValidator, MinValueValidator
-
-<<<<<<< HEAD
+
 from . import exceptions
-=======
->>>>>>> 9752c20b
 
 User = settings.AUTH_USER_MODEL
 logger = logging.getLogger(__name__)
@@ -283,7 +268,7 @@
     is_migrating = models.BooleanField(default=False)
     force_submission_to_leaderboard = models.BooleanField(default=False)
     disallow_leaderboard_modifying = models.BooleanField(default=False)
-    secret_key = UUIDField(version=4)
+    secret_key = models.UUIDField(default=uuid.uuid4)
     enable_medical_image_viewer = models.BooleanField(default=False)
     enable_detailed_results = models.BooleanField(default=False)
     original_yaml_file = models.TextField(default='', blank=True, null=True)
@@ -371,7 +356,7 @@
 
         active = CompetitionSubmission.objects.filter(
             phase=self.phases.all(),
-            submitted_at__gt=now() - datetime.timedelta(days=30)
+            submitted_at__gt=timezone.now() - datetime.timedelta(days=30)
         ).exists()
 
         return [{
@@ -438,9 +423,9 @@
         if self.end_date is None:
             return True
         if type(self.end_date) is datetime.datetime.date:
-            return True if self.end_date is None else self.end_date > now().date()
+            return True if self.end_date is None else self.end_date > timezone.now().date()
         if type(self.end_date) is datetime.datetime:
-            return True if self.end_date is None else self.end_date > now()
+            return True if self.end_date is None else self.end_date > timezone.now()
 
     @property
     def has_starting_kit_or_public_data(self):
@@ -538,7 +523,7 @@
                     file_args["s3_file"] = submission.s3_file
                 else:
                     file_args["file"] = submission.file
-                    
+
                 new_submission = CompetitionSubmission(
                     participant=participant,
                     phase=next_phase,
@@ -1015,16 +1000,16 @@
             if (next_phase is not None) and (len(next_phase) > 0):
                 # there is a phase following this phase, thus this phase is active if the current date
                 # is between the start of this phase and the start of the next phase
-                return self.start_date <= now() and (now() < next_phase[0].start_date)
+                return self.start_date <= timezone.now() and (timezone.now() < next_phase[0].start_date)
             else:
                 # there is no phase following this phase, thus this phase is active if the current data
                 # is after the start date of this phase and the competition is "active"
-                return self.start_date <= now() and self.competition.is_active
+                return self.start_date <= timezone.now() and self.competition.is_active
 
     @property
     def is_future(self):
         """ Returns true if this phase of the competition has yet to start. """
-        return now() < self.start_date
+        return timezone.now() < self.start_date
 
     @property
     def is_past(self):
@@ -1570,7 +1555,7 @@
                     logger.info("Submission number below maximum.")
 
                 if self.phase.competition.end_date and not self.phase.phase_never_ends:
-                    if now().date() > self.phase.competition.end_date.date():
+                    if timezone.now().date() > self.phase.competition.end_date.date():
                         logger.info("Submission is past competition end.")
                         raise PermissionDenied("The competition has ended. No more submissions are allowed.")
 
@@ -1852,15 +1837,11 @@
             dt = utc.localize(dt)
         return dt
 
-<<<<<<< HEAD
-    @transaction.atomic
-=======
     @property
     def size(self):
         return get_filefield_size(self, 'config_bundle', aws_attr='s3_config_bundle', s3direct=True)
 
-    @transaction.commit_on_success
->>>>>>> 9752c20b
+    @transaction.atomic
     def unpack(self):
         """
         This method unpacks a competition bundle and creates a competition from
@@ -2322,7 +2303,7 @@
                                 computed=is_computed,
                                 defaults=sdefaults)
                     weights = ''  # weights for average rank computation
-                    if 'weights' in vals['computed']: 
+                    if 'weights' in vals['computed']:
                         weights = vals['computed']['weights']
 
                         try:
@@ -2508,7 +2489,7 @@
     )
     sub_data_files = models.ManyToManyField('OrganizerDataSet', null=True, blank=True, verbose_name="Bundle of data files")
     uploaded_by = models.ForeignKey(settings.AUTH_USER_MODEL)
-    key = UUIDField(version=4)
+    key = models.UUIDField(default=uuid.uuid4)
 
     def save(self, **kwargs):
         if self.key is None or self.key == '':
@@ -2682,12 +2663,12 @@
             first_phase = phase
 
         # Has the phase start date passed
-        if phase.start_date <= now():
+        if phase.start_date <= timezone.now():
             # Whether or not phase is actually active, keep track of previous phase
             previous_phase = trailing_phase_holder
 
             # If the competition has not ended OR is this a never ending phase?
-            if phase.phase_never_ends or not competition.end_date or competition.end_date >= now():
+            if phase.phase_never_ends or not competition.end_date or competition.end_date >= timezone.now():
                 active_phase = phase
         else:
             # we have an active phase but this one isn't active so it must be next
@@ -2697,7 +2678,7 @@
         # Hold this to store "previous phase"
         trailing_phase_holder = phase
 
-    if competition.end_date and competition.end_date <= now():
+    if competition.end_date and competition.end_date <= timezone.now():
         # Competition has ended, so previous phase was last phase
         previous_phase = trailing_phase_holder
 
