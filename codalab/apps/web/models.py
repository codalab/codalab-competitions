import csv
import datetime
import exceptions
import io
import json
import logging
import operator
import os
import StringIO
import re
import urllib
import uuid
from urllib import pathname2url

import yaml
import zipfile
import math

from os.path import split

from decimal import Decimal
from django.conf import settings
# from django.contrib.contenttypes import generic
from django.contrib.contenttypes.fields import GenericForeignKey
from django.contrib.contenttypes.fields import GenericRelation
from django.contrib.contenttypes.models import ContentType
from django.utils.deconstruct import deconstructible

from django.core.cache import cache
from django.core.exceptions import PermissionDenied
from django.core.files import File
from django.core.files.base import ContentFile
from django.core.files.storage import get_storage_class
from django.core.urlresolvers import reverse
from django.db import IntegrityError
from django.db import models
from django.db import transaction
from django.db.models import Max
from django.db.models.signals import post_save
from django.utils.dateparse import parse_datetime
from django.utils.timezone import now

from mptt.models import MPTTModel, TreeForeignKey

from pytz import utc
from guardian.shortcuts import assign_perm
from django.utils.functional import cached_property
from s3direct.fields import S3DirectField

from apps.chahub.models import ChaHubSaveMixin
from apps.forums.models import Forum
from apps.coopetitions.models import DownloadRecord
from apps.authenz.models import ClUser
from apps.web.exceptions import ScoringException
from apps.web.utils import PublicStorage, BundleStorage, clean_html_script
from apps.teams.models import Team, get_user_team, TeamMembershipStatus, TeamMembership

import lxml.html
import uuid

User = settings.AUTH_USER_MODEL
logger = logging.getLogger(__name__)


# Competition Content
class ContentVisibility(models.Model):
    """
    Base Content Visibility model. Sets the visibility of :class:`.ContentCategory` and :class:`.DefaultContentItem`

    .. note::

        Three different visibility modes:
            - Hidden.
            - Visible.
            - Always Visible.
    """
    name = models.CharField(max_length=20)
    codename = models.SlugField(max_length=20, unique=True)
    classname = models.CharField(max_length=30, null=True, blank=True)

    def __unicode__(self):
        return self.name


class ContentCategory(MPTTModel):
    """
    Base Content category model.

    .. note::

        Three defaults content category:
            - Learn the Details.
            - Participate.
            - Results.
    """
    parent = TreeForeignKey('self', related_name='children', null=True, blank=True)
    name = models.CharField(max_length=100)
    codename = models.SlugField(max_length=100, unique=True)
    visibility = models.ForeignKey(ContentVisibility)
    is_menu = models.BooleanField(default=True)
    content_limit = models.PositiveIntegerField(default=1)

    def __unicode__(self):
        return self.name


class DefaultContentItem(models.Model):
    """
    Base Default Content Item model. It sets the children of :class:`.ContentCategory`

    .. note::

        Default Content Items are:
            - Overview.
            - Evaluate.
            - Terms and Conditions.
            - Get Data.
            - Submit / View Results.
    """
    category = TreeForeignKey(ContentCategory)
    label = models.CharField(max_length=100)
    codename = models.SlugField(max_length=100, unique=True)
    rank = models.IntegerField(default=0)
    required = models.BooleanField(default=False)
    initial_visibility = models.ForeignKey(ContentVisibility)

    def __unicode__(self):
        return self.label


class PageContainer(models.Model):
    """
    Base class to represent a page container. Only one container per :class:`.Competition`.
    """
    name = models.CharField(max_length=200, blank=True)
    content_type = models.ForeignKey(ContentType)
    object_id = models.PositiveIntegerField(db_index=True)
    owner = GenericForeignKey('content_type', 'object_id')

    class Meta:
        unique_together = (('object_id', 'content_type'),)

    def __unicode__(self):
        return self.name

    def save(self, *args, **kwargs):
        self.name = "%s - %s" % (self.owner.__unicode__(), self.name if self.name else str(self.pk))
        return super(PageContainer, self).save(*args, **kwargs)


# External Files (These might be able to be removed, per a discussion 2013.7.29)
class ExternalFileType(models.Model):
    """
    Class representing a external file type.
    """
    name = models.CharField(max_length=20)
    codename = models.SlugField(max_length=20, unique=True)

    def __unicode__(self):
        return self.name


# End External File Models
class ExternalFileSource(models.Model):
    """
    Class representing a external file Source.
    """
    name = models.CharField(max_length=50)
    codename = models.SlugField(max_length=50, unique=True)
    service_url = models.URLField(null=True, blank=True)

    def __unicode__(self):
        return self.name


class ExternalFile(models.Model):
    """
    Class representing a External File.
    """
    type = models.ForeignKey(ExternalFileType)
    creator = models.ForeignKey(settings.AUTH_USER_MODEL)
    name = models.CharField(max_length=100)
    source_url = models.URLField()
    source_address_info = models.CharField(max_length=200, blank=True)

    def __unicode__(self):
        return self.name


# Join+ Model for Participants of a competition
class ParticipantStatus(models.Model):
    """
    Model representing the status of a competition's participant

    .. note::

        There are four different status:
            - Unknown.
            - Denied.
            - Approved.
            - Pending.
    """
    UNKNOWN = 'unknown'
    DENIED = 'denied'
    APPROVED = 'approved'
    PENDING = 'pending'
    name = models.CharField(max_length=30)
    codename = models.CharField(max_length=30,unique=True)
    description = models.CharField(max_length=50)

    def __unicode__(self):
        return self.name


@deconstructible
class _uuidify(object):

    def __init__(self, directory):
        self.directory = directory

    def __call__(self, instance, filename):
        name, extension = os.path.splitext(filename)
        random_hash = str(uuid.uuid4())
        truncated_name = name[0:35]
        return os.path.join(self.directory, random_hash, "{0}{1}".format(truncated_name, extension))


class Competition(ChaHubSaveMixin, models.Model):
    """ Model representing a competition. """
    # compute_worker_vhost = models.CharField(max_length=128, null=True, blank=True, help_text="(don't edit unless you're instructed to, will break submissions -- only admins can see this!)")
    queue = models.ForeignKey(
        'queues.Queue',
        null=True,
        blank=True,
        related_name='competitions',
        help_text="(don't change this unless you have a reason to, default/empty is fine)",
        on_delete=models.SET_NULL
    )
    title = models.CharField(max_length=100)
    description = models.TextField(null=True, blank=True)
    image = models.FileField(upload_to=_uuidify('logos'), storage=PublicStorage, null=True, blank=True, verbose_name="Logo")
    image_url_base = models.CharField(max_length=255)
    has_registration = models.BooleanField(default=False, verbose_name="Registration Required")
    start_date = models.DateTimeField(null=True, blank=True, verbose_name="Start Date (UTC)")
    end_date = models.DateTimeField(null=True, blank=True, verbose_name="End Date (UTC)")
    creator = models.ForeignKey(settings.AUTH_USER_MODEL, related_name='competitioninfo_creator')
    admins = models.ManyToManyField(settings.AUTH_USER_MODEL, related_name='competition_admins', blank=True)
    modified_by = models.ForeignKey(settings.AUTH_USER_MODEL, related_name='competitioninfo_modified_by')
    last_modified = models.DateTimeField(auto_now_add=True)
    pagecontainers = GenericRelation(PageContainer)
    published = models.BooleanField(default=False, verbose_name="Publicly Available")
    # Let's assume the first phase never needs "migration"
    last_phase_migration = models.PositiveIntegerField(default=1)
    is_migrating = models.BooleanField(default=False)
    force_submission_to_leaderboard = models.BooleanField(default=False)
    disallow_leaderboard_modifying = models.BooleanField(default=False)
    secret_key = models.UUIDField(default=uuid.uuid4())
    enable_medical_image_viewer = models.BooleanField(default=False)
    enable_detailed_results = models.BooleanField(default=False)
    original_yaml_file = models.TextField(default='', blank=True, null=True)
    show_datasets_from_yaml = models.BooleanField(default=True, blank=True)
    reward = models.PositiveIntegerField(null=True, blank=True)
    is_migrating_delayed = models.BooleanField(default=False)
    allow_teams = models.BooleanField(default=False)
    enable_per_submission_metadata = models.BooleanField(default=False, help_text="(Team name, Method name, Method description, etc.)")
    allow_public_submissions = models.BooleanField(default=False, verbose_name="Allow sharing of public submissions")
    enable_forum = models.BooleanField(default=False)
    anonymous_leaderboard = models.BooleanField(default=False)
    enable_teams = models.BooleanField(default=False, verbose_name="Enable Competition level teams")
    require_team_approval = models.BooleanField(default=True, verbose_name="Organizers need to approve the new teams")
    teams = models.ManyToManyField(Team, related_name='competition_teams', blank=True)
    hide_top_three = models.BooleanField(default=False, verbose_name="Hide Top Three Leaderboard")
    hide_chart = models.BooleanField(default=False, verbose_name="Hide Chart")

    competition_docker_image = models.CharField(max_length=128, default='', blank=True)

    class Meta:
        permissions = (
            ('is_owner', 'Owner'),
            ('can_edit', 'Edit'),
            )
        ordering = ['end_date']

    @property
    def has_single_phase (self):
        return len(self.phases.all()) == 1

    @property
    def pagecontent(self):
        items = list(self.pagecontainers.all())
        return items[0] if len(items) > 0 else None

    def get_absolute_url(self):
        return reverse('competitions:view', kwargs={'pk':self.pk})

    def __unicode__(self):
        return self.title

    def get_chahub_is_valid(self):
        return self.published

    def set_owner(self, user):
        return assign_perm('view_task', user, self)

    def get_chahub_endpoint(self):
        return "competitions/"

    def get_chahub_data(self):
        phase_data = []
        phases = list(self.phases.all().order_by('start_date'))
        phase_list_length = len(phases)
        for index, phase in enumerate(phases):
            if phase_list_length > index + 1:
                # Grab next phase start_date - 1 minute
                phase_end_date = phases[index + 1].start_date - datetime.timedelta(minutes=1)
                phase_end_date = phase_end_date.isoformat()
            else:
                phase_end_date = None
                if self.end_date:
                    phase_end_date = self.end_date.isoformat()

            phase_data.append({
                "start": phase.start_date.isoformat() if phase.start_date else None,
                "end": phase_end_date,
                "index": phase.phasenumber,
                "name": phase.label,
                "description": phase.description,
            })

        http_or_https = "https" if settings.SSL_CERTIFICATE else "http"

        html_text = ""
        for page in self.pages.all():
            if page.html:
                document = lxml.html.document_fromstring(page.html)
                html_text += document.text_content()

        active = CompetitionSubmission.objects.filter(
            phase=self.phases.all(),
            submitted_at__gt=now() - datetime.timedelta(days=30)
        ).exists()

        return {
            "remote_id": self.id,
            "title": self.title,
            "created_by": str(self.creator),
            "start": self.start_date.isoformat() if self.start_date else None,
            "logo": self.image_url.replace(" ", "%20") if self.image_url else None,
            "url": "{}://{}{}".format(http_or_https, settings.CODALAB_SITE_DOMAIN, self.get_absolute_url()),
            "phases": phase_data,
            "participant_count": self.get_participant_count,
            "end": self.end_date.isoformat() if self.end_date else None,
            "description": self.description,
            "html_text": html_text,
            "active": active,
            "prize": self.reward,
        }

    def save(self, *args, **kwargs):
        # Make sure the image_url_base is set from the actual storage implementation
        self.image_url_base = self.image.storage.url('')

        if self.description:
            self.description = clean_html_script(self.description)

        phases = self.phases.all().order_by('start_date')
        if len(phases) > 0:
            self.start_date = phases[0].start_date.replace(tzinfo=None)

        # Do the real save
        # cache bust TODO.
        # cache.set("c(id)_one at a time", None, 30)
        return super(Competition, self).save(*args, **kwargs)

    @cached_property
    def image_url(self):
        # Return the transformed image_url
        if self.image:
            return os.path.join(self.image_url_base, self.image.name)
        return None

    @cached_property
    def get_start_date(self):
        if not self.start_date:
            # Save sets the start date, so let's set it!
            self.save()
        return self.start_date

    @property
    def show_top_three(self):
        current_phase = get_current_phase(self)
        return not (self.hide_top_three or current_phase.is_blind)

    @property
    def show_chart(self):
        return not self.hide_chart

    @property
    def is_active(self):
        if self.end_date is None:
            return True
        if type(self.end_date) is datetime.datetime.date:
            return True if self.end_date is None else self.end_date > now().date()
        if type(self.end_date) is datetime.datetime:
            return True if self.end_date is None else self.end_date > now()

    @property
    def has_starting_kit_or_public_data(self):
        return self.phases.filter(starting_kit_organizer_dataset__isnull=False).exists() or \
               self.phases.filter(public_data_organizer_dataset__isnull=False).exists()

    def check_future_phase_sumbmissions(self):
        '''
        Checks for if we need to migrate current phase submissions to next phase.'''

        if self.is_migrating:
            logger.info("Checking for migrations on competition pk=%s, but it is already being migrated" % self.pk)
            return

        current_phase = None
        next_phase = None

        phases = self.phases.all()
        if len(phases) == 0:
            return

        last_phase = phases.reverse()[0]

        for index, phase in enumerate(phases):
            # Checking for active phase
            if phase.is_active:
                current_phase = phase
                # Checking if active phase is less than last phase
                if current_phase.phasenumber < last_phase.phasenumber:
                    # Getting next phase
                    next_phase = phases[index + 1]
                break

        # Making sure current_phase or next_phase is not None
        if current_phase is None or next_phase is None:
            return

        logger.info("Checking for needed migrations on competition pk=%s, current phase: %s, next phase: %s" %
                    (self.pk, current_phase.phasenumber, next_phase.phasenumber))

        # Checking next phase is greater than last phase migration
        if next_phase.phasenumber > self.last_phase_migration:
            if next_phase.auto_migration:
                self.apply_phase_migration(current_phase, next_phase)

    def apply_phase_migration(self, current_phase, next_phase):
        '''
        Does the actual migrating of submissions from last_phase to current_phase

        :param current_phase: The new phase object we are entering
        :param last_phase: The phase object to transfer submissions from
        '''
        logger.info("Checking for submissions that may still be running competition pk=%s" % self.pk)

        if current_phase.submissions.filter(status__codename=CompetitionSubmissionStatus.RUNNING).exists():
            logger.info('Some submissions still marked as processing for competition pk=%s' % self.pk)
            self.is_migrating_delayed = True
            self.save()
            return
        else:
            logger.info("No submissions running for competition pk=%s" % self.pk)

        logger.info('Doing phase migration on competition pk=%s from phase: %s to phase: %s' %
                    (self.pk, current_phase.phasenumber, next_phase.phasenumber))

        if self.is_migrating:
            logger.info('Trying to migrate competition pk=%s, but it is already being migrated!' % self.pk)
            return

        self.is_migrating = True
        self.save()

        try:
            submissions = []
            leader_board = PhaseLeaderBoard.objects.get(phase=current_phase)

            leader_board_entries = PhaseLeaderBoardEntry.objects.filter(board=leader_board)
            for submission in leader_board_entries:
                submissions.append(submission.result)

            participants = {}

            for s in submissions:
                if s.is_migrated is False:
                    participants[s.participant] = s

            from tasks import evaluate_submission

            for participant, submission in participants.items():
                logger.info('Moving submission %s over' % submission)

                new_submission = CompetitionSubmission(
                    participant=participant,
                    file=submission.file,
                    phase=next_phase,
                    docker_image=submission.docker_image,
                )
                new_submission.save(ignore_submission_limits=True)

                submission.is_migrated = True
                submission.save()

                evaluate_submission.apply_async((new_submission.pk, current_phase.is_scoring_only))


        except PhaseLeaderBoard.DoesNotExist:
            pass

        # To check for submissions being migrated, does not allow to enter new submission
        next_phase.is_migrated = True
        next_phase.save()

        # TODO: ONLY IF SUCCESSFUL
        self.is_migrating = False # this should really be True until evaluate_submission tasks are all the way completed
        self.is_migrating_delayed = False
        self.last_phase_migration = current_phase.phasenumber
        self.save()

    def get_results_csv(self, phase_pk, include_scores_not_on_leaderboard=False, request=None):
        """
        Get the results of submissions on Leaderboard.

        :param phase_pk: Phase primary key.
        :param include_scores_not_on_leaderboard: Flag to includes scores that are not part of leaderboard.
        :return: csv file.

        """
        phase = self.phases.get(pk=phase_pk)
        if phase.is_blind:
            return 'Not allowed, phase is blind.'

        groups = phase.scores(include_scores_not_on_leaderboard=include_scores_not_on_leaderboard)

        csvfile = StringIO.StringIO()
        csvwriter = csv.writer(csvfile)

        for group in groups:
            headers = ["User"]
            sub_headers = [""]
            # This ordering dict will contain {<header key>: <order of the column>}
            ordering = {}

            for count, header in enumerate(group['headers']):
                ordering[header['key']] = count
                subs = header['subs']
                if subs:
                    for sub in subs:
                        # Duplicating the key here allows us to get the ordering
                        # for subheaders (normally just headers)
                        ordering[sub['key']] = count

                        headers.append(header['label'])
                        sub_headers.append(sub['label'].encode('utf-8'))
                else:
                    headers.append(header['label'].encode('utf-8'))
            csvwriter.writerow(['submission_pk',] + headers)
            if sub_headers != ['']:
                csvwriter.writerow(sub_headers)

            try:
                if len(group['scores']) <= 0:
                    csvwriter.writerow(["No data available"])
                else:
                    for pk, scores in group['scores']:
                        if phase.competition.anonymous_leaderboard:
                            if phase.competition.creator.username == request.user.username or \
                            request.user in phase.competition.admins.all():
                                row = [scores['username']] + ([''] * (len(ordering) + 1)) # Appending list
                            else:
                                row = ['Anonymous'] + ([''] * (len(ordering) + 1)) # Appending list
                        else:
                            row = [scores['username']] + ([''] * (len(ordering) + 1)) # Appending list
                        for v in scores['values']:
                            if 'rnk' in v:
                                # Based on the header label insert the score into the proper column
                                # Indexing list
                                row[ordering[v['name']] + 1] = "%s (%s)" % (v['val'], v['rnk'])
                            else:
                                row[ordering[v['name']] + 1] = "%s (%s)" % (v['val'], v['hidden_rnk'])
                        csvwriter.writerow([scores['id'],] + row)
            except:
                csvwriter.writerow(["Exception parsing scores!"])
                logger.error("Error parsing scores for competition PK=%s" % self.pk)

        return csvfile.getvalue()

    def get_score_headers(self):
        """
        Gets the label for Leaderboard columns
        """
        qs = self.submissionscoredef_set.filter(computed=False)
        qs = qs.order_by('ordering').values_list('label', flat=True)
        return qs

    @cached_property
    def get_participant_count(self):
        return self.participants.all().count()

    def get_phases_without_parents(self):
        return self.phases.filter(parent=None)


post_save.connect(Forum.competition_post_save, sender=Competition)


class Page(models.Model):
    """
    Model representing a competition's page. It belongs to a :class:`.Competition` and :class:`.PageContainer`
    """
    category = TreeForeignKey(ContentCategory)
    defaults = models.ForeignKey(DefaultContentItem, null=True, blank=True)
    codename = models.SlugField(max_length=100)
    container = models.ForeignKey(PageContainer, related_name='pages', verbose_name="Page Container")
    title = models.CharField(max_length=100, null=True, blank=True) # TODO, probably needs to be removed
    label = models.CharField(max_length=100, verbose_name="Title")
    rank = models.IntegerField(default=0, verbose_name="Order")
    visibility = models.BooleanField(default=True, verbose_name="Visible")
    markup = models.TextField(blank=True)
    html = models.TextField(blank=True, verbose_name="Content")
    competition = models.ForeignKey(Competition, related_name='pages', null=True)

    def __unicode__(self):
        return self.label

    class Meta:
        unique_together = (('label', 'category', 'container'),)
        ordering = ['category', 'rank']

    def save(self, *args, **kwargs):
        if self.html:
            self.html = clean_html_script(self.html)
        if self.defaults:
            if self.category != self.defaults.category:
                raise Exception("Defaults category must match Item category")
            if self.defaults.required and self.visibility is False:
                raise Exception("Item is required and must be visible")
        return super(Page, self).save(*args, **kwargs)

    @property
    def processed_html(self):
        url = PublicStorage.url("")
        asset_base_url = "{0}/competition_assets/{1}".format(url, self.competition.pk)
        proc_html = re.sub(r'{{[ ]*ASSET_BASE_URL[ ]*}}', asset_base_url, self.html)
        return proc_html

# Dataset model
class Dataset(models.Model):
    """Model to create a dataset for a competition."""
    creator = models.ForeignKey(settings.AUTH_USER_MODEL, related_name='datasets')
    name = models.CharField(max_length=50)
    description = models.TextField()
    number = models.PositiveIntegerField(default=1)
    datafile = models.ForeignKey(ExternalFile)

    class Meta:
        ordering = ["number"]

    def __unicode__(self):
        return "%s [%s]" % (self.name, self.datafile.name)


def competition_prefix(competition):
    return os.path.join("competition", str(competition.id))


def phase_prefix(phase):
    return os.path.join(competition_prefix(phase.competition), str(phase.phasenumber))


def phase_data_prefix(phase):
    return os.path.join("competition", str(phase.competition.id), str(phase.phasenumber), "data")

# In the following helpers, the filename argument is required even though we
# choose to not use it. See FileField.upload_to at https://docs.djangoproject.com/en/dev/ref/models/fields/.


def phase_scoring_program_file(phase, filename="program.zip"):
    return os.path.join(phase_data_prefix(phase), filename)


def phase_reference_data_file(phase, filename="reference.zip"):
    return os.path.join(phase_data_prefix(phase), filename)


def phase_starting_kit_data_file(phase, filename="starting_kit.zip"):
    return os.path.join(phase_data_prefix(phase), filename)


def phase_public_data_data_file(phase, filename="public_data.zip"):
    return os.path.join(phase_data_prefix(phase), filename)


def phase_ingestion_program_file(phase, filename="ingestion_program.zip"):
    return os.path.join(phase_data_prefix(phase), filename)


def phase_input_data_file(phase, filename="input.zip"):
    return os.path.join(phase_data_prefix(phase), filename)


def submission_root(instance):
    # will generate /competition/1/1/submissions/1/1/
    return os.path.join(
        "competition",
        str(instance.phase.competition.pk),
        str(instance.phase.pk),
        "submissions",
        str(instance.participant.user.pk),
        str(instance.pk),
    )


def submission_file_name(instance, filename="predictions.zip"):
    return os.path.join(submission_root(instance), filename)


def submission_inputfile_name(instance, filename="input.txt"):
    return os.path.join(submission_root(instance), filename)


def submission_history_file_name(instance, filename="history.txt"):
    return os.path.join(submission_root(instance), filename)


def submission_scores_file_name(instance, filename="scores.txt"):
    return os.path.join(submission_root(instance), filename)


def submission_coopetition_file_name(instance, filename="coopetition.zip"):
    return os.path.join(submission_root(instance), filename)


def submission_runfile_name(instance, filename="run.txt"):
    return os.path.join(submission_root(instance), filename)


def submission_detailed_results_filename(instance, filename="detailed_results.html"):
    return os.path.join(submission_root(instance), "run", "html", filename)


def submission_output_filename(instance, filename="output.zip"):
    return os.path.join(submission_root(instance), "run", filename)


def submission_private_output_filename(instance, filename="private_output.zip"):
    return os.path.join(submission_root(instance), "run", filename)


def submission_stdout_filename(instance, filename="stdout.txt"):
    return os.path.join(submission_root(instance), "run", filename)


def submission_stderr_filename(instance, filename="stderr.txt"):
    return os.path.join(submission_root(instance), "run", filename)


def predict_submission_stdout_filename(instance, filename="prediction_stdout_file.txt"):
    return os.path.join(submission_root(instance), "pred", "run", filename)


def predict_submission_stderr_filename(instance, filename="prediction_stderr_file.txt"):
    return os.path.join(submission_root(instance), "pred", "run", filename)


def submission_prediction_runfile_name(instance, filename="run.txt"):
    return os.path.join(submission_root(instance), "pred", filename)


def submission_prediction_output_filename(instance, filename="output.zip"):
    return os.path.join(submission_root(instance), "pred", "run", filename)


class _LeaderboardManagementMode(object):
    """
    Provides a set of constants which define when results become visible to participants
    and how successful submmisions are added to the leaderboard.
    """
    @property
    def DEFAULT(self):
        """
        Specifies that results are visible as soon as they are available and that adding
        a successful submission to the leaderboard is a manual step.
        """
        return 'default'

    @property
    def HIDE_RESULTS(self):
        """
        Specifies that results are hidden from participants until competition owners make
        them visible and that a participant's last successful submission is automatically
        added to the leaderboard.
        """
        return 'hide_results'

    def is_valid(self, mode):
        """
        Returns true if the given string is a valid constant to define a management mode.

        :parm mode: Leaderboard mode.

        .. note::

            There are two valid modes:
                - Hidden.
                - Default(visible).
        """
        return mode == self.DEFAULT or mode == self.HIDE_RESULTS

LeaderboardManagementMode = _LeaderboardManagementMode()


# Competition Phase
class CompetitionPhase(models.Model):
    """
        A phase of a competition.
    """
    COLOR_CHOICES = (
        ('white', 'White'),
        ('orange', 'Orange'),
        ('yellow', 'Yellow'),
        ('green', 'Green'),
        ('blue', 'Blue'),
        ('purple', 'Purple'),
    )

    competition = models.ForeignKey(Competition, related_name='phases')
    description = models.CharField(max_length=1000, null=True, blank=True)
    # Is this 0 based or 1 based?
    phasenumber = models.PositiveIntegerField(verbose_name="Number")
    label = models.CharField(max_length=50, blank=True, verbose_name="Name")
    start_date = models.DateTimeField(verbose_name="Start Date (UTC)")
    max_submissions = models.PositiveIntegerField(default=100, verbose_name="Maximum Submissions (per User)")
    max_submissions_per_day = models.PositiveIntegerField(default=999, verbose_name="Max Submissions (per User) per day")
    is_scoring_only = models.BooleanField(default=True, verbose_name="Results Scoring Only")
    scoring_program = models.FileField(upload_to=_uuidify('phase_scoring_program_file'), storage=BundleStorage,null=True,blank=True, verbose_name="Scoring Program")
    reference_data = models.FileField(upload_to=_uuidify('phase_reference_data_file'), storage=BundleStorage,null=True,blank=True, verbose_name="Reference Data")
    input_data = models.FileField(upload_to=_uuidify('phase_input_data_file'), storage=BundleStorage,null=True,blank=True, verbose_name="Input Data")
    datasets = models.ManyToManyField(Dataset, blank=True, related_name='phase')
    leaderboard_management_mode = models.CharField(max_length=50, default=LeaderboardManagementMode.DEFAULT, verbose_name="Leaderboard Mode")
    force_best_submission_to_leaderboard = models.BooleanField(default=False, verbose_name="If submission beats old score, put submission on leaderboard")
    auto_migration = models.BooleanField(default=False)
    is_migrated = models.BooleanField(default=False)
    execution_time_limit = models.PositiveIntegerField(default=(5 * 60), verbose_name="Execution time limit (in seconds)")
    color = models.CharField(max_length=24, choices=COLOR_CHOICES, blank=True, null=True)

    input_data_organizer_dataset = models.ForeignKey('OrganizerDataSet', null=True, blank=True, related_name="input_data_organizer_dataset", verbose_name="Input Data", on_delete=models.SET_NULL)
    reference_data_organizer_dataset = models.ForeignKey('OrganizerDataSet', null=True, blank=True, related_name="reference_data_organizer_dataset", verbose_name="Reference Data", on_delete=models.SET_NULL)
    scoring_program_organizer_dataset = models.ForeignKey('OrganizerDataSet', null=True, blank=True, related_name="scoring_program_organizer_dataset", verbose_name="Scoring Program", on_delete=models.SET_NULL)
    phase_never_ends = models.BooleanField(default=False)

    scoring_program_docker_image = models.CharField(max_length=128, default='', blank=True)
    default_docker_image = models.CharField(max_length=128, default='', blank=True)
    disable_custom_docker_image = models.BooleanField(default=True)

    starting_kit = models.FileField(
        upload_to=_uuidify('starting_kit'),
        storage=BundleStorage,
        verbose_name="Starting Kit",
        blank=True,
        null=True,
    )
    starting_kit_organizer_dataset = models.ForeignKey(
        'OrganizerDataSet',
        null=True,
        blank=True,
        related_name="starting_kit_organizer_dataset",
        verbose_name="Starting Kit",
        on_delete=models.SET_NULL
    )

    public_data = models.FileField(
        upload_to=_uuidify('public_data'),
        storage=BundleStorage,
        verbose_name="Public Data",
        blank=True,
        null=True,
    )
    public_data_organizer_dataset = models.ForeignKey(
        'OrganizerDataSet',
        null=True,
        blank=True,
        related_name="public_data_organizer_dataset",
        verbose_name="Public Data",
        on_delete=models.SET_NULL
    )

    ingestion_program = models.FileField(
        upload_to=_uuidify('ingestion_program'),
        storage=BundleStorage,
        blank=True,
        null=True,
    )
    ingestion_program_docker_image = models.CharField(max_length=128, default='', blank=True)
    ingestion_program_organizer_dataset = models.ForeignKey(
        'OrganizerDataSet',
        null=True,
        blank=True,
        related_name="ingestion_program_organizer_dataset",
        on_delete=models.SET_NULL
    )
    ingestion_program_only_during_scoring = models.BooleanField(default=False, blank=True, help_text="Run ingestion program during scoring, instead of during prediction?")

    is_parallel_parent = models.BooleanField(default=False, blank=True, help_text="This phase itself does no processing, it is just a placeholder for subphases to do their magic")
    parent = models.ForeignKey(
        'CompetitionPhase',
        null=True,
        blank=True,
        help_text="Parent phase MUST be a 'parallel parent' type phase. If you can't select the parent phase here, set "
                  "it to be a 'parallel parent' phase and save this form, then it should appear in the dropdown",
        related_name="sub_phases"
    )

    # Should really just make a util function to do this
    def get_starting_kit(self):
        from apps.web.tasks import _make_url_sassy
        return _make_url_sassy(self.starting_kit_organizer_dataset.data_file.name)

    def get_starting_kit_size_mb(self):
        size = float(0)

        if self.starting_kit_organizer_dataset.sub_data_files and len(self.starting_kit_organizer_dataset.sub_data_files.all()) > 0:
            size = float(0)
            for sub_data in self.starting_kit_organizer_dataset.sub_data_files.all():
                size += float(sub_data.data_file.size)
        elif settings.USE_AWS:
            size = float(self.starting_kit_organizer_dataset.data_file.file.size)
        else:
            size = float(self.starting_kit_organizer_dataset.data_file.size)
        return size * 0.00000095367432

    def get_public_data(self):
        from apps.web.tasks import _make_url_sassy
        return _make_url_sassy(self.public_data_organizer_dataset.data_file.name)

    def get_public_data_size_mb(self):
        size = float(0)

        if self.public_data_organizer_dataset.sub_data_files and len(self.public_data_organizer_dataset.sub_data_files.all()) > 0:
            size = float(0)
            for sub_data in self.public_data_organizer_dataset.sub_data_files.all():
                size += float(sub_data.data_file.size)
        elif settings.USE_AWS:
            size = float(self.public_data_organizer_dataset.data_file.file.size)
        else:
            size = float(self.public_data_organizer_dataset.data_file.size)
        return size * 0.00000095367432

    class Meta:
        ordering = ['phasenumber']

    def __unicode__(self):
        return "%s - %s - %s" % (self.competition.title, self.phasenumber, self.label)

    @property
    def is_active(self):
        """ Returns true when this phase of the competition is on-going. """
        if self.phase_never_ends:
            return True
        else:
            next_phase = self.competition.phases.filter(phasenumber=self.phasenumber + 1, parent=None)
            if (next_phase is not None) and (len(next_phase) > 0):
                # there is a phase following this phase, thus this phase is active if the current date
                # is between the start of this phase and the start of the next phase
                return self.start_date <= now() and (now() < next_phase[0].start_date)
            else:
                # there is no phase following this phase, thus this phase is active if the current data
                # is after the start date of this phase and the competition is "active"
                return self.start_date <= now() and self.competition.is_active

    @property
    def is_future(self):
        """ Returns true if this phase of the competition has yet to start. """
        return now() < self.start_date

    @property
    def is_past(self):
        """ Returns true if this phase of the competition has already ended. """
        return (not self.is_active) and (not self.is_future)

    @property
    def is_blind(self):
        """
        Indicates whether results are always hidden from participants.
        """
        return self.leaderboard_management_mode == LeaderboardManagementMode.HIDE_RESULTS

    @staticmethod
    def rank_values(ids, id_value_pairs, sort_ascending=True, eps=1.0e-12):
        """ Given a set of identifiers (ids) and a set of (id, value)-pairs
            computes a ranking based on the value. The ranking is provided
            as a set of (id, rank) pairs for all id in ids.
        """
        ranks = {}
        # Only keep pairs for which the key is in the list of ids
        valid_pairs = {k: v for k, v in id_value_pairs.iteritems() if k in ids}
        if len(valid_pairs) == 0:
            return {id: 1 for id in ids}
        # Sort and compute ranks
        for k, v in valid_pairs.iteritems():
            if math.isnan(v):
                # If we're getting a score value that is NaN, set to 0 for comparrison
                valid_pairs[k] = Decimal('0.0')
        sorted_pairs = sorted(valid_pairs.iteritems(), key=operator.itemgetter(1), reverse=not sort_ascending)
        r = 1
        k, v = sorted_pairs[0]
        ranks[k] = r
        for i in range(1, len(sorted_pairs)):
            k, vnow = sorted_pairs[i]
            # Increment the rank only when values are different
            if abs(vnow - v) > eps:
                r = r + 1
                v = vnow
            ranks[k] = r
        # Fill in ranks for ids which were not seen in the input
        r = r + 1
        for id in ids:
            if id not in ranks:
                ranks[id] = r
        return ranks

    @staticmethod
    def rank_submissions(ranks_by_id):
        def compare_ranks(a, b):
            limit = 1000000
            try:
                ia = int(ranks_by_id[a])
            except exceptions.ValueError:
                ia = limit
            try:
                ib = int(ranks_by_id[b])
            except exceptions.ValueError:
                ib = limit
            return ia - ib
        return compare_ranks

    @staticmethod
    def format_value(v, precision="2"):
        p = 1
        try:
            if precision is not None:
                p = min(10, max(1, int(precision)))
        except ValueError:
            pass
        return ("{:." + str(p) + "f}").format(v)

    def scores(self, include_scores_not_on_leaderboard=False, **kwargs):
        """
        Method to get the scores of all submissions within a phase.

        :param include_scores_not_on_leaderboard: Flag to include all scores, not only those in Leaderboard.
        :rtype: list.
        :return: Scores.
        """

        # Get the list of submissions in this leaderboard
        lb, created = PhaseLeaderBoard.objects.get_or_create(phase=self)
        if not created:
            if include_scores_not_on_leaderboard:
                submissions = CompetitionSubmission.objects.filter(
                    phase=self,
                    status__codename=CompetitionSubmissionStatus.FINISHED
                )
                submissions = submissions.select_related('participant', 'participant__user')
            else:
                qs = PhaseLeaderBoardEntry.objects.filter(board=lb)
                submissions = [entry.result for entry in qs]
        else:
            submissions = []

        results = []
        for count, g in enumerate(SubmissionResultGroup.objects.filter(phases__in=[self]).order_by('ordering')):
            label = g.label
            headers = []
            scores = {}

            # add the location of the results on the blob storage to the scores
            for submission in submissions:
                user = submission.participant.user
                try:
                    team_membersip = TeamMembership.objects.get(
                        user=user,
                        status__codename="approved",
                        team__competition=self.competition
                    )
                    team = team_membersip.team
                except TeamMembership.DoesNotExist:
                    team = None
                # If competition teams are enabled, and the user is in a team, use the team name as team_name.
                # Otherwise, use the user default team_name
                if self.competition.enable_teams:
                    team_name = ''
                    if team is not None:
                        team_name = team.name
                    else:
                        team_name = user.team_name
                scores[submission.pk] = {
                    'username': user.username,
                    'user_pk': user.pk,
                    'team_name': user.team_name,
                    'id': submission.pk,
                    'values': [],
                    'resultLocation': submission.file.name
                }

            scoreDefs = []
            columnKeys = {} # maps a column key to its index in headers list
            for x in SubmissionScoreSet.objects.order_by('tree_id', 'lft').filter(scoredef__isnull=False,
                                                                        scoredef__groups__in=[g],
                                                                        **kwargs).select_related('scoredef', 'parent'):
                if x.parent is not None:
                    columnKey = x.parent.key
                    columnLabel = x.parent.label
                    columnOrdering = x.parent.ordering
                    columnSubLabels = [{'key': x.key, 'label': x.label, 'ordering': x.ordering}]
                else:
                    columnKey = x.key
                    columnLabel = x.label
                    columnOrdering = x.ordering
                    columnSubLabels = []
                if columnKey not in columnKeys:
                    columnKeys[columnKey] = len(headers)
                    headers.append({'key': columnKey, 'label': columnLabel, 'subs': columnSubLabels, 'ordering': columnOrdering})
                else:
                    headers[columnKeys[columnKey]]['subs'].extend(columnSubLabels)

                scoreDefs.append(x.scoredef)
            # Sort headers appropiately
            def sortkey(x):
                return x['ordering']
            headers.sort(key=sortkey, reverse=False)
            for header in headers:
                header['subs'].sort(key=sortkey, reverse=False)
            # compute total column span
            column_span = 4
            for gHeader in headers:
                n = len(gHeader['subs'])
                column_span += n if n > 0 else 1
            # determine which column to select by default
            selection_key, selection_order = None, 0
            for i in range(len(scoreDefs)):
                if (selection_key is None) or (scoreDefs[i].selection_default > selection_order):
                    selection_key, selection_order = scoreDefs[i].key, scoreDefs[i].selection_default

            results.append({
                'label': label,
                'headers': headers,
                'total_span': column_span,
                'selection_key': selection_key,
                'scores': scores,
                'scoredefs': scoreDefs
            })

        if len(submissions) > 0:
            # Figure out which submission scores we need to read from the database.
            submission_ids = [s.id for s in submissions]
            # not_computed_scoredefs: map (scoredef.id, scoredef) to keep track of non-computed scoredefs
            not_computed_scoredefs = {}
            computed_scoredef_ids = []
            # computed_deps: maps id of a computed scoredef to a list of ids for scoredefs which are
            #                input to the computation
            computed_deps = {}
            for result in results:
                for sdef in result['scoredefs']:
                    if sdef.computed is True:
                        computed_scoredef_ids.append(sdef.id)
                    else:
                        not_computed_scoredefs[sdef.id] = sdef
                if len(computed_scoredef_ids) > 0:
                    computed_ids = SubmissionComputedScore.objects.filter(scoredef_id__in=computed_scoredef_ids).values_list('id')
                    fields = SubmissionComputedScoreField.objects.filter(computed_id__in=computed_ids).select_related('scoredef', 'computed')
                    for field in fields:
                        if not field.scoredef.computed:
                            not_computed_scoredefs[field.scoredef.id] = field.scoredef
                        if field.computed.scoredef_id not in computed_deps:
                            computed_deps[field.computed.scoredef_id] = []
                        computed_deps[field.computed.scoredef_id].append(field.scoredef)
            # Now read the submission scores
            values = {}
            scoredef_ids = [sdef_id for (sdef_id, sdef) in not_computed_scoredefs.iteritems()]
            for s in SubmissionScore.objects.filter(scoredef_id__in=scoredef_ids, result_id__in=submission_ids):
                if s.scoredef_id not in values:
                    values[s.scoredef_id] = {}
                values[s.scoredef_id][s.result_id] = s.value

            # rank values per scoredef.key (not computed)
            ranks = {}
            for (sdef_id, v) in values.iteritems():
                sdef = not_computed_scoredefs[sdef_id]
                ranks[sdef_id] = self.rank_values(submission_ids, v, sort_ascending=sdef.sorting=='asc')

            # compute values for computed scoredefs
            for result in results:
                for sdef in result['scoredefs']:
                    if sdef.computed:
                        operation = getattr(models, sdef.computed_score.operation)
                        if (operation.name == 'Avg'):
                            try:
                                cnt = len(computed_deps[sdef.id])
                                if (cnt > 0):
                                    computed_values = {}
                                    for id in submission_ids:
                                        try:
                                            computed_values[id] = sum([ranks[d.id][id] for d in computed_deps[sdef.id]]) / float(cnt)
                                        except KeyError:
                                            pass

                                    values[sdef.id] = computed_values
                                    ranks[sdef.id] = self.rank_values(submission_ids, computed_values, sort_ascending=sdef.sorting=='asc')
                            except KeyError:
                                pass

            # format values
            for result in results:
                try:
                    scores = result['scores']
                    for sdef in result['scoredefs']:
                        knownValues = {}
                        if sdef.id in values:
                            knownValues = values[sdef.id]
                        knownRanks = {}
                        if sdef.id in ranks:
                            knownRanks = ranks[sdef.id]
                        for id in submission_ids:
                            v = "-"
                            if id in knownValues:
                                v = CompetitionPhase.format_value(knownValues[id], sdef.numeric_format)
                            r = "-"
                            if id in knownRanks:
                                r = knownRanks[id]
                            if sdef.show_rank:
                                scores[id]['values'].append({'val': v, 'rnk': r, 'name' : sdef.key})
                            else:
                                scores[id]['values'].append({'val': v, 'hidden_rnk': r, 'name' : sdef.key})
                        if (sdef.key == result['selection_key']):
                            overall_ranks = ranks[sdef.id]
                    ranked_submissions = sorted(submission_ids, cmp=CompetitionPhase.rank_submissions(overall_ranks))
                    final_scores = [(overall_ranks[id], scores[id]) for id in ranked_submissions]
                    result['scores'] = final_scores
                    del result['scoredefs']
                except KeyError:
                    pass

        for group in results:
            if type(group['scores']) == dict:
                group['scores'] = group['scores'].items()
        return results


# Competition Participant
class CompetitionParticipant(models.Model):
    """
    Base model for a Competition's participant.

    .. note::

        A participant needs to be a registerd user.
    """
    user = models.ForeignKey(settings.AUTH_USER_MODEL, related_name='participation')
    competition = models.ForeignKey(Competition, related_name='participants')
    status = models.ForeignKey(ParticipantStatus)
    reason = models.CharField(max_length=100, null=True, blank=True)

    class Meta:
        unique_together = (('user', 'competition'),)

    def __unicode__(self):
        return "%s - %s" % (self.competition.title, self.user.username)

    @property
    def is_approved(self):
        """ Returns true if this participant is approved into the competition. """
        return self.status.codename == ParticipantStatus.APPROVED


# Competition Submission Status
class CompetitionSubmissionStatus(models.Model):
    """
    Base model to keep track of Submissions status

    .. note::

        Valid status are:
            - Submitting.
            - Submitted.
            - Running.
            - Failed.
            - Cancelled.
            - Finished.
    """
    SUBMITTING = "submitting"
    SUBMITTED = "submitted"
    RUNNING = "running"
    FAILED = "failed"
    CANCELLED = "cancelled"
    FINISHED = "finished"

    name = models.CharField(max_length=20)
    codename = models.SlugField(max_length=20,unique=True)

    def __unicode__(self):
        return self.name


# Competition Submission
class CompetitionSubmission(ChaHubSaveMixin, models.Model):
    """Represents a submission from a competition participant."""
    participant = models.ForeignKey(CompetitionParticipant, related_name='submissions')
    phase = models.ForeignKey(CompetitionPhase, related_name='submissions')
    secret = models.CharField(max_length=128, default='', blank=True)
    docker_image = models.CharField(max_length=128, default='', blank=True)
    file = models.FileField(storage=BundleStorage, null=True, blank=True)
    s3_file = S3DirectField(dest='submissions', null=True, blank=True)
    # s3_file = models.FileField(null=True, blank=True)
    file_url_base = models.CharField(max_length=2000, blank=True)
    readable_filename = models.TextField(null=True, blank=True)
    description = models.CharField(max_length=256, blank=True)
    inputfile = models.FileField(upload_to=_uuidify('submission_inputfile'), storage=BundleStorage, null=True, blank=True)
    runfile = models.FileField(upload_to=_uuidify('submission_runfile'), storage=BundleStorage, null=True, blank=True)
    submitted_at = models.DateTimeField(auto_now_add=True)
    started_at = models.DateTimeField(null=True, blank=True)
    completed_at = models.DateTimeField(null=True, blank=True)
    execution_key = models.TextField(blank=True, default="")
    status = models.ForeignKey(CompetitionSubmissionStatus)
    status_details = models.CharField(max_length=100, null=True, blank=True)
    submission_number = models.PositiveIntegerField(default=0)
    output_file = models.FileField(upload_to=_uuidify('submission_output'), storage=BundleStorage, null=True, blank=True)
    private_output_file = models.FileField(upload_to=_uuidify('submission_private_output'), storage=BundleStorage, null=True, blank=True)
    stdout_file = models.FileField(upload_to=_uuidify('submission_stdout'), storage=BundleStorage, null=True, blank=True)
    stderr_file = models.FileField(upload_to=_uuidify('submission_stderr'), storage=BundleStorage, null=True, blank=True)
    history_file = models.FileField(upload_to=_uuidify('submission_history'), storage=BundleStorage, null=True, blank=True)
    scores_file = models.FileField(upload_to=_uuidify('submission_scores'), storage=BundleStorage, null=True, blank=True)
    coopetition_file = models.FileField(upload_to=_uuidify('submission_coopetition'), storage=BundleStorage, null=True, blank=True)
    detailed_results_file = models.FileField(upload_to=_uuidify('submission_detailed_results'), storage=BundleStorage, null=True, blank=True)
    prediction_runfile = models.FileField(upload_to=_uuidify('submission_prediction_runfile'),
                                          storage=BundleStorage, null=True, blank=True)
    prediction_output_file = models.FileField(upload_to=_uuidify('submission_prediction_output'),
                                              storage=BundleStorage, null=True, blank=True)
    exception_details = models.TextField(blank=True, null=True)
    prediction_stdout_file = models.FileField(upload_to=_uuidify('predict_submission_stdout'), storage=BundleStorage, null=True, blank=True)
    prediction_stderr_file = models.FileField(upload_to=_uuidify('predict_submission_stderr'), storage=BundleStorage, null=True, blank=True)

    ingestion_program_stdout_file = models.FileField(upload_to=_uuidify('predict_submission_stdout'), storage=BundleStorage, null=True, blank=True)
    ingestion_program_stderr_file = models.FileField(upload_to=_uuidify('predict_submission_stderr'), storage=BundleStorage, null=True, blank=True)

    method_name = models.CharField(max_length=20, null=True, blank=True)
    method_description = models.TextField(null=True, blank=True)
    project_url = models.URLField(null=True, blank=True)
    publication_url = models.URLField(null=True, blank=True)
    bibtex = models.TextField(null=True, blank=True)
    organization_or_affiliation = models.CharField(max_length=255, null=True, blank=True)
    team_name = models.CharField(max_length=64, null=True, blank=True)

    is_public = models.BooleanField(default=False)
    when_made_public = models.DateTimeField(null=True, blank=True)
    when_unmade_public = models.DateTimeField(null=True, blank=True)

    download_count = models.IntegerField(default=0)

    like_count = models.IntegerField(default=0)
    dislike_count = models.IntegerField(default=0)

    is_migrated = models.BooleanField(default=False) # Will be used to auto  migrate

    # Team of the user in the moment of the submission
    team = models.ForeignKey(Team, related_name='team', null=True, blank=True)

    queue_name = models.TextField(null=True, blank=True)

<<<<<<< HEAD
    parent_submission = models.ForeignKey('CompetitionSubmission', null=True, blank=True, related_name="child_submissions")
=======
    task_id = models.CharField(default='', max_length=64)
>>>>>>> 91cdacf7

    class Meta:
        unique_together = (('submission_number','phase','participant'),)

    def __unicode__(self):
        return "%s %s %s %s" % (self.pk, self.phase.competition.title, self.phase.label, self.participant.user.email)

    @property
    def metadata_predict(self):
        '''Generated from the prediction step (if applicable) of evaluation a submission, sometimes competition
        phases are "result only" submissions'''
        return self.metadatas.get(is_predict=True)

    @property
    def metadata_scoring(self):
        '''Generated from the result scoring step of evaluation a submission'''
        return self.metadatas.get(is_scoring=True)

    def get_chahub_is_valid(self):
        return self.phase.competition.published

    def get_chahub_endpoint(self):
        return "submissions/"

    def get_chahub_data(self):
        return {
            "remote_id": self.id,
            "competition": self.phase.competition_id,
            "phase_index": self.phase.phasenumber,
            "participant": self.participant.user.username,
            "submitted_at": self.submitted_at.isoformat(),
        }

    def save(self, ignore_submission_limits=False, *args, **kwargs):
        print "Saving competition submission."
        if self.participant.competition != self.phase.competition:
            raise Exception("Competition for phase and participant must be the same")

        if self.is_public and not self.when_made_public:
            self.when_made_public = datetime.datetime.utcnow()
        if not self.is_public and self.when_made_public:
            self.when_unmade_public = datetime.datetime.utcnow()

        if hasattr(self, 'status'):
            if self.status.codename == CompetitionSubmissionStatus.RUNNING:
                self.started_at = datetime.datetime.utcnow()
            if self.status.codename == CompetitionSubmissionStatus.FINISHED:
                self.completed_at = datetime.datetime.utcnow()

        self.like_count = self.likes.all().count()
        self.dislike_count = self.dislikes.all().count()

        if not self.readable_filename:
            if hasattr(self, 'file'):
                if settings.USE_AWS:
                    self.readable_filename = split(self.s3_file)[1]
                else:
                    if self.file.name:
                        try:
                            self.readable_filename = self.file.storage.properties(self.file.name)['x-ms-meta-name']
                        except:
                            self.readable_filename = split(self.file.name)[1]

        # only at save on object creation should it be submitted
        if not self.pk:
            subnum = CompetitionSubmission.objects.filter(phase=self.phase, participant=self.participant).aggregate(
                Max('submission_number')
            )['submission_number__max']
            if subnum is not None:
                self.submission_number = subnum + 1
            else:
                self.submission_number = 1

            print("SAVING SUBMISSION #", self.submission_number)
            print("SAVING SUBMISSION PHASE =", self.phase)

            # Subphases (phases with parents) should ignore limits
            if not ignore_submission_limits or not self.phase.parent:
                print "This is a new submission, getting the submission number."


                failed_count = CompetitionSubmission.objects.filter(phase=self.phase,
                                                                    participant=self.participant,
                                                                    status__codename=CompetitionSubmissionStatus.FAILED).count()

                all_count = CompetitionSubmission.objects.filter(phase=self.phase, participant=self.participant).count()

                print "This is submission number %d, and %d submissions have failed" % (all_count, failed_count)

                submission_count = CompetitionSubmission.objects.filter(phase=self.phase,
                                                                               participant=self.participant).exclude(
                    status__codename=CompetitionSubmissionStatus.FAILED).count()

                if (submission_count >= self.phase.max_submissions):
                    print "Checking to see if the submission_count (%d) is greater than the maximum allowed (%d)" % (submission_count, self.phase.max_submissions)
                    raise PermissionDenied("The maximum number of submissions has been reached.")
                else:
                    print "Submission number below maximum."

                if self.phase.competition.end_date and not self.phase.phase_never_ends:
                    if now().date() > self.phase.competition.end_date.date():
                        print "Submission is past competition end."
                        raise PermissionDenied("The competition has ended. No more submissions are allowed.")

                if hasattr(self.phase, 'max_submissions_per_day'):
                    print 'Checking submissions per day count'

                    # All submissions from today without those that failed
                    submissions_from_today_count = CompetitionSubmission.objects.filter(
                        participant=self.participant,
                        phase=self.phase,
                        submitted_at__gte=datetime.date.today(),
                    ).exclude(status__codename=CompetitionSubmissionStatus.FAILED).count()

                    print 'Count is %s and maximum is %s' % (submissions_from_today_count, self.phase.max_submissions_per_day)

                    if submissions_from_today_count + 1 - failed_count > self.phase.max_submissions_per_day or self.phase.max_submissions_per_day == 0:
                        print 'PERMISSION DENIED'
                        raise PermissionDenied("The maximum number of submissions this day have been reached.")

            self.status = CompetitionSubmissionStatus.objects.get_or_create(codename=CompetitionSubmissionStatus.SUBMITTING)[0]

        if not self.secret:
            # Set a compute worker password if one isn't set, the competition organizer
            # never needs to know this password, it's sent along with the tasks
            # and their data location
            self.secret = uuid.uuid4()

        # Add current participant team if the competition allows teams
        if self.participant.competition.enable_teams:
            self.team = get_user_team(self.participant, self.participant.competition)

        self.file_url_base = self.file.storage.url('')
        res = super(CompetitionSubmission, self).save(*args, **kwargs)
        return res

    def get_filename(self):
        """
        Returns the short name of the file which was uploaded to create the submission.
        """
        if not self.readable_filename:
            self.save()
        return self.readable_filename

    def get_file_for_download(self, key, requested_by, override_permissions=False):
        """
        Returns the FileField object for the file that is to be downloaded by the given user.

        :param key: A name identifying the file to download.

        :param requested_by: A user object identifying the user making the request to access the file.

        :param override_permissions: Overrides basic permissions (unless private output) useful for certain situations,
        like detailed_results

           - ValueError exception for improper arguments.
           - PermissionDenied exception when access to the file cannot be granted.
        """
        if settings.USE_AWS:
            input_file_name = 's3_file'
        else:
            input_file_name = 'file'

        downloadable_files = {
            'input.zip': (input_file_name, 'zip', False),
            'output.zip': ('output_file', 'zip', True),
            'private_output.zip': ('private_output_file', 'zip', True),
            'prediction-output.zip': ('prediction_output_file', 'zip', True),
            'stdout.txt': ('stdout_file', 'txt', True),
            'stderr.txt': ('stderr_file', 'txt', False),
            'predict_stdout.txt': ('prediction_stdout_file', 'txt', True),
            'predict_stderr.txt': ('prediction_stderr_file', 'txt', True),
            'ingestion_program_stdout_file.txt': ('ingestion_program_stdout_file', 'txt', True),
            'ingestion_program_stderr_file.txt': ('ingestion_program_stderr_file', 'txt', True),
            'detailed_results.html': ('detailed_results_file', 'html', True),
        }
        if key not in downloadable_files:
            raise ValueError("File requested is not valid.")
        file_attr, file_ext, file_has_restricted_access = downloadable_files[key]

        competition = self.phase.competition

        if not override_permissions:
            if competition.creator == requested_by or requested_by in competition.admins.all():
                pass

            elif not self.is_public:
                # If the user requesting access is the owner, access granted
                if self.participant.competition.creator.id != requested_by.id:
                    # User making request must be owner of this submission and be granted
                    # download privilege by the competition owners.
                    if self.participant.user.id != requested_by.id:
                        raise PermissionDenied()
                    if file_has_restricted_access and self.phase.is_blind:
                        raise PermissionDenied()


        if key == 'private_output.zip':
            if self.participant.competition.creator.id != requested_by.id:
                raise PermissionDenied()

        if key == 'input.zip':
            DownloadRecord.objects.get_or_create(user=requested_by, submission=self)

        if file_ext == 'txt':
            file_type = 'text/plain'
        elif file_ext == 'html':
            file_type = 'text/html'
        else:
            file_type = 'application/zip'

        if settings.USE_AWS:
            if key == 'input.zip':
                file_name = self.s3_file
            else:
                file_name = getattr(self, file_attr).name
        else:
            file_name = "{0}-{1}-{2}".format(self.participant.user.username, self.submission_number, key)

        return getattr(self, file_attr), file_type, file_name

    def get_overall_like_count(self):
        """Gets the like counts."""
        return self.like_count - self.dislike_count

    def get_default_score(self):
        # Get the scoredef with the lowest sort (1, usually) and use that as default
        score_def = self.scores.all().order_by('scoredef__ordering').first()
        if score_def:
            return score_def.value
        else:
            return None

    def get_default_score_def(self):
        # Get the scoredef with the lowest sort (1, usually) and use that as default
        return self.scores.all().order_by('scoredef__ordering').first().scoredef

    def get_scores_as_tuples(self):
        '''Returns a list of score tuples.'''
        scores = []
        for score in self.scores.all().order_by('scoredef__ordering'):
            scores.append((score.scoredef.label, score.value))
        return scores


class SubmissionResultGroup(models.Model):
    """Defines the Leaderboard of a Competition."""
    competition = models.ForeignKey(Competition)
    key = models.CharField(max_length=50)
    label = models.CharField(max_length=50)
    ordering = models.PositiveIntegerField(default=1)
    phases = models.ManyToManyField(CompetitionPhase, through='SubmissionResultGroupPhase')

    class Meta:
        ordering = ['ordering']

    def __str__(self):
        return "{}:{}".format(self.label, self.key)


class SubmissionResultGroupPhase(models.Model):
    """Defines the columns of a Leaderboard."""
    group = models.ForeignKey(SubmissionResultGroup)
    phase = models.ForeignKey(CompetitionPhase)

    class Meta:
        unique_together = (('group', 'phase'),)

    def save(self, *args, **kwargs):
        if self.group.competition != self.phase.competition:
            raise IntegrityError("Group and Phase competition must be the same")
        super(SubmissionResultGroupPhase, self).save(*args, **kwargs)


class SubmissionScoreDef(models.Model):
    """Defines the columns of a Leaderboard."""
    competition = models.ForeignKey(Competition)
    key = models.SlugField(max_length=50)
    label = models.CharField(max_length=50)
    sorting = models.SlugField(max_length=20, default='asc', choices=(('asc', 'Ascending'),('desc','Descending')))
    numeric_format = models.CharField(max_length=20, blank=True, null=True)
    show_rank = models.BooleanField(default=False)
    selection_default = models.IntegerField(default=0)
    computed = models.BooleanField(default=False)
    groups = models.ManyToManyField(SubmissionResultGroup, through='SubmissionScoreDefGroup')
    ordering = models.PositiveIntegerField(default=1)

    class Meta:
        unique_together = (('key', 'competition'),)

    def __unicode__(self):
        return self.label


class CompetitionDefBundle(models.Model):
    """Defines a competition bundle."""
    config_bundle = models.FileField(upload_to=_uuidify('competition-bundles'), storage=BundleStorage, null=True, blank=True)
    # config_bundle = models.FileField(storage=BundleStorage, null=True, blank=True)
    s3_config_bundle = S3DirectField(dest='competitions', null=True, blank=True)
    # s3_config_bundle = models.FileField(null=True, blank=True)
    owner = models.ForeignKey(settings.AUTH_USER_MODEL, related_name='owner')
    created_at = models.DateTimeField(auto_now_add=True)

    @staticmethod
    def localize_datetime(dt):
        """
        Returns the given date or datetime as a datetime with tzinfo.
        """
        if type(dt) is str:
            dt = parse_datetime(dt)
        if type(dt) is datetime.date:
            dt = datetime.datetime.combine(dt, datetime.time())
        if not type(dt) is datetime.datetime:
            raise ValueError("Expected a DateTime object but got %s" % dt)
        if dt.tzinfo is None:
            dt = utc.localize(dt)
        return dt

    @transaction.atomic()
    def unpack(self):
        """
        This method unpacks a competition bundle and creates a competition from
        the assets found inside (the competition bundle). The format of the
        competition bundle is described on the CodaLab Wiki:
        https://github.com/codalab/codalab/wiki/12.-Building-a-Competition-Bundle
        """
        # Get the bundle data, which is stored as a zipfile
        logger.info("CompetitionDefBundle::unpack begins (pk=%s)", self.pk)
        # if settings.USE_AWS:
        #     from apps.web.tasks import _make_url_sassy
        #     url = _make_url_sassy(self.s3_config_bundle)
        #     logger.info("CompetitionDefBundle::unpacking url=%s", url)
        #     competition_def_data = urllib.urlopen(
        #         url
        #     ).read()
        #     zf = zipfile.ZipFile(io.BytesIO(competition_def_data))
        # else:
        zf = zipfile.ZipFile(self.config_bundle)
        logger.debug("CompetitionDefBundle::unpack creating base competition (pk=%s)", self.pk)
        comp_spec_file = [x for x in zf.namelist() if ".yaml" in x][0]
        yaml_contents = zf.open(comp_spec_file).read()

        # Forcing YAML to interpret the file while maintaining the original order things are in
        from collections import OrderedDict
        _mapping_tag = yaml.resolver.BaseResolver.DEFAULT_MAPPING_TAG

        def dict_representer(dumper, data):
            return dumper.represent_dict(data.iteritems())

        def dict_constructor(loader, node):
            return OrderedDict(loader.construct_pairs(node))

        yaml.add_representer(OrderedDict, dict_representer)
        yaml.add_constructor(_mapping_tag, dict_constructor)

        comp_spec = yaml.load(yaml_contents)
        comp_base = comp_spec.copy()

        for block in ['html', 'phases', 'leaderboard']:
            if block in comp_base:
                del comp_base[block]
        comp_base['creator'] = self.owner
        comp_base['modified_by'] = self.owner
        comp_base['original_yaml_file'] = yaml_contents

        if 'end_date' in comp_base:
            if comp_base['end_date'] is None:
                del comp_base['end_date']
            else:
                comp_base['end_date'] = CompetitionDefBundle.localize_datetime(comp_base['end_date'])

        admin_names = None
        if 'admin_names' in comp_base:
            admin_names = comp_base['admin_names']
            del comp_base['admin_names']

        comp = Competition(**comp_base)
        comp.save()
        logger.debug("CompetitionDefBundle::unpack created base competition (pk=%s)", self.pk)

        if admin_names:
            logger.debug("CompetitionDefBundle::unpack looking up admins %s", comp_spec['admin_names'])
            admins = ClUser.objects.filter(username__in=[name.strip() for name in admin_names.split(',')])
            logger.debug("CompetitionDefBundle::unpack found admins %s", admins)
            comp.admins.add(*admins)

            logger.debug("CompetitionDefBundle::unpack adding admins as participants")
            approved_status = ParticipantStatus.objects.get(codename=ParticipantStatus.APPROVED)

            for admin in admins:
                try:
                    participant = CompetitionParticipant.objects.get(user=admin, competition=comp)
                    participant.status = approved_status
                    participant.save()
                except models.ObjectDoesNotExist:
                    CompetitionParticipant.objects.create(user=admin, competition=comp, status=approved_status)

        if 'competition_docker_image' in comp_base:
            try:
                comp.docker_image = comp_base['competition_docker_image']
                logger.debug(
                    "CompetitionDefBundle::unpack saved competition docker image {0} for competition {1}".format(
                        comp.docker_image, comp.pk))
            except KeyError:
                logger.debug(
                    "CompetitionDefBundle::unpack found no competition docker image {0} for competition {1}".format(
                        comp.docker_image, comp.pk))

        # Unpack and save the logo
        if 'image' in comp_base:
            try:
                comp.image.save(
                    comp_base['image'],
                    File(io.BytesIO(zf.read(comp_base['image'])))
                )
                comp.save()
                logger.debug("CompetitionDefBundle::unpack saved competition logo (pk=%s)", self.pk)
            except KeyError:
                assert False, "Could not find file in archive, make sure scoring_program, reference_data and logo are " \
                              "set to correct file paths."

        # Populate competition pages
        pc,_ = PageContainer.objects.get_or_create(object_id=comp.id, content_type=ContentType.objects.get_for_model(comp))
        # details_category = ContentCategory.objects.get(name="Learn the Details")
        details_category = ContentCategory.objects.get(codename="learn_the_details")
        # home_category = ContentCategory.objects.get(name="Home")
        home_category = ContentCategory.objects.get(codename="home")
        Page.objects.create(category=home_category, container=pc,  codename="overview", competition=comp,
                                   label="Overview", rank=0, html=zf.read(comp_spec['html']['overview']))
        Page.objects.create(category=details_category, container=pc,  codename="evaluation", competition=comp,
                                   label="Evaluation", rank=1, html=zf.read(comp_spec['html']['evaluation']))
        Page.objects.create(category=details_category, container=pc,  codename="terms_and_conditions", competition=comp,
                                   label="Competition Rules", rank=2, html=zf.read(comp_spec['html']['terms']))

        default_pages = ('overview', 'evaluation', 'terms', 'data')

        for (page_number, (page_name, page_data)) in enumerate(comp_spec['html'].items()):
            if page_name not in default_pages:
                Page.objects.create(
                    category=details_category,
                    container=pc,
                    codename=page_name,
                    competition=comp,
                    label=page_name,
                    rank=3 + page_number,     # Start at 3 (Overview, Evaluation and Terms and Conditions first)
                    html=zf.read(page_data)
                )

        # Since we're changing these pages to learn the details for AutoML/TrackML, we changed the category and rank of these pages
        # participate_category = ContentCategory.objects.get(name="Participate")
        participate_category = ContentCategory.objects.get(codename="participate")
        Page.objects.create(
            category=details_category,
            container=pc,
            codename="get_data",
            competition=comp,
            label="Get Data",
            rank=25,
            html=zf.read(comp_spec['html']['data'])
        )
        Page.objects.create(
            category=details_category,
            container=pc,
            codename="get_starting_kit",
            competition=comp,
            label="Files",
            rank=26,
            html=""
        )
        Page.objects.create(
            category=participate_category,
            container=pc,
            codename="submit_results",
            label="Submit / View Results",
            rank=2,
            html=""
        )
        logger.debug("CompetitionDefBundle::unpack created competition pages (pk=%s)", self.pk)

        data_set_cache = {}

        # Create phases
        for index, p_num in enumerate(comp_spec['phases']):
            phase_spec = comp_spec['phases'][p_num].copy()
            phase_spec['competition'] = comp

            if 'leaderboard_management_mode' in phase_spec:
                if not LeaderboardManagementMode.is_valid(phase_spec['leaderboard_management_mode']):
                    msg = "Invalid leaderboard_management_mode ({0}) specified for phase {1}. Reverting to default."
                    logger.warn(msg.format(phase_spec['leaderboard_management_mode'], p_num))
                    phase_spec['leaderboard_management_mode'] = LeaderboardManagementMode.DEFAULT
            else:
                phase_spec['leaderboard_management_mode'] = LeaderboardManagementMode.DEFAULT

            if 'datasets' in phase_spec:
                datasets = phase_spec['datasets']

                for dataset_index, dataset in datasets.items():
                    if "key" in dataset:
                        dataset["url"] = reverse("datasets_download", kwargs={"dataset_key": dataset["key"]})

                del phase_spec['datasets']
            else:
                datasets = {}

            phase_spec['start_date'] = CompetitionDefBundle.localize_datetime(phase_spec['start_date'])

            phase_spec.setdefault('ingestion_program_only_during_scoring', False)
            phase_spec.setdefault('is_parallel_parent', False)
            phase_spec.setdefault('is_scoring_only', False)
            if 'parent_phasenumber' in phase_spec:
                phase_spec['parent'] = CompetitionPhase.objects.get(
                    competition=comp,
                    phasenumber=phase_spec.pop('parent_phasenumber')
                )

            if phase_spec['is_parallel_parent'] and not phase_spec['is_scoring_only']:
                raise Exception("Failed to create competition: phases marked is_parallel_parent must also be is_scoring_only")

            # First phase can't have auto_migration=True, remove that here
            if index == 0:
                phase_spec['auto_migration'] = False
                comp.last_phase_migration = phase_spec['phasenumber']
                logger.debug('Set last_phase_migration to #%s' % phase_spec['phasenumber'])
                comp.save()

            phase, created = CompetitionPhase.objects.get_or_create(**phase_spec)
            logger.debug("CompetitionDefBundle::unpack created phase (pk=%s)", self.pk)

            # Set default for max submissions per day
            if not hasattr(phase, 'max_submissions_per_day'):
                phase.max_submissions_per_day = 999

            # Create automatic datasets out of some included files, cache file names here as to not make duplicates
            # where many phases use same dataset files
            if hasattr(phase, 'scoring_program') and phase.scoring_program:
                if phase_spec["scoring_program"].endswith(".zip"):
                    phase.scoring_program.save(phase_scoring_program_file(phase), File(io.BytesIO(zf.read(phase_spec['scoring_program']))))

                    file_name = os.path.splitext(os.path.basename(phase_spec['scoring_program']))[0]
                    if phase_spec['scoring_program'] not in data_set_cache:
                        logger.debug('Adding organizer dataset to cache: %s' % phase_spec['scoring_program'])
                        data_set_cache[phase_spec['scoring_program']] = OrganizerDataSet.objects.create(
                            name="%s_%s_%s" % (file_name, phase.phasenumber, comp.pk),
                            type="Scoring Program",
                            data_file=phase.scoring_program.file.name,
                            uploaded_by=self.owner
                        )
                    phase.scoring_program_organizer_dataset = data_set_cache[phase_spec['scoring_program']]
                else:
                    logger.debug("CompetitionDefBundle::unpack getting dataset for scoring_program with key %s", phase_spec["scoring_program"])
                    try:
                        data_set = OrganizerDataSet.objects.get(key=phase_spec["scoring_program"])
                        phase.scoring_program = data_set.data_file.file.name
                        phase.scoring_program_organizer_dataset = data_set
                    except OrganizerDataSet.DoesNotExist:
                        assert False, "Invalid file-type or could not find file {} for scoring_program".format(phase_spec['scoring_program'])

            if hasattr(phase, 'reference_data') and phase.reference_data:
                if phase_spec["reference_data"].endswith(".zip"):
                    phase.reference_data.save(phase_reference_data_file(phase), File(io.BytesIO(zf.read(phase_spec['reference_data']))))

                    file_name = os.path.splitext(os.path.basename(phase_spec['reference_data']))[0]
                    if phase_spec['reference_data'] not in data_set_cache:
                        logger.debug('Adding organizer dataset to cache: %s' % phase_spec['reference_data'])
                        data_set_cache[phase_spec['reference_data']] = OrganizerDataSet.objects.create(
                            name="%s_%s_%s" % (file_name, phase.phasenumber, comp.pk),
                            type="Reference Data",
                            data_file=phase.reference_data.file.name,
                            uploaded_by=self.owner
                        )
                    phase.reference_data_organizer_dataset = data_set_cache[phase_spec['reference_data']]
                else:
                    logger.debug("CompetitionDefBundle::unpack getting dataset for reference_data with key %s", phase_spec["reference_data"])
                    try:
                        data_set = OrganizerDataSet.objects.get(key=phase_spec["reference_data"])
                        phase.reference_data = data_set.data_file.file.name
                        phase.reference_data_organizer_dataset = data_set
                    except OrganizerDataSet.DoesNotExist:
                        assert False, "Invalid file-type or could not find file {} for reference_data".format(phase_spec['reference_data'])
            elif phase.is_parallel_parent:
                logger.info("Parallel parent, no reference data required")
            else:
                logger.info("No reference data found. Halting.")
                raise OrganizerDataSet.DoesNotExist("No reference data was supplied with the competition bundle!")

            if hasattr(phase, 'ingestion_program') and phase.ingestion_program:
                if phase_spec["ingestion_program"].endswith(".zip"):
                    phase.ingestion_program.save(phase_ingestion_program_file(phase),
                                              File(io.BytesIO(zf.read(phase_spec['ingestion_program']))))

                    file_name = os.path.splitext(os.path.basename(phase_spec['ingestion_program']))[0]
                    if phase_spec['ingestion_program'] not in data_set_cache:
                        logger.debug('Adding organizer dataset to cache: %s' % phase_spec['ingestion_program'])
                        data_set_cache[phase_spec['ingestion_program']] = OrganizerDataSet.objects.create(
                            name="%s_%s_%s" % (file_name, phase.phasenumber, comp.pk),
                            type="Ingestion Program",
                            data_file=phase.ingestion_program.file.name,
                            uploaded_by=self.owner
                        )
                    phase.ingestion_program_organizer_dataset = data_set_cache[phase_spec['ingestion_program']]
                else:
                    logger.debug("CompetitionDefBundle::unpack getting dataset for ingestion_program with key %s",
                                 phase_spec["ingestion_program"])
                    try:
                        data_set = OrganizerDataSet.objects.get(key=phase_spec["ingestion_program"])
                        phase.ingestion_program = data_set.data_file.file.name
                        phase.ingestion_program_organizer_dataset = data_set
                    except OrganizerDataSet.DoesNotExist:
                        assert False, "Invalid file-type or could not find file {} for ingestion_program".format(phase_spec['ingestion_program'])


            # Begin unpack starting_kit
            if hasattr(phase, 'starting_kit') and phase.starting_kit:
                if phase_spec["starting_kit"].endswith(".zip"):
                    phase.starting_kit.save(phase_starting_kit_data_file(phase), File(io.BytesIO(zf.read(phase_spec['starting_kit']))))

                    file_name = os.path.splitext(os.path.basename(phase_spec['starting_kit']))[0]
                    if phase_spec['starting_kit'] not in data_set_cache:
                        logger.debug('Adding organizer dataset to cache: %s' % phase_spec['starting_kit'])
                        data_set_cache[phase_spec['starting_kit']] = OrganizerDataSet.objects.create(
                            name="%s_%s_%s" % (file_name, phase.phasenumber, comp.pk),
                            type="Starting Kit",
                            data_file=phase.starting_kit.file.name,
                            uploaded_by=self.owner
                        )
                    phase.starting_kit_organizer_dataset = data_set_cache[phase_spec['starting_kit']]
                else:
                    logger.debug("CompetitionDefBundle::unpack getting dataset for starting_kit with key %s", phase_spec["starting_kit"])
                    try:
                        data_set = OrganizerDataSet.objects.get(key=phase_spec["starting_kit"])
                        phase.starting_kit = data_set.data_file.file.name
                        phase.starting_kit_organizer_dataset = data_set
                    except OrganizerDataSet.DoesNotExist:
                        assert False, "Invalid file-type or could not find file {} for starting_kit".format(phase_spec['starting_kit'])
                        # End unpack starting kit

            # Begin unpack public data
            if hasattr(phase, 'public_data') and phase.public_data:
                if phase_spec["public_data"].endswith(".zip"):
                    phase.public_data.save(phase_public_data_data_file(phase),
                                            File(io.BytesIO(zf.read(phase_spec['public_data']))))

                    file_name = os.path.splitext(os.path.basename(phase_spec['public_data']))[0]
                    if phase_spec['public_data'] not in data_set_cache:
                        logger.debug('Adding organizer dataset to cache: %s' % phase_spec['public_data'])
                        data_set_cache[phase_spec['public_data']] = OrganizerDataSet.objects.create(
                            name="%s_%s_%s" % (file_name, phase.phasenumber, comp.pk),
                            type="Public Data",
                            data_file=phase.public_data.file.name,
                            uploaded_by=self.owner
                        )
                    phase.public_data_organizer_dataset = data_set_cache[phase_spec['public_data']]
                else:
                    logger.debug(
                        "CompetitionDefBundle::unpack getting dataset for public_data with key %s",
                        phase_spec["public_data"])
                    try:
                        data_set = OrganizerDataSet.objects.get(key=phase_spec["public_data"])
                        phase.public_data = data_set.data_file.file.name
                        phase.public_data_organizer_dataset = data_set
                    except OrganizerDataSet.DoesNotExist:
                        assert False, "Invalid file-type or could not find file {} for public_data".format(phase_spec['public_data'])
                        # End unpack public data

            if 'input_data' in phase_spec:
                if phase_spec["input_data"].endswith(".zip"):
                    phase.input_data.save(phase_input_data_file(phase), File(io.BytesIO(zf.read(phase_spec['input_data']))))

                    file_name = os.path.splitext(os.path.basename(phase_spec['input_data']))[0]
                    if phase_spec['input_data'] not in data_set_cache:
                        logger.debug('Adding organizer dataset to cache: %s' % phase_spec['input_data'])
                        data_set_cache[phase_spec['input_data']] = OrganizerDataSet.objects.create(
                            name="%s_%s_%s" % (file_name, phase.phasenumber, comp.pk),
                            type="Input Data",
                            data_file=phase.input_data.file.name,
                            uploaded_by=self.owner
                        )
                    phase.input_data_organizer_dataset = data_set_cache[phase_spec['input_data']]
                else:
                    logger.debug("CompetitionDefBundle::unpack getting dataset for input_data with key %s", phase_spec["input_data"])
                    try:
                        data_set = OrganizerDataSet.objects.get(key=phase_spec["input_data"])
                        phase.input_data = data_set.data_file.file.name
                        phase.input_data_organizer_dataset = data_set
                    except OrganizerDataSet.DoesNotExist:
                        assert False, "Invalid file-type or could not find file {} for input_data.".format(phase_spec['input_data'])

            phase.auto_migration = bool(phase_spec.get('auto_migration', False))
            phase.save()
            logger.debug("CompetitionDefBundle::unpack saved scoring program and reference data (pk=%s)", self.pk)
            eft,cr_=ExternalFileType.objects.get_or_create(name="Data", codename="data")
            count = 1
            for ds in datasets.keys():
                f = ExternalFile.objects.create(type=eft, source_url=datasets[ds]['url'], name=datasets[ds]['name'], creator=self.owner)
                f.save()
                d = Dataset.objects.create(creator=self.owner, datafile=f, number=count)
                d.save()
                phase.datasets.add(d)
                phase.save()
                count += 1
            logger.debug("CompetitionDefBundle::unpack saved datasets (pk=%s)", self.pk)

        logger.debug("CompetitionDefBundle::unpack saved created competition phases (pk=%s)", self.pk)

        # Create leaderboard
        if 'leaderboard' in comp_spec:
            # If there's more than one create each of them
            if 'leaderboards' in comp_spec['leaderboard']:
                leaderboards = {}
                for key, value in comp_spec['leaderboard']['leaderboards'].items():
                    rg,cr = SubmissionResultGroup.objects.get_or_create(competition=comp, key=value['label'].strip(), label=value['label'].strip(), ordering=value['rank'])
                    leaderboards[rg.label] = rg
                    for gp in comp.phases.all():
                        rgp,crx = SubmissionResultGroupPhase.objects.get_or_create(phase=gp, group=rg)
            logger.debug("CompetitionDefBundle::unpack created leaderboard (pk=%s)", self.pk)

            # Create score groups
            if 'column_groups' in comp_spec['leaderboard']:
                groups = {}
                for key, vals in comp_spec['leaderboard']['column_groups'].items():
                    index = comp_spec['leaderboard']['column_groups'].keys().index(key) + 1
                    if vals is None:
                        vals = dict()
                    setdefaults = {
                        'label' : "" if 'label' not in vals else vals['label'].strip(),
                        'ordering' : index if 'rank' not in vals else vals['rank']
                    }
                    s,cr = SubmissionScoreSet.objects.get_or_create(competition=comp, key=key.strip(), defaults=setdefaults)
                    groups[s.label] = s
            logger.debug("CompetitionDefBundle::unpack created score groups (pk=%s)", self.pk)

            # Create scores.
            if 'columns' in comp_spec['leaderboard']:
                columns = {}
                for key, vals in comp_spec['leaderboard']['columns'].items():
                    index = comp_spec['leaderboard']['columns'].keys().index(key) + 1
                    # Do non-computed columns first
                    if 'computed' in vals:
                        continue
                    sdefaults = {
                                    'label' : "" if 'label' not in vals else vals['label'].strip(),
                                    'numeric_format' : "2" if 'numeric_format' not in vals else vals['numeric_format'],
                                    'show_rank' : True,
                                    'sorting' : 'desc' if 'sort' not in vals else vals['sort'],
                                    'ordering' : index if 'rank' not in vals else vals['rank']
                                    }
                    if 'selection_default' in vals:
                        sdefaults['selection_default'] = vals['selection_default']

                    sd,cr = SubmissionScoreDef.objects.get_or_create(
                                competition=comp,
                                key=key,
                                computed=False,
                                defaults=sdefaults)
                    columns[sd.key] = sd

                    # Associate the score definition with its column group
                    if 'column_group' in vals:
                        gparent = groups[vals['column_group']['label']]
                        g,cr = SubmissionScoreSet.objects.get_or_create(
                                competition=comp,
                                parent=gparent,
                                key=sd.key,
                                defaults=dict(scoredef=sd, label=sd.label, ordering=sd.ordering))
                    else:
                        g,cr = SubmissionScoreSet.objects.get_or_create(
                                competition=comp,
                                key=sd.key,
                                defaults=dict(scoredef=sd, label=sd.label, ordering=sd.ordering))

                    # Associate the score definition with its leaderboard
                    sdg = SubmissionScoreDefGroup.objects.create(scoredef=sd, group=leaderboards[vals['leaderboard']['label']])

                for key, vals in comp_spec['leaderboard']['columns'].items():
                    index = comp_spec['leaderboard']['columns'].keys().index(key) + 1
                    # Only process the computed columns this time around.
                    if 'computed' not in vals:
                        continue
                    # Create the score definition
                    is_computed = True
                    sdefaults = {
                                    'label': "" if 'label' not in vals else vals['label'].strip(),
                                    'numeric_format': "2" if 'numeric_format' not in vals else vals['numeric_format'],
                                    'show_rank': not is_computed,
                                    'sorting': 'desc' if 'sort' not in vals else vals['sort'],
                                    'ordering': index if 'rank' not in vals else vals['rank']
                                    }
                    if 'selection_default' in vals:
                        sdefaults['selection_default'] = vals['selection_default']

                    sd, cr = SubmissionScoreDef.objects.get_or_create(
                                competition=comp,
                                key=key,
                                computed=is_computed,
                                defaults=sdefaults)
                    sc, cr = SubmissionComputedScore.objects.get_or_create(scoredef=sd, operation=vals['computed']['operation'])
                    for f in vals['computed']['fields'].split(","):
                        f=f.strip()
                        # Note the lookup in brats_score_defs. The assumption is that computed properties are defined in
                        # brats_leaderboard_defs after the fields they reference.
                        # This is not a safe assumption -- given we can't control key/value ordering in a dictionary.
                        SubmissionComputedScoreField.objects.get_or_create(computed=sc, scoredef=columns[f])
                    columns[sd.key] = sd

                    # Associate the score definition with its column group
                    if 'column_group' in vals:
                        gparent = groups[vals['column_group']['label']]
                        g, cr = SubmissionScoreSet.objects.get_or_create(
                                competition=comp,
                                parent=gparent,
                                key=sd.key,
                                defaults=dict(scoredef=sd, label=sd.label, ordering=sd.ordering))
                    else:
                        g, cr = SubmissionScoreSet.objects.get_or_create(
                                competition=comp,
                                key=sd.key,
                                defaults=dict(scoredef=sd, label=sd.label, ordering=sd.ordering))

                    # Associate the score definition with its leaderboard
                    sdg = SubmissionScoreDefGroup.objects.create(scoredef=sd, group=leaderboards[vals['leaderboard']['label']])
                logger.debug("CompetitionDefBundle::unpack created scores (pk=%s)", self.pk)

        # Find any static files and save them to storage, ignoring actual assets directory itself
        assets = list(filter(lambda x: x.startswith('assets/') and x != "assets/", zf.namelist()))
        asset_path = "competition_assets/{}/{}"
        for asset in assets:
            public_path = asset_path.format(comp.pk, os.path.basename(asset))
            data = ContentFile(zf.open(asset).read())
            PublicStorage.save(public_path, data)
            logger.info("Created asset @ {}".format(public_path))

        # Add owner as participant so they can view the competition
        approved = ParticipantStatus.objects.get(codename=ParticipantStatus.APPROVED)
        resulting_participant, created = CompetitionParticipant.objects.get_or_create(user=self.owner, competition=comp, defaults={'status':approved})
        logger.debug("CompetitionDefBundle::unpack added owner as participant (pk=%s)", self.pk)

        return comp


class SubmissionScoreDefGroup(models.Model):
    scoredef = models.ForeignKey(SubmissionScoreDef)
    group = models.ForeignKey(SubmissionResultGroup)

    class Meta:
        unique_together = (('scoredef', 'group'),)

    def __unicode__(self):
        return "%s %s" % (self.scoredef, self.group)

    def save(self, *args, **kwargs):
        if self.scoredef.competition != self.group.competition:
            raise IntegrityError("Score Def competition and phase compeition must be the same")
        super(SubmissionScoreDefGroup, self).save(*args, **kwargs)


class SubmissionComputedScore(models.Model):
    scoredef = models.OneToOneField(SubmissionScoreDef, related_name='computed_score')
    operation = models.CharField(max_length=10, choices=(('Max', 'Max'),
                                                        ('Avg', 'Average')))


class SubmissionComputedScoreField(models.Model):
    computed = models.ForeignKey(SubmissionComputedScore, related_name='fields')
    scoredef = models.ForeignKey(SubmissionScoreDef)

    def save(self, *args, **kwargs):
        if self.scoredef.computed is True:
            raise IntegrityError("Cannot use a computed field for a computed score")
        super(SubmissionComputedScoreField, self).save(*args, **kwargs)


class SubmissionScoreSet(MPTTModel):
    parent = TreeForeignKey('self', null=True, blank=True, related_name='children')
    competition = models.ForeignKey(Competition)
    key = models.CharField(max_length=50)
    label = models.CharField(max_length=50)
    scoredef = models.ForeignKey(SubmissionScoreDef, null=True, blank=True, on_delete=models.CASCADE)
    ordering = models.PositiveIntegerField(default=1)

    class Meta:
        unique_together = (('key', 'competition'),)

    def __unicode__(self):
        return "%s %s" % (self.parent.label if self.parent else None, self.label)


class SubmissionScore(models.Model):
    result = models.ForeignKey(CompetitionSubmission, related_name='scores')
    scoredef = models.ForeignKey(SubmissionScoreDef)
    value = models.DecimalField(max_digits=20, decimal_places=10)

    class Meta:
        unique_together = (('result', 'scoredef'),)

    def save(self, *args, **kwargs):
        if self.scoredef.computed is True and self.value:
            raise IntegrityError("Score is computed. Cannot assign a value")
        super(SubmissionScore, self).save(*args, **kwargs)


class PhaseLeaderBoard(models.Model):
    phase = models.OneToOneField(CompetitionPhase, related_name='board')
    is_open = models.BooleanField(default=True)

    def submissions(self):
        return CompetitionSubmission.objects.filter(leaderboard_entry_result__board=self)

    def __unicode__(self):
        return "%s [%s]" % (self.phase.label,'Open' if self.is_open else 'Closed')

    def is_open(self):
        """
        The default implementation passes through the leaderboard is_open check to the phase is_active check.
        """
        self.is_open = self.phase.is_active
        return self.phase.is_active

    def scores(self, **kwargs):
        return self.phase.scores(score_filters=dict(result__leaderboard_entry_result__board=self))


class PhaseLeaderBoardEntry(models.Model):
    board = models.ForeignKey(PhaseLeaderBoard, related_name='entries')
    result = models.ForeignKey(CompetitionSubmission, related_name='leaderboard_entry_result')

    class Meta:
        unique_together = (('board', 'result'),)


def dataset_data_file(dataset, filename="data.zip"):
    return os.path.join("datasets", str(dataset.pk), str(uuid.uuid4()), filename)


class OrganizerDataSet(models.Model):
    TYPES = (
        ("Reference Data", "Reference Data"),
        ("Scoring Program", "Scoring Program"),
        ("Input Data", "Input Data"),
        ("Ingestion Program", "Ingestion Program"),
        ("Starting Kit", "Starting Kit"),
        ("Public Data", "Public Data"),
        ("None", "None")
    )
    name = models.CharField(max_length=255)
    full_name = models.TextField(default="")
    type = models.CharField(max_length=64, choices=TYPES, default="None")
    description = models.TextField(null=True, blank=True)
    data_file = models.FileField(
        upload_to=_uuidify('dataset_data_file'),
        storage=BundleStorage,
        verbose_name="Data file",
        blank=True,
        null=True,
    )
    sub_data_files = models.ManyToManyField('OrganizerDataSet', blank=True, verbose_name="Bundle of data files")
    uploaded_by = models.ForeignKey(settings.AUTH_USER_MODEL)
    key = models.UUIDField()

    def save(self, **kwargs):
        if self.key is None or self.key == '':
            self.key = "%s" % (uuid.uuid4())
        self.full_name = "%s uploaded by %s" % (self.name, self.uploaded_by)
        super(OrganizerDataSet, self).save(**kwargs)

    def __unicode__(self):
        if self.full_name:
            return self.full_name
        else:
            self.save()  # to get full_name
            return self.full_name

    def write_multidataset_metadata(self, datasets=None):
        # Write sub bundle metadata, replaces old data_file!
        lines = []

        if not datasets:
            datasets = self.sub_data_files.all()

        if not datasets:
            # If we still don't have a dataset don't continue
            return

        # Inline import to avoid circular imports
        from apps.web.tasks import _make_url_sassy
        for dataset in datasets:
            file_name = os.path.splitext(os.path.basename(dataset.data_file.file.name))[0]
            # Make these URLs signed for 100 years
            one_hundred_years = 60 * 60 * 24 * 365 * 100
            lines.append("%s: %s" % (file_name, _make_url_sassy(dataset.data_file.file.name, duration=one_hundred_years)))

        self.data_file.save("metadata", ContentFile("\n".join(lines)))


class CompetitionSubmissionMetadata(models.Model):
    """Define extra Meta data for a submission."""
    submission = models.ForeignKey(CompetitionSubmission, related_name="metadatas")
    is_predict = models.BooleanField(default=False)
    is_scoring = models.BooleanField(default=False)
    hostname = models.CharField(max_length=255, blank=True, null=True)
    processes_running_in_temp_dir = models.TextField(blank=True, null=True)

    ingestion_program_duration = models.TextField(null=True, blank=True)

    beginning_virtual_memory_usage = models.TextField(blank=True, null=True)
    beginning_swap_memory_usage = models.TextField(blank=True, null=True)
    beginning_cpu_usage = models.TextField(blank=True, null=True)
    end_virtual_memory_usage = models.TextField(blank=True, null=True)
    end_swap_memory_usage = models.TextField(blank=True, null=True)
    end_cpu_usage = models.TextField(blank=True, null=True)

    def _get_json_property_percent(self, name):
        if hasattr(self, name):
            try:
                value = json.loads(getattr(self, name))["percent"]
                return "%s%%" % value
            except:
                return 'ERR!'
        return ''

    def _get_property_percent(self, name):
        value = getattr(self, name)
        return "%s%%" % value if value else None

    @property
    def simple(self):
        '''Returns the simplified versions of some of the metrics, i.e. just "percent" even though many more
        details are available.'''
        return {
            "processes_running_in_temp_dir": self.processes_running_in_temp_dir,
            "ingestion_program_duration": self.ingestion_program_duration,
            "beginning_virtual_memory_usage": self._get_json_property_percent('beginning_virtual_memory_usage'),
            "beginning_swap_memory_usage": self._get_json_property_percent('beginning_swap_memory_usage'),
            "beginning_cpu_usage": self._get_property_percent('beginning_cpu_usage'),
            "end_virtual_memory_usage": self._get_json_property_percent('end_virtual_memory_usage'),
            "end_swap_memory_usage": self._get_json_property_percent('end_swap_memory_usage'),
            "end_cpu_usage": self._get_property_percent('end_cpu_usage'),
        }


def add_submission_to_leaderboard(submission):
    """
    Adds the given submission to its leaderboard. It is the caller responsiblity to make
    sure the submission is ready to be added (e.g. it's in the finished state).
    """
    lb, _ = PhaseLeaderBoard.objects.get_or_create(phase=submission.phase)

    logger.info('Adding submission %s to leaderboard %s' % (submission, lb))

    # Currently we only allow one submission into the leaderboard although the leaderboard
    # is setup to accept multiple submissions from the same participant.
    if submission.team is not None:
        # Select all submissions from the team
        entries = PhaseLeaderBoardEntry.objects.filter(board=lb, result__team=submission.team)
    else:
        # Select all submissions from the user
        entries = PhaseLeaderBoardEntry.objects.filter(board=lb, result__participant=submission.participant)

    for entry in entries:
        entry.delete()
    lbe, created = PhaseLeaderBoardEntry.objects.get_or_create(board=lb, result=submission)
    return lbe, created


def get_current_phase(competition):
    all_phases = models.CompetitionPhase.objects.filter(competition=competition, parent=None).order_by('start_date')
    phase_iterator = iter(all_phases)
    active_phase = None
    for phase in phase_iterator:
        # Get an active phase that isn't also never-ending, unless we don't have any active_phases
        if phase.is_active:
            if active_phase is None:
                active_phase = phase
            elif not phase.phase_never_ends:
                active_phase = phase
                break
    return active_phase


def get_first_previous_active_and_next_phases(competition):
    first_phase = None
    previous_phase = None
    active_phase = None
    next_phase = None

    all_phases = CompetitionPhase.objects.filter(competition=competition, parent=None).order_by('start_date')
    phase_iterator = iter(all_phases)
    trailing_phase_holder = None

    for phase in phase_iterator:
        if not first_phase:
            first_phase = phase

        # Has the phase start date passed
        if phase.start_date <= now():
            # Whether or not phase is actually active, keep track of previous phase
            previous_phase = trailing_phase_holder

            # If the competition has not ended OR is this a never ending phase?
            if phase.phase_never_ends or not competition.end_date or competition.end_date >= now():
                active_phase = phase
        else:
            # we have an active phase but this one isn't active so it must be next
            if active_phase and not next_phase:
                next_phase = phase

        # Hold this to store "previous phase"
        trailing_phase_holder = phase

    if competition.end_date and competition.end_date <= now():
        # Competition has ended, so previous phase was last phase
        previous_phase = trailing_phase_holder

    return first_phase, previous_phase, active_phase, next_phase


class CompetitionDump(models.Model):
    competition = models.ForeignKey(Competition, related_name='dumps')
    timestamp = models.DateTimeField(auto_now_add=True)
    status = models.CharField(max_length=64, default="Starting")
    data_file = models.FileField(
        upload_to=_uuidify('competition_dump'),
        storage=BundleStorage,
        verbose_name="Data file",
        blank=True,
        null=True,
    )

    def get_size_mb(self):
        if self.status == "Finished":
            if settings.USE_AWS:
                return float(self.data_file.file.size) * 0.00000095367432
            else:
                return float(self.data_file.size) * 0.00000095367432
        else:
            return 0

    def sassy_url(self):
        from apps.web.tasks import _make_url_sassy
        if settings.USE_AWS:
            return _make_url_sassy(self.data_file.file.name)
        else:
            return _make_url_sassy(self.data_file.name)

    def filename(self):
        if settings.USE_AWS:
            return os.path.basename(self.data_file.file.name)
        else:
            return os.path.basename(self.data_file.name)<|MERGE_RESOLUTION|>--- conflicted
+++ resolved
@@ -1371,11 +1371,8 @@
 
     queue_name = models.TextField(null=True, blank=True)
 
-<<<<<<< HEAD
     parent_submission = models.ForeignKey('CompetitionSubmission', null=True, blank=True, related_name="child_submissions")
-=======
     task_id = models.CharField(default='', max_length=64)
->>>>>>> 91cdacf7
 
     class Meta:
         unique_together = (('submission_number','phase','participant'),)
