import exceptions
import logging
import random
import operator
import os, io
from os.path import abspath, basename, dirname, join, normpath, split
import zipfile
import yaml
import tempfile
import datetime
import django.dispatch
import time
import string
import uuid
from django.db import models
from django.db import IntegrityError
from django.db.models import Max
from django.db.models.signals import post_save
from django.db import transaction
from django.dispatch import receiver
from django.conf import settings
from django.core.exceptions import PermissionDenied
from django.core.files import File
from django.core.files.storage import get_storage_class
from django.core.urlresolvers import reverse, reverse_lazy
from django.utils.dateparse import parse_datetime
from django.utils.text import slugify
from django.utils.timezone import now
from django.contrib.contenttypes.models import ContentType
from django.contrib.contenttypes import generic
from mptt.models import MPTTModel, TreeForeignKey
from pytz import utc
from guardian.shortcuts import assign_perm
from django_extensions.db.fields import UUIDField

logger = logging.getLogger(__name__)

## Needed for computation service handling
## Hack for now
StorageClass = get_storage_class(settings.DEFAULT_FILE_STORAGE)
try:
    BundleStorage = StorageClass(account_name=settings.BUNDLE_AZURE_ACCOUNT_NAME,
                                        account_key=settings.BUNDLE_AZURE_ACCOUNT_KEY,
                                        azure_container=settings.BUNDLE_AZURE_CONTAINER)

    PublicStorage = StorageClass(account_name=settings.AZURE_ACCOUNT_NAME,
                                        account_key=settings.AZURE_ACCOUNT_KEY,
                                        azure_container=settings.AZURE_CONTAINER)

except:
    BundleStorage = StorageClass()
    PublicStorage = StorageClass()

# Competition Content
class ContentVisibility(models.Model):
    name = models.CharField(max_length=20)
    codename = models.SlugField(max_length=20,unique=True)
    classname = models.CharField(max_length=30,null=True,blank=True)

    def __unicode__(self):
        return self.name

class ContentCategory(MPTTModel):
    parent = TreeForeignKey('self', related_name='children', null=True, blank=True)
    name = models.CharField(max_length=100)
    codename = models.SlugField(max_length=100,unique=True)
    visibility = models.ForeignKey(ContentVisibility)
    is_menu = models.BooleanField(default=True)
    content_limit = models.PositiveIntegerField(default=1)

    def __unicode__(self):
        return self.name

class DefaultContentItem(models.Model):
    category = TreeForeignKey(ContentCategory)
    label = models.CharField(max_length=100)
    codename = models.SlugField(max_length=100,unique=True)
    rank = models.IntegerField(default=0)
    required = models.BooleanField(default=False)
    initial_visibility =  models.ForeignKey(ContentVisibility)

    def __unicode__(self):
        return self.label

class PageContainer(models.Model):
    name = models.CharField(max_length=200,blank=True)
    content_type = models.ForeignKey(ContentType)
    object_id = models.PositiveIntegerField(db_index=True)
    owner = generic.GenericForeignKey('content_type', 'object_id')

    class Meta:
        unique_together = (('object_id','content_type'),)

    def __unicode__(self):
        return self.name

    def save(self,*args,**kwargs):
        self.name = "%s - %s" % (self.owner.__unicode__(), self.name if self.name else str(self.pk))
        return super(PageContainer,self).save(*args,**kwargs)

# External Files (These might be able to be removed, per a discussion 2013.7.29)
class ExternalFileType(models.Model):
    name = models.CharField(max_length=20)
    codename = models.SlugField(max_length=20,unique=True)

    def __unicode__(self):
        return self.name

class ExternalFileSource(models.Model):
    name = models.CharField(max_length=50)
    codename = models.SlugField(max_length=50,unique=True)
    service_url = models.URLField(null=True,blank=True)

    def __unicode__(self):
        return self.name

class ExternalFile(models.Model):
    type = models.ForeignKey(ExternalFileType)
    creator = models.ForeignKey(settings.AUTH_USER_MODEL)
    name = models.CharField(max_length=100)
    source_url = models.URLField()
    source_address_info = models.CharField(max_length=200, blank=True)

    def __unicode__(self):
        return self.name
# End External File Models

# Join+ Model for Participants of a competition
class ParticipantStatus(models.Model):
    UNKNOWN = 'unknown'
    DENIED = 'denied'
    APPROVED = 'approved'
    PENDING = 'pending'
    name = models.CharField(max_length=30)
    codename = models.CharField(max_length=30,unique=True)
    description = models.CharField(max_length=50)

    def __unicode__(self):
        return self.name

class Competition(models.Model):
    """ This is the base competition. """
    title = models.CharField(max_length=100)
    description = models.TextField(null=True, blank=True)
    image = models.FileField(upload_to='logos', storage=PublicStorage, null=True, blank=True, verbose_name="Logo")
    image_url_base = models.CharField(max_length=255)
    has_registration = models.BooleanField(default=False, verbose_name="Registration Required")
    end_date = models.DateTimeField(null=True,blank=True, verbose_name="End Date (UTC)")
    creator = models.ForeignKey(settings.AUTH_USER_MODEL, related_name='competitioninfo_creator')
    modified_by = models.ForeignKey(settings.AUTH_USER_MODEL, related_name='competitioninfo_modified_by')
    last_modified = models.DateTimeField(auto_now_add=True)
    pagecontainers = generic.GenericRelation(PageContainer)
    published = models.BooleanField(default=False, verbose_name="Publicly Available")
    # Let's assume the first phase never needs "migration"
    last_phase_migration = models.PositiveIntegerField(default=1)
    is_migrating = models.BooleanField(default=False)
    force_submission_to_leaderboard = models.BooleanField(default=False)

    @property
    def pagecontent(self):
        items = list(self.pagecontainers.all())
        return items[0] if len(items) > 0 else None

    def get_absolute_url(self):
        return reverse('competitions:view', kwargs={'pk':self.pk})

    class Meta:
        permissions = (
            ('is_owner', 'Owner'),
            ('can_edit', 'Edit'),
            )
        ordering = ['end_date']

    def __unicode__(self):
        return self.title

    def set_owner(self,user):
        return assign_perm('view_task', user, self)

    def save(self,*args,**kwargs):
        # Make sure the image_url_base is set from the actual storage implementation
        self.image_url_base = self.image.storage.url('')
        # Do the real save
        return super(Competition,self).save(*args,**kwargs)

    def image_url(self):
        # Return the transformed image_url
        if self.image:
            return os.path.join(self.image_url_base,self.image.name)
        return None

    @property
    def is_active(self):
        if self.end_date is None:
            return True
        if type(self.end_date) is datetime.datetime.date:
            return True if self.end_date is None else self.end_date > now().date()
        if type(self.end_date) is datetime.datetime:
            return True if self.end_date is None else self.end_date > now()

    def do_phase_migration(self, current_phase, last_phase):
        '''
        Does the actual migrating of submissions from last_phase to current_phase

        current_phase: The new phase object we are entering
        last_phase: The phase object to transfer submissions from
        '''
        logger.info('Doing phase migration on competition pk=%s from phase: %s to phase: %s' %
                    (self.pk, last_phase.phasenumber, current_phase.phasenumber))

        if self.is_migrating:
            logger.info('Trying to migrate competition pk=%s, but it is already being migrated!' % self.pk)
            return

        self.is_migrating = True
        self.save()

        try:
            submissions = []
            leader_board = PhaseLeaderBoard.objects.get(phase=last_phase)

            leader_board_entries = PhaseLeaderBoardEntry.objects.filter(board=leader_board)
            for submission in leader_board_entries:
                submissions.append(submission.result)

            participants = {}

            for s in submissions:
                participants[s.participant] = s

            from tasks import evaluate_submission

            for participant, submission in participants.items():
                logger.info('Moving submission %s over' % submission)

                new_submission = CompetitionSubmission.objects.create(
                    participant=participant,
                    file=submission.file,
                    phase=current_phase
                )

                evaluate_submission(new_submission.pk, current_phase.is_scoring_only)
        except PhaseLeaderBoard.DoesNotExist:
            pass

        current_phase.is_migrated = True
        current_phase.save()

        # TODO: ONLY IF SUCCESSFUL
        self.is_migrating = False # this should really be True until evaluate_submission tasks are all the way completed
        self.last_phase_migration = current_phase.phasenumber
        self.save()

    def check_trailing_phase_submissions(self):
        '''
        Checks that the requested competition has all submissions in the current phase, none trailing in the previous
        phase
        '''
        if self.is_migrating:
            logger.info('Trying to check migrations on competition pk=%s, but it is already being migrated!' % self.pk)
            return

        last_phase = None
        current_phase = None

        for phase in self.phases.all():
            if phase.is_active:
                current_phase = phase
                break

            last_phase = phase

        if current_phase is None or last_phase is None:
            return

        logger.info("Checking for needed migrations on competition pk=%s, last phase: %s, current phase: %s" %
                    (self.pk, last_phase.phasenumber, current_phase.phasenumber))

        if current_phase.phasenumber > self.last_phase_migration:
            if current_phase.auto_migration:
                self.do_phase_migration(current_phase, last_phase)


class Page(models.Model):
    category = TreeForeignKey(ContentCategory)
    defaults = models.ForeignKey(DefaultContentItem, null=True, blank=True)
    codename = models.SlugField(max_length=100)
    container = models.ForeignKey(PageContainer, related_name='pages', verbose_name="Competition")
    title = models.CharField(max_length=100, null=True, blank=True)
    label = models.CharField(max_length=100, verbose_name="Title")
    rank = models.IntegerField(default=0, verbose_name="Order")
    visibility = models.BooleanField(default=True, verbose_name="Visible")
    markup = models.TextField(blank=True)
    html = models.TextField(blank=True, verbose_name="Content")
    competition = models.ForeignKey(Competition, related_name='pages', null=True)

    def __unicode__(self):
        return self.title

    class Meta:
        unique_together = (('label','category','container'),)
        ordering = ['category', 'rank']

    def save(self,*args,**kwargs):
        #if not self.title:
        #    self.title = "%s - %s" % ( self.container.name, self.label )
        if self.defaults:
            if self.category != self.defaults.category:
                raise Exception("Defaults category must match Item category")
            if self.defaults.required and self.visibility is False:
                raise Exception("Item is required and must be visible")
        return super(Page,self).save(*args,**kwargs)

# Dataset model
class Dataset(models.Model):
    """
        This is a dataset for a competition.
        TODO: Consider if this is replaced or reimplemented as a 'bundle of data'.
    """
    creator =  models.ForeignKey(settings.AUTH_USER_MODEL, related_name='datasets')
    name = models.CharField(max_length=50)
    description = models.TextField()
    number = models.PositiveIntegerField(default=1)
    datafile = models.ForeignKey(ExternalFile)

    class Meta:
        ordering = ["number"]

    def __unicode__(self):
        return "%s [%s]" % (self.name,self.datafile.name)

def competition_prefix(competition):
    return os.path.join("competition", str(competition.id))

def phase_prefix(phase):
    return os.path.join(competition_prefix(phase.competition), str(phase.phasenumber))

def phase_data_prefix(phase):
    return os.path.join("competition", str(phase.competition.id), str(phase.phasenumber), "data")

# In the following helpers, the filename argument is required even though we
# choose to not use it. See FileField.upload_to at https://docs.djangoproject.com/en/dev/ref/models/fields/.

def phase_scoring_program_file(phase, filename="program.zip"):
    return os.path.join(phase_data_prefix(phase), filename)

def phase_reference_data_file(phase, filename="reference.zip"):
    return os.path.join(phase_data_prefix(phase), filename)

def phase_input_data_file(phase, filename="input.zip"):
    return os.path.join(phase_data_prefix(phase), filename)

def submission_root(instance):
    # will generate /competition/1/1/submissions/1/1/
    return os.path.join(
        "competition",
        str(instance.phase.competition.pk),
        str(instance.phase.pk),
        "submissions",
        str(instance.participant.user.pk),
        str(instance.submission_number)
    )

def submission_file_name(instance, filename="predictions.zip"):
    return os.path.join(submission_root(instance), filename)

def submission_inputfile_name(instance, filename="input.txt"):
    return os.path.join(submission_root(instance), filename)

def submission_history_file_name(instance, filename="history.txt"):
    return os.path.join(submission_root(instance), filename)

def submission_runfile_name(instance, filename="run.txt"):
    return os.path.join(submission_root(instance), filename)

def submission_output_filename(instance, filename="output.zip"):
    return os.path.join(submission_root(instance), "run", filename)

def submission_private_output_filename(instance, filename="private_output.zip"):
    return os.path.join(submission_root(instance), "run", filename)

def submission_stdout_filename(instance, filename="stdout.txt"):
    return os.path.join(submission_root(instance), "run", filename)

def submission_stderr_filename(instance, filename="stderr.txt"):
    return os.path.join(submission_root(instance), "run", filename)

def submission_prediction_runfile_name(instance, filename="run.txt"):
    return os.path.join(submission_root(instance), "pred", filename)

def submission_prediction_output_filename(instance, filename="output.zip"):
    return os.path.join(submission_root(instance), "pred", "run", filename)

class _LeaderboardManagementMode(object):
    """
    Provides a set of constants which define when results become visible to participants
    and how successful submisstion are added to the leaderboard.
    """
    @property
    def DEFAULT(self):
        """
        Specifies that results are visible as soon as they are available and that adding
        a successful submission to the leaderboard is a manual step.
        """
        return 'default'
    @property
    def HIDE_RESULTS(self):
        """
        Specifies that results are hidden from participants until competition owners make
        them visible and that a participant's last successful submission is automatically
        added to the leaderboard.
        """
        return 'hide_results'
    def is_valid(self, mode):
        """Returns true if the given string is a valid constant to define a management mode."""
        return mode == self.DEFAULT or mode == self.HIDE_RESULTS

LeaderboardManagementMode = _LeaderboardManagementMode()

# Competition Phase
class CompetitionPhase(models.Model):
    """
        A phase of a competition.
    """
    COLOR_CHOICES = (
        ('white', 'White'),
        ('orange', 'Orange'),
        ('yellow', 'Yellow'),
        ('green', 'Green'),
        ('blue', 'Blue'),
        ('purple', 'Purple'),
    )

    competition = models.ForeignKey(Competition,related_name='phases')
    # Is this 0 based or 1 based?
    phasenumber = models.PositiveIntegerField(verbose_name="Number")
    label = models.CharField(max_length=50, blank=True, verbose_name="Name")
    start_date = models.DateTimeField(verbose_name="Start Date (UTC)")
    max_submissions = models.PositiveIntegerField(default=100, verbose_name="Maximum Submissions (per User)")
    is_scoring_only = models.BooleanField(default=True, verbose_name="Results Scoring Only")
    scoring_program = models.FileField(upload_to=phase_scoring_program_file, storage=BundleStorage,null=True,blank=True, verbose_name="Scoring Program")
    reference_data = models.FileField(upload_to=phase_reference_data_file, storage=BundleStorage,null=True,blank=True, verbose_name="Reference Data")
    input_data = models.FileField(upload_to=phase_input_data_file, storage=BundleStorage,null=True,blank=True, verbose_name="Input Data")
    datasets = models.ManyToManyField(Dataset, blank=True, related_name='phase')
    leaderboard_management_mode = models.CharField(max_length=50, default=LeaderboardManagementMode.DEFAULT, verbose_name="Leaderboard Mode")
    auto_migration = models.BooleanField(default=False)
    is_migrated = models.BooleanField(default=False)
    color = models.CharField(max_length=24, choices=COLOR_CHOICES, blank=True, null=True)

    input_data_organizer_dataset = models.ForeignKey('OrganizerDataSet', null=True, blank=True, related_name="input_data_organizer_dataset", verbose_name="Input Data")
    reference_data_organizer_dataset = models.ForeignKey('OrganizerDataSet', null=True, blank=True, related_name="reference_data_organizer_dataset", verbose_name="Reference Data")
    scoring_program_organizer_dataset = models.ForeignKey('OrganizerDataSet', null=True, blank=True, related_name="scoring_program_organizer_dataset", verbose_name="Scoring Program")

    class Meta:
        ordering = ['phasenumber']

    def __unicode__(self):
        return "%s - %s" % (self.competition.title, self.phasenumber)

    @property
    def is_active(self):
        """ Returns true when this phase of the competition is on-going. """
        next_phase = self.competition.phases.filter(phasenumber=self.phasenumber+1)
        if (next_phase is not None) and (len(next_phase) > 0):
            # there is a phase following this phase, thus this phase is active if the current date
            # is between the start of this phase and the start of the next phase
            return self.start_date <= now() and (now() < next_phase[0].start_date)
        else:
            # there is no phase following this phase, thus this phase is active if the current data
            # is after the start date of this phase and the competition is "active"
            return self.start_date <= now() and self.competition.is_active

    @property
    def is_future(self):
        """ Returns true if this phase of the competition has yet to start. """
        return now() < self.start_date

    @property
    def is_past(self):
        """ Returns true if this phase of the competition has already ended. """
        return (not self.is_active) and (not self.is_future)

    @property
    def is_blind(self):
        """
        Indicates whether results are always hidden from participants.
        """
        return self.leaderboard_management_mode == LeaderboardManagementMode.HIDE_RESULTS

    @staticmethod
    def rank_values(ids, id_value_pairs, sort_ascending=True, eps=1.0e-12):
        """ Given a set of identifiers (ids) and a set of (id, value)-pairs
            computes a ranking based on the value. The ranking is provided
            as a set of (id, rank) pairs for all id in ids.
        """
        ranks = {}
        # Only keep pairs for which the key is in the list of ids
        valid_pairs = {k: v for k, v in id_value_pairs.iteritems() if k in ids}
        if len(valid_pairs) == 0:
            return {id: 1 for id in ids}
        # Sort and compute ranks
        sorted_pairs = sorted(valid_pairs.iteritems(), key = operator.itemgetter(1), reverse=not sort_ascending)
        r = 1
        k, v = sorted_pairs[0]
        ranks[k] = r
        for i in range(1, len(sorted_pairs)):
            k, vnow = sorted_pairs[i]
            # Increment the rank only when values are different
            if abs(vnow - v) > eps:
                r = r + 1
                v = vnow
            ranks[k] = r
        # Fill in ranks for ids which were not seen in the input
        r = r + 1
        for id in ids:
            if id not in ranks:
                ranks[id] = r
        return ranks

    @staticmethod
    def rank_submissions(ranks_by_id):
        def compare_ranks(a, b):
            limit = 1000000
            try:
                ia = int(ranks_by_id[a])
            except exceptions.ValueError:
                ia = limit
            try:
                ib = int(ranks_by_id[b])
            except exceptions.ValueError:
                ib = limit
            return ia - ib
        return compare_ranks

    @staticmethod
    def format_value(v, precision="2"):
        p = 1
        try:
            if precision is not None:
                p = min(10, max(1, int(precision)))
        except exceptions.ValueError:
            pass
        return ("{:." + str(p) + "f}").format(v)

    def scores(self,**kwargs):
        score_filters = kwargs.pop('score_filters',{})

        # Get the list of submissions in this leaderboard
        submissions = []
        lb, created = PhaseLeaderBoard.objects.get_or_create(phase=self)
        if not created:
            qs = PhaseLeaderBoardEntry.objects.filter(board=lb)
            for (rid, name) in qs.values_list('result_id', 'result__participant__user__username'):
                submissions.append((rid,  name))

        results = []
        for g in SubmissionResultGroup.objects.filter(phases__in=[self]).order_by('ordering'):
            label = g.label
            headers = []
            scores = {}
            for (pk,name) in submissions: scores[pk] = {'username': name, 'values': []}

            scoreDefs = []
            columnKeys = {} # maps a column key to its index in headers list
            for x in SubmissionScoreSet.objects.order_by('tree_id','lft').filter(scoredef__isnull=False,
                                                                        scoredef__groups__in=[g],
                                                                        **kwargs).select_related('scoredef', 'parent'):
                if x.parent is not None:
                    columnKey = x.parent.key
                    columnLabel = x.parent.label
                    columnOrdering = x.parent.ordering
                    columnSubLabels = [{'key': x.key, 'label': x.label, 'ordering': x.ordering}]
                else:
                    columnKey = x.key
                    columnLabel = x.label
                    columnOrdering = x.ordering
                    columnSubLabels = []
                if columnKey not in columnKeys:
                    columnKeys[columnKey] = len(headers)
                    headers.append({'key': columnKey, 'label': columnLabel, 'subs': columnSubLabels, 'ordering': columnOrdering})
                else:
                    headers[columnKeys[columnKey]]['subs'].extend(columnSubLabels)

                scoreDefs.append(x.scoredef)
            # Sort headers appropiately
            def sortkey(x):
                return x['ordering']
            headers.sort(key=sortkey, reverse=False)
            for header in headers:
                header['subs'].sort(key=sortkey, reverse=False)
            # compute total column span
            column_span = 2
            for gHeader in headers:
                n = len(gHeader['subs'])
                column_span += n if n > 0 else 1
            # determine which column to select by default
            selection_key, selection_order = None, 0
            for i in range(len(scoreDefs)):
                if (selection_key is None) or (scoreDefs[i].selection_default > selection_order):
                    selection_key, selection_order = scoreDefs[i].key, scoreDefs[i].selection_default

            results.append({ 'label': label, 'headers': headers, 'total_span' : column_span, 'selection_key': selection_key,
                             'scores': scores, 'scoredefs': scoreDefs })

        if len(submissions) > 0:
            # Figure out which submission scores we need to read from the database.
            submission_ids = [id for (id,name) in submissions]
            # not_computed_scoredefs: map (scoredef.id, scoredef) to keep track of non-computed scoredefs
            not_computed_scoredefs = {}
            computed_scoredef_ids = []
            # computed_deps: maps id of a computed scoredef to a list of ids for scoredefs which are
            #                input to the computation
            computed_deps = {}
            for result in results:
                for sdef in result['scoredefs']:
                    if sdef.computed is True:
                        computed_scoredef_ids.append(sdef.id)
                    else:
                        not_computed_scoredefs[sdef.id] = sdef
                if len(computed_scoredef_ids) > 0:
                    computed_ids = SubmissionComputedScore.objects.filter(scoredef_id__in=computed_scoredef_ids).values_list('id')
                    fields = SubmissionComputedScoreField.objects.filter(computed_id__in=computed_ids).select_related('scoredef', 'computed')
                    for field in fields:
                        if not field.scoredef.computed:
                            not_computed_scoredefs[field.scoredef.id] = field.scoredef
                        if field.computed.scoredef_id not in computed_deps:
                            computed_deps[field.computed.scoredef_id] = []
                        computed_deps[field.computed.scoredef_id].append(field.scoredef)
            # Now read the submission scores
            values = {}
            scoredef_ids = [sdef_id for (sdef_id, sdef) in not_computed_scoredefs.iteritems()]
            for s in SubmissionScore.objects.filter(scoredef_id__in=scoredef_ids, result_id__in=submission_ids):
                if s.scoredef_id not in values:
                    values[s.scoredef_id] = {}
                values[s.scoredef_id][s.result_id] = s.value

            # rank values per scoredef.key (not computed)
            ranks = {}
            for (sdef_id, v) in values.iteritems():
                sdef = not_computed_scoredefs[sdef_id]
                ranks[sdef_id] = self.rank_values(submission_ids, v, sort_ascending=sdef.sorting=='asc')

            # compute values for computed scoredefs
            for result in results:
                for sdef in result['scoredefs']:
                    if sdef.computed:
                        operation = getattr(models, sdef.computed_score.operation)
                        if (operation.name == 'Avg'):
                            cnt = len(computed_deps[sdef.id])
                            if (cnt > 0):
                                computed_values = {}
                                for id in submission_ids:
                                    computed_values[id] = sum([ranks[d.id][id] for d in computed_deps[sdef.id]]) / float(cnt)
                                values[sdef.id] = computed_values
                                ranks[sdef.id] = self.rank_values(submission_ids, computed_values, sort_ascending=sdef.sorting=='asc')

            #format values
            for result in results:
                scores = result['scores']
                for sdef in result['scoredefs']:
                    knownValues = {}
                    if sdef.id in values:
                        knownValues = values[sdef.id]
                    knownRanks = {}
                    if sdef.id in ranks:
                        knownRanks = ranks[sdef.id]
                    for id in submission_ids:
                        v = "-"
                        if id in knownValues:
                            v = CompetitionPhase.format_value(knownValues[id], sdef.numeric_format)
                        r = "-"
                        if id in knownRanks:
                            r = knownRanks[id]
                        if sdef.show_rank:
                            scores[id]['values'].append({'val': v, 'rnk': r, 'name' : sdef.key})
                        else:
                            scores[id]['values'].append({'val': v, 'hidden_rnk': r, 'name' : sdef.key})
                    if (sdef.key == result['selection_key']):
                        overall_ranks = ranks[sdef.id]
                ranked_submissions = sorted(submission_ids, cmp=CompetitionPhase.rank_submissions(overall_ranks))
                final_scores = [(overall_ranks[id], scores[id]) for id in ranked_submissions]
                result['scores'] = final_scores
                del result['scoredefs']
        return results

# Competition Participant
class CompetitionParticipant(models.Model):
    user = models.ForeignKey(settings.AUTH_USER_MODEL,related_name='participation')
    competition = models.ForeignKey(Competition,related_name='participants')
    status = models.ForeignKey(ParticipantStatus)
    reason = models.CharField(max_length=100,null=True,blank=True)

    class Meta:
        unique_together = (('user','competition'),)

    def __unicode__(self):
        return "%s - %s" % (self.competition.title, self.user.username)

    @property
    def is_approved(self):
        """ Returns true if this participant is approved into the competition. """
        return self.status.codename == ParticipantStatus.APPROVED

# Competition Submission Status
class CompetitionSubmissionStatus(models.Model):
    SUBMITTING = "submitting"
    SUBMITTED = "submitted"
    RUNNING = "running"
    FAILED = "failed"
    CANCELLED = "cancelled"
    FINISHED = "finished"

    name = models.CharField(max_length=20)
    codename = models.SlugField(max_length=20,unique=True)

    def __unicode__(self):
        return self.name

# Competition Submission
class CompetitionSubmission(models.Model):
    """
    Represents a submission from a competition participant.
    """
    participant = models.ForeignKey(CompetitionParticipant, related_name='submissions')
    phase = models.ForeignKey(CompetitionPhase, related_name='submissions')
    file = models.FileField(upload_to=submission_file_name, storage=BundleStorage, null=True, blank=True)
    file_url_base = models.CharField(max_length=2000, blank=True)
    description = models.CharField(max_length=256, blank=True)
    inputfile = models.FileField(upload_to=submission_inputfile_name, storage=BundleStorage, null=True, blank=True)
    runfile = models.FileField(upload_to=submission_runfile_name, storage=BundleStorage, null=True, blank=True)
    submitted_at = models.DateTimeField(auto_now_add=True)
    execution_key = models.TextField(blank=True, default="")
    status = models.ForeignKey(CompetitionSubmissionStatus)
    status_details = models.CharField(max_length=100, null=True, blank=True)
    submission_number = models.PositiveIntegerField(default=0)
    output_file = models.FileField(upload_to=submission_output_filename, storage=BundleStorage, null=True, blank=True)
    private_output_file = models.FileField(upload_to=submission_private_output_filename, storage=BundleStorage, null=True, blank=True)
    stdout_file = models.FileField(upload_to=submission_stdout_filename, storage=BundleStorage, null=True, blank=True)
    stderr_file = models.FileField(upload_to=submission_stderr_filename, storage=BundleStorage, null=True, blank=True)
    history_file = models.FileField(upload_to=submission_history_file_name, storage=BundleStorage, null=True, blank=True)
    prediction_runfile = models.FileField(upload_to=submission_prediction_runfile_name,
                                          storage=BundleStorage, null=True, blank=True)
    prediction_output_file = models.FileField(upload_to=submission_prediction_output_filename,
                                              storage=BundleStorage, null=True, blank=True)

    class Meta:
        unique_together = (('submission_number','phase','participant'),)

    def __unicode__(self):
        return "%s %s %s %s" % (self.pk, self.phase.competition.title, self.phase.label, self.participant.user.email)

    def save(self,*args,**kwargs):
        print "Saving competition submission."
        if self.participant.competition != self.phase.competition:
            raise Exception("Competition for phase and participant must be the same")

        # only at save on object creation should it be submitted
        if not self.pk:
            print "This is a new submission, getting the submission number."
            subnum = CompetitionSubmission.objects.filter(phase=self.phase, participant=self.participant).aggregate(Max('submission_number'))['submission_number__max']
            if subnum is not None:
                self.submission_number = subnum + 1
            else:
                self.submission_number = 1
            print "This is submission number %d" % self.submission_number

            if (self.submission_number > self.phase.max_submissions):
                print "Checking to see if the submission number (%d) is greater than the maximum allowed (%d)" % (self.submission_number, self.phase.max_submissions)
                raise PermissionDenied("The maximum number of submissions has been reached.")
            else:
                print "Submission number below maximum."

            self.status = CompetitionSubmissionStatus.objects.get_or_create(codename=CompetitionSubmissionStatus.SUBMITTING)[0]

        print "Setting the file url base."
        self.file_url_base = self.file.storage.url('')

        print "Calling super save."
        res = super(CompetitionSubmission,self).save(*args,**kwargs)
        return res

    def get_filename(self):
        """
        Returns the short name of the file which was uploaded to create the submission.
        """
        name = ''
        try:
            name = self.file.storage.properties(self.file.name)['x-ms-meta-name']
        except:
            pass
        if len(name) == 0:
            # For backwards compat, fallback to this method of getting the name.
            name = split(self.file.name)[1]
        return name

    def get_file_for_download(self, key, requested_by):
        """
        Returns the FileField object for the file that is to be downloaded by the given user.

        key: A name identifying the file to download. The choices are 'input.zip', 'output.zip',
           'prediction-output.zip', 'stdout.txt', 'stderr.txt', 'history.txt' or 'private_output.zip'
        requested_by: A user object identifying the user making the request to access the file.

        Raises:
           ValueError exception for improper arguments.
           PermissionDenied exception when access to the file cannot be granted.
        """
        downloadable_files = {
            'input.zip': ('file', 'zip', False),
            'output.zip': ('output_file', 'zip', True),
            'private_output.zip': ('private_output_file', 'zip', True),
            'prediction-output.zip': ('prediction_output_file', 'zip', True),
            'stdout.txt': ('stdout_file', 'txt', True),
            'stderr.txt': ('stderr_file', 'txt', False),
        }
        if key not in downloadable_files:
            raise ValueError("File requested is not valid.")
        file_attr, file_ext, file_has_restricted_access = downloadable_files[key]

        # If the user requesting access is the owner, access granted
        if self.participant.competition.creator.id != requested_by.id:
            # User making request must be owner of this submission and be granted
            # download privilege by the competition owners.
            if self.participant.user.id != requested_by.id:
                raise PermissionDenied()
            if file_has_restricted_access and self.phase.is_blind:
                raise PermissionDenied()

        if key == 'private_output.zip':
            if self.participant.competition.creator.id != requested_by.id:
                raise PermissionDenied()

        file_type = 'text/plain' if file_ext == 'txt' else 'application/zip'
        file_name = "{0}-{1}-{2}".format(self.participant.user.username, self.submission_number, key)

        return getattr(self, file_attr), file_type, file_name

class SubmissionResultGroup(models.Model):
    competition = models.ForeignKey(Competition)
    key = models.CharField(max_length=50)
    label = models.CharField(max_length=50)
    ordering = models.PositiveIntegerField(default=1)
    phases = models.ManyToManyField(CompetitionPhase,through='SubmissionResultGroupPhase')

    class Meta:
        ordering = ['ordering']

class SubmissionResultGroupPhase(models.Model):
    group = models.ForeignKey(SubmissionResultGroup)
    phase = models.ForeignKey(CompetitionPhase)

    class Meta:
        unique_together = (('group','phase'),)

    def save(self,*args,**kwargs):
        if self.group.competition != self.phase.competition:
            raise IntegrityError("Group and Phase competition must be the same")
        super(SubmissionResultGroupPhase,self).save(*args,**kwargs)

class SubmissionScoreDef(models.Model):
    competition = models.ForeignKey(Competition)
    key = models.SlugField(max_length=50)
    label = models.CharField(max_length=50)
    sorting = models.SlugField(max_length=20,default='asc',choices=(('asc','Ascending'),('desc','Descending')))
    numeric_format = models.CharField(max_length=20,blank=True,null=True)
    show_rank = models.BooleanField(default=False)
    selection_default = models.IntegerField(default=0)
    computed = models.BooleanField(default=False)
    groups = models.ManyToManyField(SubmissionResultGroup,through='SubmissionScoreDefGroup')
    ordering = models.PositiveIntegerField(default=1)

    class Meta:
        unique_together = (('key','competition'),)

    def __unicode__(self):
        return self.label

class CompetitionDefBundle(models.Model):
    config_bundle = models.FileField(upload_to='competition-bundles', storage=BundleStorage)
    owner = models.ForeignKey(settings.AUTH_USER_MODEL, related_name='owner')
    created_at = models.DateTimeField(auto_now_add=True)

    @staticmethod
    def localize_datetime(dt):
        """
        Returns the given date or datetime as a datetime with tzinfo.
        """
        if type(dt) is str:
            dt = parse_datetime(dt)
        if type(dt) is datetime.date:
            dt = datetime.datetime.combine(dt, datetime.time())
        if not type(dt) is datetime.datetime:
            raise ValueError("Expected a DateTime object but got %s" % dt)
        if dt.tzinfo is None:
            dt = utc.localize(dt)
        return dt

    @transaction.commit_on_success
    def unpack(self):
        """
        This method unpacks a competition bundle and creates a competition from
        the assets found inside (the competition bundle). The format of the
        competition bundle is described on the CodaLab Wiki:
        https://github.com/codalab/codalab/wiki/12.-Building-a-Competition-Bundle
        """
        # Get the bundle data, which is stored as a zipfile
        logger.info("CompetitionDefBundle::unpack begins (pk=%s)", self.pk)
        zf = zipfile.ZipFile(self.config_bundle)
        logger.debug("CompetitionDefBundle::unpack creating base competition (pk=%s)", self.pk)
        comp_spec_file = [x for x in zf.namelist() if ".yaml" in x ][0]
        comp_spec = yaml.load(zf.open(comp_spec_file))
        comp_base = comp_spec.copy()
        for block in ['html', 'phases', 'leaderboard']:
            if block in comp_base:
                del comp_base[block]
        comp_base['creator'] = self.owner
        comp_base['modified_by'] = self.owner

        if 'end_date' in comp_base:
            if comp_base['end_date'] is None:
                del comp_base['end_date']
            else:
                comp_base['end_date'] = CompetitionDefBundle.localize_datetime(comp_base['end_date'])

        comp = Competition(**comp_base)
        comp.save()
        logger.debug("CompetitionDefBundle::unpack created base competition (pk=%s)", self.pk)

        # Unpack and save the logo
        if 'image' in comp_base:
            comp.image.save(comp_base['image'], File(io.BytesIO(zf.read(comp_base['image']))))
            comp.save()
            logger.debug("CompetitionDefBundle::unpack saved competition logo (pk=%s)", self.pk)

        # Populate competition pages
        pc,_ = PageContainer.objects.get_or_create(object_id=comp.id, content_type=ContentType.objects.get_for_model(comp))
        details_category = ContentCategory.objects.get(name="Learn the Details")
        Page.objects.create(category=details_category, container=pc,  codename="overview", competition=comp,
                                   label="Overview", rank=0, html=zf.read(comp_spec['html']['overview']))
        Page.objects.create(category=details_category, container=pc,  codename="evaluation", competition=comp,
                                   label="Evaluation", rank=1, html=zf.read(comp_spec['html']['evaluation']))
        Page.objects.create(category=details_category, container=pc,  codename="terms_and_conditions", competition=comp,
                                   label="Terms and Conditions", rank=2, html=zf.read(comp_spec['html']['terms']))
        participate_category = ContentCategory.objects.get(name="Participate")
        Page.objects.create(category=participate_category, container=pc,  codename="get_data", competition=comp,
                                   label="Get Data", rank=0, html=zf.read(comp_spec['html']['data']))
        Page.objects.create(category=participate_category, container=pc,  codename="submit_results", label="Submit / View Results", rank=1, html="")
        logger.debug("CompetitionDefBundle::unpack created competition pages (pk=%s)", self.pk)

        # Create phases
        for index, p_num in enumerate(comp_spec['phases']):
            phase_spec = comp_spec['phases'][p_num].copy()
            phase_spec['competition'] = comp

            if 'leaderboard_management_mode' in phase_spec:
                if not LeaderboardManagementMode.is_valid(phase_spec['leaderboard_management_mode']):
                    msg = "Invalid leaderboard_management_mode ({0}) specified for phase {1}. Reverting to default."
                    logger.warn(msg.format(phase_spec['leaderboard_management_mode'], p_num))
                    phase_spec['leaderboard_management_mode'] = LeaderboardManagementMode.DEFAULT
            else:
                phase_spec['leaderboard_management_mode'] = LeaderboardManagementMode.DEFAULT

            if 'datasets' in phase_spec:
                datasets = phase_spec['datasets']

                for dataset_index, dataset in datasets.items():
                    if "key" in dataset:
                        dataset["url"] = reverse("datasets_download", kwargs={"dataset_key": dataset["key"]})

                del phase_spec['datasets']
            else:
                datasets = {}

            phase_spec['start_date'] = CompetitionDefBundle.localize_datetime(phase_spec['start_date'])

            # First phase can't have auto_migration=True, remove that here
            if index == 0:
                phase_spec['auto_migration'] = False
                comp.last_phase_migration = phase_spec['phasenumber']
                logger.debug('Set last_phase_migration to #%s' % phase_spec['phasenumber'])
                comp.save()

            phase, created = CompetitionPhase.objects.get_or_create(**phase_spec)
            logger.debug("CompetitionDefBundle::unpack created phase (pk=%s)", self.pk)
            # Evaluation Program
<<<<<<< HEAD
            phase.scoring_program.save(phase_scoring_program_file(phase), File(io.BytesIO(zf.read(phase_spec['scoring_program']))))
            phase.reference_data.save(phase_reference_data_file(phase), File(io.BytesIO(zf.read(phase_spec['reference_data']))))
            phase.auto_migration = bool(phase_spec.get('auto_migration', False))
            phase.color = phase_spec.get('color', "676278")
=======
            if hasattr(phase, 'scoring_program') and phase.scoring_program:
                if phase_spec["scoring_program"].endswith(".zip"):
                    phase.scoring_program.save(phase_scoring_program_file(phase), File(io.BytesIO(zf.read(phase_spec['scoring_program']))))
                else:
                    logger.debug("CompetitionDefBundle::unpack getting dataset for scoring_program with key %s", phase_spec["scoring_program"])
                    data_set = OrganizerDataSet.objects.get(key=phase_spec["scoring_program"])
                    phase.scoring_program = data_set.data_file.file.name
                    phase.scoring_program_organizer_dataset = data_set

            if hasattr(phase, 'reference_data') and phase.reference_data:
                if phase_spec["reference_data"].endswith(".zip"):
                    phase.reference_data.save(phase_reference_data_file(phase), File(io.BytesIO(zf.read(phase_spec['reference_data']))))
                else:
                    logger.debug("CompetitionDefBundle::unpack getting dataset for reference_data with key %s", phase_spec["reference_data"])
                    data_set = OrganizerDataSet.objects.get(key=phase_spec["reference_data"])
                    phase.reference_data = data_set.data_file.file.name
                    phase.reference_data_organizer_dataset = data_set

>>>>>>> 1b8c40f7
            if 'input_data' in phase_spec:
                if phase_spec["input_data"].endswith(".zip"):
                    phase.input_data.save(phase_input_data_file(phase), File(io.BytesIO(zf.read(phase_spec['input_data']))))
                else:
                    logger.debug("CompetitionDefBundle::unpack getting dataset for input_data with key %s", phase_spec["input_data"])
                    data_set = OrganizerDataSet.objects.get(key=phase_spec["input_data"])
                    phase.input_data = data_set.data_file.file.name
                    phase.input_data_organizer_dataset = data_set

            phase.auto_migration = bool(phase_spec.get('auto_migration', False))
            phase.save()
            logger.debug("CompetitionDefBundle::unpack saved scoring program and reference data (pk=%s)", self.pk)
            eft,cr_=ExternalFileType.objects.get_or_create(name="Data", codename="data")
            count = 1
            for ds in datasets.keys():
                f = ExternalFile.objects.create(type=eft, source_url=datasets[ds]['url'], name=datasets[ds]['name'], creator=self.owner)
                f.save()
                d = Dataset.objects.create(creator=self.owner, datafile=f, number=count)
                d.save()
                phase.datasets.add(d)
                phase.save()
                count += 1
            logger.debug("CompetitionDefBundle::unpack saved datasets (pk=%s)", self.pk)

        logger.debug("CompetitionDefBundle::unpack saved created competition phases (pk=%s)", self.pk)

        # Create leaderboard
        if 'leaderboard' in comp_spec:
            # If there's more than one create each of them
            if 'leaderboards' in comp_spec['leaderboard']:
                leaderboards = {}
                for key, value in comp_spec['leaderboard']['leaderboards'].items():
                    rg,cr = SubmissionResultGroup.objects.get_or_create(competition=comp, key=value['label'].strip(), label=value['label'].strip(), ordering=value['rank'])
                    leaderboards[rg.label] = rg
                    for gp in comp.phases.all():
                        rgp,crx = SubmissionResultGroupPhase.objects.get_or_create(phase=gp, group=rg)
            logger.debug("CompetitionDefBundle::unpack created leaderboard (pk=%s)", self.pk)

            # Create score groups
            if 'column_groups' in comp_spec['leaderboard']:
                groups = {}
                for key, vals in comp_spec['leaderboard']['column_groups'].items():
                    index = comp_spec['leaderboard']['column_groups'].keys().index(key) + 1
                    if vals is None:
                        vals = dict()
                    setdefaults = {
                        'label' : "" if 'label' not in vals else vals['label'].strip(),
                        'ordering' : index if 'rank' not in vals else vals['rank']
                    }
                    s,cr = SubmissionScoreSet.objects.get_or_create(competition=comp, key=key.strip(), defaults=setdefaults)
                    groups[s.label] = s
            logger.debug("CompetitionDefBundle::unpack created score groups (pk=%s)", self.pk)

            # Create scores.
            if 'columns' in comp_spec['leaderboard']:
                columns = {}
                for key, vals in comp_spec['leaderboard']['columns'].items():
                    index = comp_spec['leaderboard']['columns'].keys().index(key) + 1
                    # Do non-computed columns first
                    if 'computed' in vals:
                        continue
                    sdefaults = {
                                    'label' : "" if 'label' not in vals else vals['label'].strip(),
                                    'numeric_format' : "2" if 'numeric_format' not in vals else vals['numeric_format'],
                                    'show_rank' : True,
                                    'sorting' : 'desc' if 'sort' not in vals else vals['sort'],
                                    'ordering' : index if 'rank' not in vals else vals['rank']
                                    }
                    if 'selection_default' in vals:
                        sdefaults['selection_default'] = vals['selection_default']

                    sd,cr = SubmissionScoreDef.objects.get_or_create(
                                competition=comp,
                                key=key,
                                computed=False,
                                defaults=sdefaults)
                    columns[sd.key] = sd

                    # Associate the score definition with its column group
                    if 'column_group' in vals:
                        gparent = groups[vals['column_group']['label']]
                        g,cr = SubmissionScoreSet.objects.get_or_create(
                                competition=comp,
                                parent=gparent,
                                key=sd.key,
                                defaults=dict(scoredef=sd, label=sd.label, ordering=sd.ordering))
                    else:
                        g,cr = SubmissionScoreSet.objects.get_or_create(
                                competition=comp,
                                key=sd.key,
                                defaults=dict(scoredef=sd, label=sd.label, ordering=sd.ordering))

                    # Associate the score definition with its leaderboard
                    sdg = SubmissionScoreDefGroup.objects.create(scoredef=sd, group=leaderboards[vals['leaderboard']['label']])

                for key, vals in comp_spec['leaderboard']['columns'].items():
                    index = comp_spec['leaderboard']['columns'].keys().index(key) + 1
                    # Only process the computed columns this time around.
                    if 'computed' not in vals:
                        continue
                    # Create the score definition
                    is_computed = True
                    sdefaults = {
                                    'label' : "" if 'label' not in vals else vals['label'].strip(),
                                    'numeric_format' : "2" if 'numeric_format' not in vals else vals['numeric_format'],
                                    'show_rank' : not is_computed,
                                    'sorting' : 'desc' if 'sort' not in vals else vals['sort'],
                                    'ordering' : index if 'rank' not in vals else vals['rank']
                                    }
                    if 'selection_default' in vals:
                        sdefaults['selection_default'] = vals['selection_default']

                    sd,cr = SubmissionScoreDef.objects.get_or_create(
                                competition=comp,
                                key=key,
                                computed=is_computed,
                                defaults=sdefaults)
                    sc,cr = SubmissionComputedScore.objects.get_or_create(scoredef=sd, operation=vals['computed']['operation'])
                    for f in vals['computed']['fields'].split(","):
                        f=f.strip()
                        # Note the lookup in brats_score_defs. The assumption is that computed properties are defined in
                        # brats_leaderboard_defs after the fields they reference.
                        # This is not a safe assumption -- given we can't control key/value ordering in a dictionary.
                        SubmissionComputedScoreField.objects.get_or_create(computed=sc, scoredef=columns[f])
                    columns[sd.key] = sd

                    # Associate the score definition with its column group
                    if 'column_group' in vals:
                        gparent = groups[vals['column_group']['label']]
                        g,cr = SubmissionScoreSet.objects.get_or_create(
                                competition=comp,
                                parent=gparent,
                                key=sd.key,
                                defaults=dict(scoredef=sd, label=sd.label, ordering=sd.ordering))
                    else:
                        g,cr = SubmissionScoreSet.objects.get_or_create(
                                competition=comp,
                                key=sd.key,
                                defaults=dict(scoredef=sd, label=sd.label, ordering=sd.ordering))

                    # Associate the score definition with its leaderboard
                    sdg = SubmissionScoreDefGroup.objects.create(scoredef=sd, group=leaderboards[vals['leaderboard']['label']])
                logger.debug("CompetitionDefBundle::unpack created scores (pk=%s)", self.pk)

        # Add owner as participant so they can view the competition
        approved = ParticipantStatus.objects.get(codename=ParticipantStatus.APPROVED)
        resulting_participant, created = CompetitionParticipant.objects.get_or_create(user=self.owner, competition=comp, defaults={'status':approved})
        logger.debug("CompetitionDefBundle::unpack added owner as participant (pk=%s)", self.pk)

        return comp

class SubmissionScoreDefGroup(models.Model):
    scoredef = models.ForeignKey(SubmissionScoreDef)
    group = models.ForeignKey(SubmissionResultGroup)

    class Meta:
        unique_together = (('scoredef','group'),)

    def __unicode__(self):
        return "%s %s" % (self.scoredef,self.group)

    def save(self,*args,**kwargs):
        if self.scoredef.competition != self.group.competition:
            raise IntegrityError("Score Def competition and phase compeition must be the same")
        super(SubmissionScoreDefGroup,self).save(*args,**kwargs)

class SubmissionComputedScore(models.Model):
    scoredef = models.OneToOneField(SubmissionScoreDef, related_name='computed_score')
    operation = models.CharField(max_length=10,choices=(('Max','Max'),
                                                        ('Avg', 'Average')))
class SubmissionComputedScoreField(models.Model):
    computed = models.ForeignKey(SubmissionComputedScore,related_name='fields')
    scoredef = models.ForeignKey(SubmissionScoreDef)

    def save(self,*args,**kwargs):
        if self.scoredef.computed is True:
            raise IntegrityError("Cannot use a computed field for a computed score")
        super(SubmissionComputedScoreField,self).save(*args,**kwargs)

class SubmissionScoreSet(MPTTModel):
    parent = TreeForeignKey('self',null=True,blank=True, related_name='children')
    competition = models.ForeignKey(Competition)
    key = models.CharField(max_length=50)
    label = models.CharField(max_length=50)
    scoredef = models.ForeignKey(SubmissionScoreDef,null=True,blank=True)
    ordering = models.PositiveIntegerField(default=1)

    class Meta:
        unique_together = (('key','competition'),)

    def __unicode__(self):
        return "%s %s" % (self.parent.label if self.parent else None, self.label)

class SubmissionScore(models.Model):
    result = models.ForeignKey(CompetitionSubmission, related_name='scores')
    scoredef = models.ForeignKey(SubmissionScoreDef)
    value = models.DecimalField(max_digits=20, decimal_places=10)

    class Meta:
        unique_together = (('result','scoredef'),)

    def save(self,*args,**kwargs):
        if self.scoredef.computed is True and self.value:
            raise IntegrityError("Score is computed. Cannot assign a value")
        super(SubmissionScore,self).save(*args,**kwargs)

class PhaseLeaderBoard(models.Model):
    phase = models.OneToOneField(CompetitionPhase,related_name='board')
    is_open = models.BooleanField(default=True)

    def submissions(self):
        return CompetitionSubmission.objects.filter(leaderboard_entry_result__board=self)

    def __unicode__(self):
        return "%s [%s]" % (self.phase.label,'Open' if self.is_open else 'Closed')

    def is_open(self):
        """
        The default implementation passes through the leaderboard is_open check to the phase is_active check.
        """
        self.is_open = self.phase.is_active
        return self.phase.is_active

    def scores(self,**kwargs):
        return self.phase.scores(score_filters=dict(result__leaderboard_entry_result__board=self))

class PhaseLeaderBoardEntry(models.Model):
    board = models.ForeignKey(PhaseLeaderBoard, related_name='entries')
    result = models.ForeignKey(CompetitionSubmission,  related_name='leaderboard_entry_result')

    class Meta:
        unique_together = (('board', 'result'),)


def dataset_data_file(dataset, filename="data.zip"):
    return os.path.join("datasets", dataset.pk, str(uuid.uuid4()), filename)


class OrganizerDataSet(models.Model):
    TYPES = (
        ("Reference Data", "Reference Data"),
        ("Scoring Program", "Scoring Program"),
        ("Input Data", "Input Data"),
        ("None", "None")
    )
    name = models.CharField(max_length=255)
    type = models.CharField(max_length=64, choices=TYPES, default="None")
    description = models.TextField(null=True, blank=True)
    data_file = models.FileField(
        upload_to=dataset_data_file,
        storage=BundleStorage,
        verbose_name="Data File"
    )
    uploaded_by = models.ForeignKey(settings.AUTH_USER_MODEL)
    key = UUIDField(version=4)

    def save(self, **kwargs):
        if self.key is None or self.key == '':
            self.key = "%s" % (uuid.uuid4())
        super(OrganizerDataSet, self).save(**kwargs)

    def __unicode__(self):
        return "%s uploaded by %s" % (self.name, self.uploaded_by)


def add_submission_to_leaderboard(submission):
    """
    Adds the given submission to its leaderboard. It is the caller responsiblity to make
    sure the submission is ready to be added (e.g. it's in the finished state).
    """
    lb, _ = PhaseLeaderBoard.objects.get_or_create(phase=submission.phase)

    logger.info('Adding submission %s to leaderboard %s' % (submission, lb))

    # Currently we only allow one submission into the leaderboard although the leaderboard
    # is setup to accept multiple submissions from the same participant.
    entries = PhaseLeaderBoardEntry.objects.filter(board=lb, result__participant=submission.participant)
    for entry in entries:
        entry.delete()
    lbe, created = PhaseLeaderBoardEntry.objects.get_or_create(board=lb, result=submission)
    return lbe, created<|MERGE_RESOLUTION|>--- conflicted
+++ resolved
@@ -983,12 +983,12 @@
             phase, created = CompetitionPhase.objects.get_or_create(**phase_spec)
             logger.debug("CompetitionDefBundle::unpack created phase (pk=%s)", self.pk)
             # Evaluation Program
-<<<<<<< HEAD
+
             phase.scoring_program.save(phase_scoring_program_file(phase), File(io.BytesIO(zf.read(phase_spec['scoring_program']))))
             phase.reference_data.save(phase_reference_data_file(phase), File(io.BytesIO(zf.read(phase_spec['reference_data']))))
             phase.auto_migration = bool(phase_spec.get('auto_migration', False))
             phase.color = phase_spec.get('color', "676278")
-=======
+
             if hasattr(phase, 'scoring_program') and phase.scoring_program:
                 if phase_spec["scoring_program"].endswith(".zip"):
                     phase.scoring_program.save(phase_scoring_program_file(phase), File(io.BytesIO(zf.read(phase_spec['scoring_program']))))
@@ -1007,7 +1007,6 @@
                     phase.reference_data = data_set.data_file.file.name
                     phase.reference_data_organizer_dataset = data_set
 
->>>>>>> 1b8c40f7
             if 'input_data' in phase_spec:
                 if phase_spec["input_data"].endswith(".zip"):
                     phase.input_data.save(phase_input_data_file(phase), File(io.BytesIO(zf.read(phase_spec['input_data']))))
