var Competition;
(function (Competition) {

    Competition.invokePhaseButtonOnOpen = function (id) {
        var btn = $("#" + id + " .button.selected")[0];
        if (btn === undefined) {
            btn = $("#" + id + " .button.active")[0];
            if (btn === undefined) {
                btn = $("#" + id + " .button")[0];
            }
        }
        btn.click();
    }

    Competition.loadTabContent = function () {
        var name = $.trim(window.location.hash).toLowerCase();
        if (name == "#results") { $('#Results').click(); }
        if (name == "#participate-submit_results") { $('#Participate').click(); }
    }

    function addToLeaderboard(competition, submission, cstoken) {
        var result = 0;
        url = "/api/competition/" + competition + "/submission/" + submission + "/leaderboard";
        request = $.ajax({
            url: url,
            type: 'post',
            datatype: 'text',
            data: {
                'csrfmiddlewaretoken': cstoken,
            },
            success: function (response, textStatus, jqXHR) {
                btn.addClass("leaderBoardRemove");
                btn.text("Remove from Leaderboard");

            },
            error: function (jsXHR, textStatus, errorThrown) {
            },
            beforeSend: function (xhr) {
                xhr.setRequestHeader("X-CSRFToken", cstoken);
            }
        });
    };

    function removeFromLeaderboard(competition, submission, cstoken) {
        var result = 0;
        url = "/api/competition/" + competition + "/submission/" + submission + "/leaderboard";
        request = $.ajax({
            url: url,
            type: 'delete',
            datatype: 'text',
            data: {
                'csrfmiddlewaretoken': cstoken,
            },
            success: function (response, textStatus, jqXHR) {
            },
            error: function (jsXHR, textStatus, errorThrown) {
            },
            beforeSend: function (xhr) {
                xhr.setRequestHeader("X-CSRFToken", cstoken);
            }
        });
    };

    Competition.getPhaseSubmissions = function (competitionId, phaseId, cstoken) {
        $(".competition_submissions").html("").append("<div class='competitionPreloader'></div>").children().css({ 'top': '200px', 'display': 'block' });
        var url = "/competitions/" + competitionId + "/submissions/" + phaseId;
        $.ajax({
            type: "GET",
            url: url,
            cache: false,
            success: function (data) {
                $(".competition_submissions").html("").append(data);

                $('#fileUploadButton').on('click', function () {
                    var disabled = $('#fileUploadButton').hasClass('disabled');
                    if (!disabled) {
                        $('#details').html("");
                        $('#fileUpload').click();
                    }
                });
                $('#fileUpload').liteUploader(
                {
                    script: '/api/competition/' + competitionId + '/submission',
                    allowedFileTypes: 'application/zip,application/x-zip-compressed',
                    maxSizeInBytes: 104857600,
                    csrfmiddlewaretoken: cstoken,
                    customParams: {
                        'csrfmiddlewaretoken': cstoken
                    },
                    before: function () {
                        $('#fileUploadButton').addClass('disabled');
                        $('#fileUploadButton').text("Submitting...");
                        return true;
                    },
                    each: function (file, errors) {
                        if (errors.length > 0) {
                            $('#details').html('The selected file is not a valid ZIP file under 100MB.');
                        }
                    },
                    success: function (response) {
<<<<<<< HEAD
                        $('#user_results .enclosed-foundicon-minus').click(); // workaround until table update is able to preserve "open/close"-state of a row
=======
>>>>>>> d5a76f76
                        $("#user_results").append(Competition.displayNewSubmission(response));
                        $('#user_results #' + response.id + ' .enclosed-foundicon-plus').on("click", function () { Competition.showOrHideSubmissionDetails(this) });
                        $('#fileUploadButton').removeClass("disabled");
                        $('#fileUploadButton').text("Submit Results");
                        $('#user_results #' + response.id + ' .enclosed-foundicon-plus').click();
                    },
                    fail: function (jqXHR) {
                        var msg = "An unexpected error occured.";
                        if (jqXHR.status == 403) {
                            msg = jqXHR.responseJSON.detail;
                        }
                        $('#details').html(msg);
                        $('#fileUploadButton').text("Submit Results");
                        $('#fileUploadButton').removeClass('disabled');
                    }
                });

<<<<<<< HEAD
                //prTable = $("#user_results").dataTable({
                //    'bPaginate': false,
                //    'bInfo': false,
                //    'bFilter': false,
                //    'bAutoWidth': false,
                //    'bSort': false
                //});
                /*
                var crTable = $("#competition_results").dataTable({
                    "fnDrawCallback": function (oSettings) {
                        // Need to redo the counters if filtered or sorted
                        if (oSettings.bSorted || oSettings.bFiltered) {
                            for (var i = 0, iLen = oSettings.aiDisplay.length ; i < iLen ; i++) {
                                $('td:eq(0)', oSettings.aoData[oSettings.aiDisplay[i]].nTr).html(i + 1);
                            }
                        }
                    },
                    "aoColumnDefs": [
                        { "bSortable": false, "aTargets": [0] }
                    ],
                    "aaSorting": [[1, 'asc']],
                    'bPaginate': false,
                    'bInfo': false,
                    'bFilter': false
                });
                */
=======
>>>>>>> d5a76f76
                $('#user_results .enclosed-foundicon-plus').on('click', function () {
                    Competition.showOrHideSubmissionDetails(this);
                });
            },
            error: function (xhr, status, err) {
                $(".competition_submissions").html("<div class='alert-error'>An error occurred. Please try refreshing the page.</div>");
            }
        });
    }

    Competition.getPhaseResults = function (competitionId, phaseId) {
        $(".competition_results").html("").append("<div class='competitionPreloader'></div>").children().css({ 'top': '200px', 'display': 'block' });
        var url = "/competitions/" + competitionId + "/results/" + phaseId;
        $.ajax({
            type: "GET",
            url: url,
            cache: false,
            success: function (data) {
                $(".competition_results").html("").append(data);
            },
            error: function (xhr, status, err) {
                $(".competition_results").html("<div class='alert-error'>An error occurred. Please try refreshing the page.</div>");
            }
        });
    }

    Competition.registationCanProceed = function () {
        if ($("#checkbox").is(":checked") === true) {
            $("#participateButton").removeClass("disabledStatus");
        } else {
            $("#participateButton").addClass("disabledStatus");
        };
    };

    Competition.displayRegistrationStatus = function () {
        var sOut = "";
        sOut = "<div class='participateInfoBlock pendingApproval'>"
        sOut += "<div class='infoStatusBar'></div>"
        sOut += "<div class='labelArea'>"
        sOut += "<label class='regApprovLabel'>Your request to participate in this challenge has been received and a decision is pending.</label>"
        sOut += "<label></label>"
        sOut += "</div>"
        sOut += "</div>"
        return sOut;
    }

    function fmt2(val) {
        var s = val.toString();
        if (s.length == 1) {
            s = "0" + s;
        }
        return s;
    }
    function lastModifiedLabel(dtString) {
        var d;
        if ($.browser.msie && (parseInt($.browser.version) === 8)) {
            d = new Date();
            var dd = parseInt(dtString.substring(8, 10), 10);
            var mm = parseInt(dtString.substring(5, 7), 10);
            var yr = parseInt(dtString.substring(0, 4), 10);
            var hh = parseInt(dtString.substring(11, 13), 10);
            var mn = parseInt(dtString.substring(14, 16), 10);
            var sc = parseInt(dtString.substring(17, 19), 10);
            d.setUTCDate(dd);
            d.setUTCMonth(mm);
            d.setUTCFullYear(yr);
            d.setUTCHours(hh);
            d.setUTCMinutes(mn);
            d.setUTCSeconds(sc);
        } else {
            d = new Date(dtString);
        }
        var dstr = $.datepicker.formatDate('M dd, yy', d).toString();
        var hstr = d.getHours().toString();
        var mstr = fmt2(d.getMinutes());
        var sstr = fmt2(d.getSeconds());
        return "Last modified: " + dstr + " at " + hstr + ":" + mstr + ":" + sstr;
    }

    Competition.displayNewSubmission = function (response) {
        var elemTr = $("#submission_details_template #submission_row_template tr").clone();
        $(elemTr).attr("id", response.id.toString());
        $(elemTr).addClass(Competition.oddOrEven(response.submission_number));
        $(elemTr).children().each(function (index) {
            switch (index) {
                case 0: if (response.status === 6) { $(this).val("1"); } break;
                case 1: $(this).html(response.submission_number.toString()); break;
                case 2:
                    var fmt = function (val) {
                        var s = val.toString();
                        if (s.length == 1) {
                            s = "0" + s;
                        }
                        return s;
                    }
                    var dt = new Date(response.submitted_at);
                    var d = $.datepicker.formatDate('mm/dd/yy', dt).toString();
                    var h = dt.getHours().toString();
                    var m = fmt(dt.getMinutes());
                    var s = fmt(dt.getSeconds());
                    $(this).html(d + " " + h + ":" + m + ":" + s);
                    break;
                case 3: $(this).html(Competition.getSubmissionStatus(response.status)); break;
            }
        }
      );
        return elemTr;
    }

    Competition.oddOrEven = function (x) {
        return (x & 1) ? "odd" : "even";
    }

    Competition.getSubmissionStatus = function (status) {
        var subStatus = "Unknown";
        switch (status) {
            case 1: subStatus = "Submitting"; break;
            case 2: subStatus = "Submitted"; break;
            case 3: subStatus = "Running"; break;
            case 4: subStatus = "Failed"; break;
            case 5: subStatus = "Cancelled"; break;
            case 6: subStatus = "Finished"; break;
        }
        return subStatus;
    }

    Competition.showOrHideSubmissionDetailsTemp = function (obj) {
        var nTr = $(obj).parents('tr')[0];
        if ($(obj).hasClass("enclosed-foundicon-minus")) {
            $(obj).removeClass("enclosed-foundicon-minus");
            $(obj).addClass("enclosed-foundicon-plus");
            $(nTr).next("tr.trDetails").remove();
        }
        else {
            $(obj).removeClass("enclosed-foundicon-plus");
            $(obj).addClass("enclosed-foundicon-minus");
            var elem = $("#submission_details_template .trDetails").clone();
            elem.find("a").each(function (i) { $(this).attr("href", $(this).attr("href").replace("_", nTr.id)) });
            var phasestate = $('#phasestate').val();
            var state = $(nTr).find("input[name='state']").val();
            if ((phasestate == 1) && (state == 1)) {
                var btn = elem.find("button");
                btn.removeClass("hide");
                var submitted = $(nTr).find(".status").hasClass("submitted");
                var competition = $("#competitionId").val();
                if (submitted) {
                    btn.addClass("leaderBoardRemove");
                    btn.text("Remove from Leaderboard");
                    btn.on('click', function () {
                        removeFromLeaderboard(competition, nTr.id, cstoken);
                    });
                } else {
                    btn.addClass("leaderBoardSubmit");
                    btn.text("Submit to Leaderboard");
                    btn.on('click', function () {
                        addToLeaderboard(competition, nTr.id, cstoken);
                    });
                }
            }
            else {
                var status = $(nTr).find(".statusName").html();
                var btn = elem.find("button").addClass("hide");
                if ($.trim(status) === "Submitting" || $.trim(status) === "Submitted" || $.trim(status) === "Running") {
                    btn.removeClass("hide");
                    btn.text("Refresh status")
                    btn.on('click', function () {
                        Competition.updateSubmissionStatus($("#competitionId").val(), nTr.id, this)
                    });
                }
            }
            $(nTr).after(elem);
        }
    }

    Competition.showOrHideSubmissionDetails = function (obj) {
        var nTr = $(obj).parents('tr')[0];
        if ($(obj).hasClass("enclosed-foundicon-minus")) {
            $(obj).removeClass("enclosed-foundicon-minus");
            $(obj).addClass("enclosed-foundicon-plus");
            // prTable.fnClose(nTr);
            $(nTr).next("tr.trDetails").remove();
        }
        else {
            $(obj).removeClass("enclosed-foundicon-plus");
            $(obj).addClass("enclosed-foundicon-minus");
            var elem = $("#submission_details_template .trDetails").clone();
            elem.find("a").each(function (i) { $(this).attr("href", $(this).attr("href").replace("_", nTr.id)) });
            var state = $(nTr).find("input[name='state']").val();
            if (state == 1) {
                var btn = elem.find("button");
                btn.removeClass("hide");
                var submitted = $(nTr).find(".status").hasClass("submitted");
                var competition = $("#competitionId").val();
                if (submitted) {
                    btn.addClass("leaderBoardRemove");
                    btn.text("Remove from Leaderboard");
                    btn.on('click', function () {
                        removeFromLeaderboard(competition, nTr.id, cstoken);
                    });
                } else {
                    btn.addClass("leaderBoardSubmit");
                    btn.text("Submit to Leaderboard");
                    btn.on('click', function () {
                        addToLeaderboard(competition, nTr.id, cstoken);
                    });
                }
            }
            else {
                var status = $(nTr).find(".statusName").html();
                var btn = elem.find("button").addClass("hide");
                if ($.trim(status) === "Submitted" || $.trim(status) === "Running") {

                    btn.removeClass("hide");
                    btn.text("Refresh status")
                    btn.on('click', function () {
                        Competition.updateSubmissionStatus($("#competitionId").val(), nTr.id, this)
                    });
                }
            }
            //prTable.fnOpen(nTr, elem, 'details');
            $(nTr).after(elem);
        }
    }

    Competition.updateSubmissionStatus = function (competitionId, submissionId, obj) {
        $(obj).parents(".submission_details").find(".preloader-handler").append("<div class='competitionPreloader'></div>").children().css({ 'top': '25px', 'display': 'block' });
        var url = "/api/competition/" + competitionId + "/submission/" + submissionId;
        $.ajax({
            type: "GET",
            url: url,
            cache: false,
            success: function (data) {
                $('#user_results #' + submissionId).find(".statusName").html(Competition.getSubmissionStatus(data.status));
                if (data.status === 6) {
                    $('#user_results #' + submissionId + "input:hidden").val("1");
                    var phasestate = $('#phasestate').val();
                    if (phasestate == 1) {
                        $(obj).addClass("leaderBoardSubmit");
                        $(obj).text("Submit to Leaderboard");
                    } else {
                        $(obj).addClass("hide");
                    }
                }
                else if (data.status > 3) {
                    $(obj).addClass("hide");
                }
                $(".competitionPreloader").hide();
            },
            error: function (xhr, status, err) {

            }
        });
    }

})(Competition || (Competition = {}));
var prTable;
$(document).ready(function () {

    $("#checkbox").click(function (e) { Competition.registationCanProceed(); });

    $("#participate_form").submit(function (event) {
        event.preventDefault();
        if ($("#participateButton").hasClass("disabledStatus")) {
            return false;
        }
        $("#result").html('');
        var values = $(this).serialize();
        var competitionId = $("#competitionId").val();
        request = $.ajax({
            url: "/api/competition/" + competitionId + "/participate/",
            type: "post",
            dataType: "text",
            data: values,
            success: function (response, textStatus, jqXHR) {
                $('.content form').replaceWith(Competition.displayRegistrationStatus());
            },
            error: function (jsXHR, textStatus, errorThrown) {
                alert("There was a problem registering for this competition.");;
            }
        });
        return false;
    });

    $("#submissions_phase_buttons .button").each(function (e, index) {
        $(this).click(function () {
            var phaseId = $.trim($(this).attr("id").replace("submissions_phase_", ""));
            $("#submissions_phase_buttons .button").removeClass('selected');
            $(this).addClass('selected');
            var competitionId = $("#competitionId").val();
            var cstoken = $("#cstoken").val();
            Competition.getPhaseSubmissions(competitionId, phaseId, cstoken);
        });
    });

    $('a[href="#participate-submit_results"]').click(function (obj) {
        Competition.invokePhaseButtonOnOpen("submissions_phase_buttons");
    });

    $("#results_phase_buttons .button").each(function (e, index) {
        $(this).click(function () {
            var phaseId = $.trim($(this).attr("id").replace("results_phase_", ""));
            $("#results_phase_buttons .button").removeClass('selected');
            $(this).addClass('selected');
            var competitionId = $("#competitionId").val();
            Competition.getPhaseResults(competitionId, phaseId);
        });
    });

    $('#Results').click(function (obj) {
        Competition.invokePhaseButtonOnOpen("results_phase_buttons");
    });

    // This helps make sections appear with Foundation
    $(this).foundation('section', 'reflow');
    Competition.loadTabContent();

    $(".top-bar-section ul > li").removeClass("active");
    $("#liCompetitions").addClass("active");
});
<|MERGE_RESOLUTION|>--- conflicted
+++ resolved
@@ -1,469 +1,386 @@
-var Competition;
-(function (Competition) {
-
-    Competition.invokePhaseButtonOnOpen = function (id) {
-        var btn = $("#" + id + " .button.selected")[0];
-        if (btn === undefined) {
-            btn = $("#" + id + " .button.active")[0];
-            if (btn === undefined) {
-                btn = $("#" + id + " .button")[0];
-            }
-        }
-        btn.click();
-    }
-
-    Competition.loadTabContent = function () {
-        var name = $.trim(window.location.hash).toLowerCase();
-        if (name == "#results") { $('#Results').click(); }
-        if (name == "#participate-submit_results") { $('#Participate').click(); }
-    }
-
-    function addToLeaderboard(competition, submission, cstoken) {
-        var result = 0;
-        url = "/api/competition/" + competition + "/submission/" + submission + "/leaderboard";
-        request = $.ajax({
-            url: url,
-            type: 'post',
-            datatype: 'text',
-            data: {
-                'csrfmiddlewaretoken': cstoken,
-            },
-            success: function (response, textStatus, jqXHR) {
-                btn.addClass("leaderBoardRemove");
-                btn.text("Remove from Leaderboard");
-
-            },
-            error: function (jsXHR, textStatus, errorThrown) {
-            },
-            beforeSend: function (xhr) {
-                xhr.setRequestHeader("X-CSRFToken", cstoken);
-            }
-        });
-    };
-
-    function removeFromLeaderboard(competition, submission, cstoken) {
-        var result = 0;
-        url = "/api/competition/" + competition + "/submission/" + submission + "/leaderboard";
-        request = $.ajax({
-            url: url,
-            type: 'delete',
-            datatype: 'text',
-            data: {
-                'csrfmiddlewaretoken': cstoken,
-            },
-            success: function (response, textStatus, jqXHR) {
-            },
-            error: function (jsXHR, textStatus, errorThrown) {
-            },
-            beforeSend: function (xhr) {
-                xhr.setRequestHeader("X-CSRFToken", cstoken);
-            }
-        });
-    };
-
-    Competition.getPhaseSubmissions = function (competitionId, phaseId, cstoken) {
-        $(".competition_submissions").html("").append("<div class='competitionPreloader'></div>").children().css({ 'top': '200px', 'display': 'block' });
-        var url = "/competitions/" + competitionId + "/submissions/" + phaseId;
-        $.ajax({
-            type: "GET",
-            url: url,
-            cache: false,
-            success: function (data) {
-                $(".competition_submissions").html("").append(data);
-
-                $('#fileUploadButton').on('click', function () {
-                    var disabled = $('#fileUploadButton').hasClass('disabled');
-                    if (!disabled) {
-                        $('#details').html("");
-                        $('#fileUpload').click();
-                    }
-                });
-                $('#fileUpload').liteUploader(
-                {
-                    script: '/api/competition/' + competitionId + '/submission',
-                    allowedFileTypes: 'application/zip,application/x-zip-compressed',
-                    maxSizeInBytes: 104857600,
-                    csrfmiddlewaretoken: cstoken,
-                    customParams: {
-                        'csrfmiddlewaretoken': cstoken
-                    },
-                    before: function () {
-                        $('#fileUploadButton').addClass('disabled');
-                        $('#fileUploadButton').text("Submitting...");
-                        return true;
-                    },
-                    each: function (file, errors) {
-                        if (errors.length > 0) {
-                            $('#details').html('The selected file is not a valid ZIP file under 100MB.');
-                        }
-                    },
-                    success: function (response) {
-<<<<<<< HEAD
-                        $('#user_results .enclosed-foundicon-minus').click(); // workaround until table update is able to preserve "open/close"-state of a row
-=======
->>>>>>> d5a76f76
-                        $("#user_results").append(Competition.displayNewSubmission(response));
-                        $('#user_results #' + response.id + ' .enclosed-foundicon-plus').on("click", function () { Competition.showOrHideSubmissionDetails(this) });
-                        $('#fileUploadButton').removeClass("disabled");
-                        $('#fileUploadButton').text("Submit Results");
-                        $('#user_results #' + response.id + ' .enclosed-foundicon-plus').click();
-                    },
-                    fail: function (jqXHR) {
-                        var msg = "An unexpected error occured.";
-                        if (jqXHR.status == 403) {
-                            msg = jqXHR.responseJSON.detail;
-                        }
-                        $('#details').html(msg);
-                        $('#fileUploadButton').text("Submit Results");
-                        $('#fileUploadButton').removeClass('disabled');
-                    }
-                });
-
-<<<<<<< HEAD
-                //prTable = $("#user_results").dataTable({
-                //    'bPaginate': false,
-                //    'bInfo': false,
-                //    'bFilter': false,
-                //    'bAutoWidth': false,
-                //    'bSort': false
-                //});
-                /*
-                var crTable = $("#competition_results").dataTable({
-                    "fnDrawCallback": function (oSettings) {
-                        // Need to redo the counters if filtered or sorted
-                        if (oSettings.bSorted || oSettings.bFiltered) {
-                            for (var i = 0, iLen = oSettings.aiDisplay.length ; i < iLen ; i++) {
-                                $('td:eq(0)', oSettings.aoData[oSettings.aiDisplay[i]].nTr).html(i + 1);
-                            }
-                        }
-                    },
-                    "aoColumnDefs": [
-                        { "bSortable": false, "aTargets": [0] }
-                    ],
-                    "aaSorting": [[1, 'asc']],
-                    'bPaginate': false,
-                    'bInfo': false,
-                    'bFilter': false
-                });
-                */
-=======
->>>>>>> d5a76f76
-                $('#user_results .enclosed-foundicon-plus').on('click', function () {
-                    Competition.showOrHideSubmissionDetails(this);
-                });
-            },
-            error: function (xhr, status, err) {
-                $(".competition_submissions").html("<div class='alert-error'>An error occurred. Please try refreshing the page.</div>");
-            }
-        });
-    }
-
-    Competition.getPhaseResults = function (competitionId, phaseId) {
-        $(".competition_results").html("").append("<div class='competitionPreloader'></div>").children().css({ 'top': '200px', 'display': 'block' });
-        var url = "/competitions/" + competitionId + "/results/" + phaseId;
-        $.ajax({
-            type: "GET",
-            url: url,
-            cache: false,
-            success: function (data) {
-                $(".competition_results").html("").append(data);
-            },
-            error: function (xhr, status, err) {
-                $(".competition_results").html("<div class='alert-error'>An error occurred. Please try refreshing the page.</div>");
-            }
-        });
-    }
-
-    Competition.registationCanProceed = function () {
-        if ($("#checkbox").is(":checked") === true) {
-            $("#participateButton").removeClass("disabledStatus");
-        } else {
-            $("#participateButton").addClass("disabledStatus");
-        };
-    };
-
-    Competition.displayRegistrationStatus = function () {
-        var sOut = "";
-        sOut = "<div class='participateInfoBlock pendingApproval'>"
-        sOut += "<div class='infoStatusBar'></div>"
-        sOut += "<div class='labelArea'>"
-        sOut += "<label class='regApprovLabel'>Your request to participate in this challenge has been received and a decision is pending.</label>"
-        sOut += "<label></label>"
-        sOut += "</div>"
-        sOut += "</div>"
-        return sOut;
-    }
-
-    function fmt2(val) {
-        var s = val.toString();
-        if (s.length == 1) {
-            s = "0" + s;
-        }
-        return s;
-    }
-    function lastModifiedLabel(dtString) {
-        var d;
-        if ($.browser.msie && (parseInt($.browser.version) === 8)) {
-            d = new Date();
-            var dd = parseInt(dtString.substring(8, 10), 10);
-            var mm = parseInt(dtString.substring(5, 7), 10);
-            var yr = parseInt(dtString.substring(0, 4), 10);
-            var hh = parseInt(dtString.substring(11, 13), 10);
-            var mn = parseInt(dtString.substring(14, 16), 10);
-            var sc = parseInt(dtString.substring(17, 19), 10);
-            d.setUTCDate(dd);
-            d.setUTCMonth(mm);
-            d.setUTCFullYear(yr);
-            d.setUTCHours(hh);
-            d.setUTCMinutes(mn);
-            d.setUTCSeconds(sc);
-        } else {
-            d = new Date(dtString);
-        }
-        var dstr = $.datepicker.formatDate('M dd, yy', d).toString();
-        var hstr = d.getHours().toString();
-        var mstr = fmt2(d.getMinutes());
-        var sstr = fmt2(d.getSeconds());
-        return "Last modified: " + dstr + " at " + hstr + ":" + mstr + ":" + sstr;
-    }
-
-    Competition.displayNewSubmission = function (response) {
-        var elemTr = $("#submission_details_template #submission_row_template tr").clone();
-        $(elemTr).attr("id", response.id.toString());
-        $(elemTr).addClass(Competition.oddOrEven(response.submission_number));
-        $(elemTr).children().each(function (index) {
-            switch (index) {
-                case 0: if (response.status === 6) { $(this).val("1"); } break;
-                case 1: $(this).html(response.submission_number.toString()); break;
-                case 2:
-                    var fmt = function (val) {
-                        var s = val.toString();
-                        if (s.length == 1) {
-                            s = "0" + s;
-                        }
-                        return s;
-                    }
-                    var dt = new Date(response.submitted_at);
-                    var d = $.datepicker.formatDate('mm/dd/yy', dt).toString();
-                    var h = dt.getHours().toString();
-                    var m = fmt(dt.getMinutes());
-                    var s = fmt(dt.getSeconds());
-                    $(this).html(d + " " + h + ":" + m + ":" + s);
-                    break;
-                case 3: $(this).html(Competition.getSubmissionStatus(response.status)); break;
-            }
-        }
-      );
-        return elemTr;
-    }
-
-    Competition.oddOrEven = function (x) {
-        return (x & 1) ? "odd" : "even";
-    }
-
-    Competition.getSubmissionStatus = function (status) {
-        var subStatus = "Unknown";
-        switch (status) {
-            case 1: subStatus = "Submitting"; break;
-            case 2: subStatus = "Submitted"; break;
-            case 3: subStatus = "Running"; break;
-            case 4: subStatus = "Failed"; break;
-            case 5: subStatus = "Cancelled"; break;
-            case 6: subStatus = "Finished"; break;
-        }
-        return subStatus;
-    }
-
-    Competition.showOrHideSubmissionDetailsTemp = function (obj) {
-        var nTr = $(obj).parents('tr')[0];
-        if ($(obj).hasClass("enclosed-foundicon-minus")) {
-            $(obj).removeClass("enclosed-foundicon-minus");
-            $(obj).addClass("enclosed-foundicon-plus");
-            $(nTr).next("tr.trDetails").remove();
-        }
-        else {
-            $(obj).removeClass("enclosed-foundicon-plus");
-            $(obj).addClass("enclosed-foundicon-minus");
-            var elem = $("#submission_details_template .trDetails").clone();
-            elem.find("a").each(function (i) { $(this).attr("href", $(this).attr("href").replace("_", nTr.id)) });
-            var phasestate = $('#phasestate').val();
-            var state = $(nTr).find("input[name='state']").val();
-            if ((phasestate == 1) && (state == 1)) {
-                var btn = elem.find("button");
-                btn.removeClass("hide");
-                var submitted = $(nTr).find(".status").hasClass("submitted");
-                var competition = $("#competitionId").val();
-                if (submitted) {
-                    btn.addClass("leaderBoardRemove");
-                    btn.text("Remove from Leaderboard");
-                    btn.on('click', function () {
-                        removeFromLeaderboard(competition, nTr.id, cstoken);
-                    });
-                } else {
-                    btn.addClass("leaderBoardSubmit");
-                    btn.text("Submit to Leaderboard");
-                    btn.on('click', function () {
-                        addToLeaderboard(competition, nTr.id, cstoken);
-                    });
-                }
-            }
-            else {
-                var status = $(nTr).find(".statusName").html();
-                var btn = elem.find("button").addClass("hide");
-                if ($.trim(status) === "Submitting" || $.trim(status) === "Submitted" || $.trim(status) === "Running") {
-                    btn.removeClass("hide");
-                    btn.text("Refresh status")
-                    btn.on('click', function () {
-                        Competition.updateSubmissionStatus($("#competitionId").val(), nTr.id, this)
-                    });
-                }
-            }
-            $(nTr).after(elem);
-        }
-    }
-
-    Competition.showOrHideSubmissionDetails = function (obj) {
-        var nTr = $(obj).parents('tr')[0];
-        if ($(obj).hasClass("enclosed-foundicon-minus")) {
-            $(obj).removeClass("enclosed-foundicon-minus");
-            $(obj).addClass("enclosed-foundicon-plus");
-            // prTable.fnClose(nTr);
-            $(nTr).next("tr.trDetails").remove();
-        }
-        else {
-            $(obj).removeClass("enclosed-foundicon-plus");
-            $(obj).addClass("enclosed-foundicon-minus");
-            var elem = $("#submission_details_template .trDetails").clone();
-            elem.find("a").each(function (i) { $(this).attr("href", $(this).attr("href").replace("_", nTr.id)) });
-            var state = $(nTr).find("input[name='state']").val();
-            if (state == 1) {
-                var btn = elem.find("button");
-                btn.removeClass("hide");
-                var submitted = $(nTr).find(".status").hasClass("submitted");
-                var competition = $("#competitionId").val();
-                if (submitted) {
-                    btn.addClass("leaderBoardRemove");
-                    btn.text("Remove from Leaderboard");
-                    btn.on('click', function () {
-                        removeFromLeaderboard(competition, nTr.id, cstoken);
-                    });
-                } else {
-                    btn.addClass("leaderBoardSubmit");
-                    btn.text("Submit to Leaderboard");
-                    btn.on('click', function () {
-                        addToLeaderboard(competition, nTr.id, cstoken);
-                    });
-                }
-            }
-            else {
-                var status = $(nTr).find(".statusName").html();
-                var btn = elem.find("button").addClass("hide");
-                if ($.trim(status) === "Submitted" || $.trim(status) === "Running") {
-
-                    btn.removeClass("hide");
-                    btn.text("Refresh status")
-                    btn.on('click', function () {
-                        Competition.updateSubmissionStatus($("#competitionId").val(), nTr.id, this)
-                    });
-                }
-            }
-            //prTable.fnOpen(nTr, elem, 'details');
-            $(nTr).after(elem);
-        }
-    }
-
-    Competition.updateSubmissionStatus = function (competitionId, submissionId, obj) {
-        $(obj).parents(".submission_details").find(".preloader-handler").append("<div class='competitionPreloader'></div>").children().css({ 'top': '25px', 'display': 'block' });
-        var url = "/api/competition/" + competitionId + "/submission/" + submissionId;
-        $.ajax({
-            type: "GET",
-            url: url,
-            cache: false,
-            success: function (data) {
-                $('#user_results #' + submissionId).find(".statusName").html(Competition.getSubmissionStatus(data.status));
-                if (data.status === 6) {
-                    $('#user_results #' + submissionId + "input:hidden").val("1");
-                    var phasestate = $('#phasestate').val();
-                    if (phasestate == 1) {
-                        $(obj).addClass("leaderBoardSubmit");
-                        $(obj).text("Submit to Leaderboard");
-                    } else {
-                        $(obj).addClass("hide");
-                    }
-                }
-                else if (data.status > 3) {
-                    $(obj).addClass("hide");
-                }
-                $(".competitionPreloader").hide();
-            },
-            error: function (xhr, status, err) {
-
-            }
-        });
-    }
-
-})(Competition || (Competition = {}));
-var prTable;
-$(document).ready(function () {
-
-    $("#checkbox").click(function (e) { Competition.registationCanProceed(); });
-
-    $("#participate_form").submit(function (event) {
-        event.preventDefault();
-        if ($("#participateButton").hasClass("disabledStatus")) {
-            return false;
-        }
-        $("#result").html('');
-        var values = $(this).serialize();
-        var competitionId = $("#competitionId").val();
-        request = $.ajax({
-            url: "/api/competition/" + competitionId + "/participate/",
-            type: "post",
-            dataType: "text",
-            data: values,
-            success: function (response, textStatus, jqXHR) {
-                $('.content form').replaceWith(Competition.displayRegistrationStatus());
-            },
-            error: function (jsXHR, textStatus, errorThrown) {
-                alert("There was a problem registering for this competition.");;
-            }
-        });
-        return false;
-    });
-
-    $("#submissions_phase_buttons .button").each(function (e, index) {
-        $(this).click(function () {
-            var phaseId = $.trim($(this).attr("id").replace("submissions_phase_", ""));
-            $("#submissions_phase_buttons .button").removeClass('selected');
-            $(this).addClass('selected');
-            var competitionId = $("#competitionId").val();
-            var cstoken = $("#cstoken").val();
-            Competition.getPhaseSubmissions(competitionId, phaseId, cstoken);
-        });
-    });
-
-    $('a[href="#participate-submit_results"]').click(function (obj) {
-        Competition.invokePhaseButtonOnOpen("submissions_phase_buttons");
-    });
-
-    $("#results_phase_buttons .button").each(function (e, index) {
-        $(this).click(function () {
-            var phaseId = $.trim($(this).attr("id").replace("results_phase_", ""));
-            $("#results_phase_buttons .button").removeClass('selected');
-            $(this).addClass('selected');
-            var competitionId = $("#competitionId").val();
-            Competition.getPhaseResults(competitionId, phaseId);
-        });
-    });
-
-    $('#Results').click(function (obj) {
-        Competition.invokePhaseButtonOnOpen("results_phase_buttons");
-    });
-
-    // This helps make sections appear with Foundation
-    $(this).foundation('section', 'reflow');
-    Competition.loadTabContent();
-
-    $(".top-bar-section ul > li").removeClass("active");
-    $("#liCompetitions").addClass("active");
-});
+var Competition;
+(function (Competition) {
+
+    Competition.invokePhaseButtonOnOpen = function (id) {
+        var btn = $("#" + id + " .button.selected")[0];
+        if (btn === undefined) {
+            btn = $("#" + id + " .button.active")[0];
+            if (btn === undefined) {
+                btn = $("#" + id + " .button")[0];
+            }
+        }
+        btn.click();
+    }
+
+    Competition.loadTabContent = function () {
+        var name = $.trim(window.location.hash).toLowerCase();
+        if (name == "#results") { $('#Results').click(); }
+        if (name == "#participate-submit_results") { $('#Participate').click(); }
+    }
+
+    function addToLeaderboard(competition, submission, cstoken) {
+        var result = 0;
+        url = "/api/competition/" + competition + "/submission/" + submission + "/leaderboard";
+        request = $.ajax({
+            url: url,
+            type: 'post',
+            datatype: 'text',
+            data: {
+                'csrfmiddlewaretoken': cstoken,
+            },
+            success: function (response, textStatus, jqXHR) {
+                btn.addClass("leaderBoardRemove");
+                btn.text("Remove from Leaderboard");
+
+            },
+            error: function (jsXHR, textStatus, errorThrown) {
+            },
+            beforeSend: function (xhr) {
+                xhr.setRequestHeader("X-CSRFToken", cstoken);
+            }
+        });
+    };
+
+    function removeFromLeaderboard(competition, submission, cstoken) {
+        var result = 0;
+        url = "/api/competition/" + competition + "/submission/" + submission + "/leaderboard";
+        request = $.ajax({
+            url: url,
+            type: 'delete',
+            datatype: 'text',
+            data: {
+                'csrfmiddlewaretoken': cstoken,
+            },
+            success: function (response, textStatus, jqXHR) {
+            },
+            error: function (jsXHR, textStatus, errorThrown) {
+            },
+            beforeSend: function (xhr) {
+                xhr.setRequestHeader("X-CSRFToken", cstoken);
+            }
+        });
+    };
+
+    Competition.getPhaseSubmissions = function (competitionId, phaseId, cstoken) {
+        $(".competition_submissions").html("").append("<div class='competitionPreloader'></div>").children().css({ 'top': '200px', 'display': 'block' });
+        var url = "/competitions/" + competitionId + "/submissions/" + phaseId;
+        $.ajax({
+            type: "GET",
+            url: url,
+            cache: false,
+            success: function (data) {
+                $(".competition_submissions").html("").append(data);
+
+                $('#fileUploadButton').on('click', function () {
+                    var disabled = $('#fileUploadButton').hasClass('disabled');
+                    if (!disabled) {
+                        $('#details').html("");
+                        $('#fileUpload').click();
+                    }
+                });
+                $('#fileUpload').liteUploader(
+                {
+                    script: '/api/competition/' + competitionId + '/submission',
+                    allowedFileTypes: 'application/zip,application/x-zip-compressed',
+                    maxSizeInBytes: 104857600,
+                    csrfmiddlewaretoken: cstoken,
+                    customParams: {
+                        'csrfmiddlewaretoken': cstoken
+                    },
+                    before: function () {
+                        $('#fileUploadButton').addClass('disabled');
+                        $('#fileUploadButton').text("Submitting...");
+                        return true;
+                    },
+                    each: function (file, errors) {
+                        if (errors.length > 0) {
+                            $('#details').html('The selected file is not a valid ZIP file under 100MB.');
+                        }
+                    },
+                    success: function (response) {
+                        $("#user_results").append(Competition.displayNewSubmission(response));
+                        $('#user_results #' + response.id + ' .enclosed-foundicon-plus').on("click", function () { Competition.showOrHideSubmissionDetails(this) });
+                        $('#fileUploadButton').removeClass("disabled");
+                        $('#fileUploadButton').text("Submit Results");
+                        $('#user_results #' + response.id + ' .enclosed-foundicon-plus').click();
+                    },
+                    fail: function (jqXHR) {
+                        var msg = "An unexpected error occured.";
+                        if (jqXHR.status == 403) {
+                            msg = jqXHR.responseJSON.detail;
+                        }
+                        $('#details').html(msg);
+                        $('#fileUploadButton').text("Submit Results");
+                        $('#fileUploadButton').removeClass('disabled');
+                    }
+                });
+
+                $('#user_results .enclosed-foundicon-plus').on('click', function () {
+                    Competition.showOrHideSubmissionDetails(this);
+                });
+            },
+            error: function (xhr, status, err) {
+                $(".competition_submissions").html("<div class='alert-error'>An error occurred. Please try refreshing the page.</div>");
+            }
+        });
+    }
+
+    Competition.getPhaseResults = function (competitionId, phaseId) {
+        $(".competition_results").html("").append("<div class='competitionPreloader'></div>").children().css({ 'top': '200px', 'display': 'block' });
+        var url = "/competitions/" + competitionId + "/results/" + phaseId;
+        $.ajax({
+            type: "GET",
+            url: url,
+            cache: false,
+            success: function (data) {
+                $(".competition_results").html("").append(data);
+            },
+            error: function (xhr, status, err) {
+                $(".competition_results").html("<div class='alert-error'>An error occurred. Please try refreshing the page.</div>");
+            }
+        });
+    }
+
+    Competition.registationCanProceed = function () {
+        if ($("#checkbox").is(":checked") === true) {
+            $("#participateButton").removeClass("disabledStatus");
+        } else {
+            $("#participateButton").addClass("disabledStatus");
+        };
+    };
+
+    Competition.displayRegistrationStatus = function () {
+        var sOut = "";
+        sOut = "<div class='participateInfoBlock pendingApproval'>"
+        sOut += "<div class='infoStatusBar'></div>"
+        sOut += "<div class='labelArea'>"
+        sOut += "<label class='regApprovLabel'>Your request to participate in this challenge has been received and a decision is pending.</label>"
+        sOut += "<label></label>"
+        sOut += "</div>"
+        sOut += "</div>"
+        return sOut;
+    }
+
+    function fmt2(val) {
+        var s = val.toString();
+        if (s.length == 1) {
+            s = "0" + s;
+        }
+        return s;
+    }
+    function lastModifiedLabel(dtString) {
+        var d;
+        if ($.browser.msie && (parseInt($.browser.version) === 8)) {
+            d = new Date();
+            var dd = parseInt(dtString.substring(8, 10), 10);
+            var mm = parseInt(dtString.substring(5, 7), 10);
+            var yr = parseInt(dtString.substring(0, 4), 10);
+            var hh = parseInt(dtString.substring(11, 13), 10);
+            var mn = parseInt(dtString.substring(14, 16), 10);
+            var sc = parseInt(dtString.substring(17, 19), 10);
+            d.setUTCDate(dd);
+            d.setUTCMonth(mm);
+            d.setUTCFullYear(yr);
+            d.setUTCHours(hh);
+            d.setUTCMinutes(mn);
+            d.setUTCSeconds(sc);
+        } else {
+            d = new Date(dtString);
+        }
+        var dstr = $.datepicker.formatDate('M dd, yy', d).toString();
+        var hstr = d.getHours().toString();
+        var mstr = fmt2(d.getMinutes());
+        var sstr = fmt2(d.getSeconds());
+        return "Last modified: " + dstr + " at " + hstr + ":" + mstr + ":" + sstr;
+    }
+
+    Competition.displayNewSubmission = function (response) {
+        var elemTr = $("#submission_details_template #submission_row_template tr").clone();
+        $(elemTr).attr("id", response.id.toString());
+        $(elemTr).addClass(Competition.oddOrEven(response.submission_number));
+        $(elemTr).children().each(function (index) {
+            switch (index) {
+                case 0: if (response.status === 6) { $(this).val("1"); } break;
+                case 1: $(this).html(response.submission_number.toString()); break;
+                case 2:
+                    var fmt = function (val) {
+                        var s = val.toString();
+                        if (s.length == 1) {
+                            s = "0" + s;
+                        }
+                        return s;
+                    }
+                    var dt = new Date(response.submitted_at);
+                    var d = $.datepicker.formatDate('mm/dd/yy', dt).toString();
+                    var h = dt.getHours().toString();
+                    var m = fmt(dt.getMinutes());
+                    var s = fmt(dt.getSeconds());
+                    $(this).html(d + " " + h + ":" + m + ":" + s);
+                    break;
+                case 3: $(this).html(Competition.getSubmissionStatus(response.status)); break;
+            }
+        }
+      );
+        return elemTr;
+    }
+
+    Competition.oddOrEven = function (x) {
+        return (x & 1) ? "odd" : "even";
+    }
+
+    Competition.getSubmissionStatus = function (status) {
+        var subStatus = "Unknown";
+        switch (status) {
+            case 1: subStatus = "Submitting"; break;
+            case 2: subStatus = "Submitted"; break;
+            case 3: subStatus = "Running"; break;
+            case 4: subStatus = "Failed"; break;
+            case 5: subStatus = "Cancelled"; break;
+            case 6: subStatus = "Finished"; break;
+        }
+        return subStatus;
+    }
+
+    Competition.showOrHideSubmissionDetails = function (obj) {
+        var nTr = $(obj).parents('tr')[0];
+        if ($(obj).hasClass("enclosed-foundicon-minus")) {
+            $(obj).removeClass("enclosed-foundicon-minus");
+            $(obj).addClass("enclosed-foundicon-plus");
+            $(nTr).next("tr.trDetails").remove();
+        }
+        else {
+            $(obj).removeClass("enclosed-foundicon-plus");
+            $(obj).addClass("enclosed-foundicon-minus");
+            var elem = $("#submission_details_template .trDetails").clone();
+            elem.find("a").each(function (i) { $(this).attr("href", $(this).attr("href").replace("_", nTr.id)) });
+            var phasestate = $('#phasestate').val();
+            var state = $(nTr).find("input[name='state']").val();
+            if ((phasestate == 1) && (state == 1)) {
+                var btn = elem.find("button");
+                btn.removeClass("hide");
+                var submitted = $(nTr).find(".status").hasClass("submitted");
+                var competition = $("#competitionId").val();
+                if (submitted) {
+                    btn.addClass("leaderBoardRemove");
+                    btn.text("Remove from Leaderboard");
+                    btn.on('click', function () {
+                        removeFromLeaderboard(competition, nTr.id, cstoken);
+                    });
+                } else {
+                    btn.addClass("leaderBoardSubmit");
+                    btn.text("Submit to Leaderboard");
+                    btn.on('click', function () {
+                        addToLeaderboard(competition, nTr.id, cstoken);
+                    });
+                }
+            }
+            else {
+                var status = $(nTr).find(".statusName").html();
+                var btn = elem.find("button").addClass("hide");
+                if ($.trim(status) === "Submitting" || $.trim(status) === "Submitted" || $.trim(status) === "Running") {
+                    btn.removeClass("hide");
+                    btn.text("Refresh status")
+                    btn.on('click', function () {
+                        Competition.updateSubmissionStatus($("#competitionId").val(), nTr.id, this)
+                    });
+                }
+            }
+            $(nTr).after(elem);
+        }
+    }
+
+    Competition.updateSubmissionStatus = function (competitionId, submissionId, obj) {
+        $(obj).parents(".submission_details").find(".preloader-handler").append("<div class='competitionPreloader'></div>").children().css({ 'top': '25px', 'display': 'block' });
+        var url = "/api/competition/" + competitionId + "/submission/" + submissionId;
+        $.ajax({
+            type: "GET",
+            url: url,
+            cache: false,
+            success: function (data) {
+                $('#user_results #' + submissionId).find(".statusName").html(Competition.getSubmissionStatus(data.status));
+                if (data.status === 6) {
+                    $('#user_results #' + submissionId + "input:hidden").val("1");
+                    var phasestate = $('#phasestate').val();
+                    if (phasestate == 1) {
+                        $(obj).addClass("leaderBoardSubmit");
+                        $(obj).text("Submit to Leaderboard");
+                    } else {
+                        $(obj).addClass("hide");
+                    }
+                }
+                else if (data.status > 3) {
+                    $(obj).addClass("hide");
+                }
+                $(".competitionPreloader").hide();
+            },
+            error: function (xhr, status, err) {
+
+            }
+        });
+    }
+
+})(Competition || (Competition = {}));
+var prTable;
+$(document).ready(function () {
+
+    $("#checkbox").click(function (e) { Competition.registationCanProceed(); });
+
+    $("#participate_form").submit(function (event) {
+        event.preventDefault();
+        if ($("#participateButton").hasClass("disabledStatus")) {
+            return false;
+        }
+        $("#result").html('');
+        var values = $(this).serialize();
+        var competitionId = $("#competitionId").val();
+        request = $.ajax({
+            url: "/api/competition/" + competitionId + "/participate/",
+            type: "post",
+            dataType: "text",
+            data: values,
+            success: function (response, textStatus, jqXHR) {
+                $('.content form').replaceWith(Competition.displayRegistrationStatus());
+            },
+            error: function (jsXHR, textStatus, errorThrown) {
+                alert("There was a problem registering for this competition.");;
+            }
+        });
+        return false;
+    });
+
+    $("#submissions_phase_buttons .button").each(function (e, index) {
+        $(this).click(function () {
+            var phaseId = $.trim($(this).attr("id").replace("submissions_phase_", ""));
+            $("#submissions_phase_buttons .button").removeClass('selected');
+            $(this).addClass('selected');
+            var competitionId = $("#competitionId").val();
+            var cstoken = $("#cstoken").val();
+            Competition.getPhaseSubmissions(competitionId, phaseId, cstoken);
+        });
+    });
+
+    $('a[href="#participate-submit_results"]').click(function (obj) {
+        Competition.invokePhaseButtonOnOpen("submissions_phase_buttons");
+    });
+
+    $("#results_phase_buttons .button").each(function (e, index) {
+        $(this).click(function () {
+            var phaseId = $.trim($(this).attr("id").replace("results_phase_", ""));
+            $("#results_phase_buttons .button").removeClass('selected');
+            $(this).addClass('selected');
+            var competitionId = $("#competitionId").val();
+            Competition.getPhaseResults(competitionId, phaseId);
+        });
+    });
+
+    $('#Results').click(function (obj) {
+        Competition.invokePhaseButtonOnOpen("results_phase_buttons");
+    });
+
+    // This helps make sections appear with Foundation
+    $(this).foundation('section', 'reflow');
+    Competition.loadTabContent();
+
+    $(".top-bar-section ul > li").removeClass("active");
+    $("#liCompetitions").addClass("active");
+});