/** @jsx React.DOM */
var Bundle = React.createClass({
    getInitialState: function(){
        return {
            "data_hash": "",
            "uuid": "",
            "hard_dependencies": [],
            "state": "ready",
            "dependencies": [],
            "host_worksheets": [],
            "group_permissions": [],
            "command": null,
            "bundle_type": "",
            "metadata": {},
            "files": {},
            "fileBrowserData": "",
            "currentWorkingDirectory": "",
            "editing": false,
            "edit_permission": false,
            "permission": 0,
            "permission_str": ''
        };
    },
    toggleEditing: function(){
        this.setState({editing:!this.state.editing});
    },
    saveMetadata: function(){
        var new_metadata = this.state.metadata;
        $('#metadata_table input').each(function(){
            var key = $(this).attr('name');
            var val = $(this).val();
            new_metadata[key] = val;
        });

        console.log('------ save the bundle here ------');
        console.log('new metadata:');
        console.log(new_metadata);
        var postdata = {
            'metadata': new_metadata,
            'uuid': this.state.uuid
        };

        $.ajax({
            type: "POST",
            cache: false,
            //  /api/bundles/0x706<...>d5b66e
            url: "/api" + document.location.pathname,
            contentType:"application/json; charset=utf-8",
            dataType:"json",
            data: JSON.stringify(postdata),
            success: function(data) {
                console.log('success');
                console.log(data);
                if('error' in data){
                    $("#bundle-message").html(data['error']).addClass('alert-danger alert');
                    $("#bundle-message").show();
                }else{
                    this.setState(data);
                    this.setState({
                         editing:false,
                    });
                    $("#bundle-message").hide().removeClass('alert-danger alert');
                }
            }.bind(this),
            error: function(xhr, status, err) {
                console.error(this.props.url, status, err.toString());
                $("#bundle-message").html("An error occurred. Please try refreshing the page.").addClass('alert-danger alert');
                $("#bundle-message").show();
            }.bind(this)
        });
    },
    componentWillMount: function() {  // once on the page lets get the bundle info
        $.ajax({
            type: "GET",
            //  /api/bundles/0x706<...>d5b66e
            url: "/api" + document.location.pathname,
            dataType: 'json',
            cache: false,
            success: function(data) {
                if(this.isMounted()){
                    this.setState(data);
                }
                $("#bundle-message").hide().removeClass('alert-danger alert');
            }.bind(this),
            error: function(xhr, status, err) {
                console.error(this.props.url, status, err.toString());
                if (xhr.status == 404) {
                    $("#bundle-message").html("Bundle was not found.").addClass('alert-danger alert');
                } else {
                    $("#bundle-message").html("An error occurred. Please try refreshing the page.").addClass('alert-danger alert');
                }
                $('#bundle-content').hide();
            }.bind(this)
        });

        this.updateFileBrowser();
    },
    // File browser is updated based on location.hash!
    updateFileBrowser: function(specific_folder_path, reset_cwd) {
        var folder_path = specific_folder_path || '';

//        if(folder_path == '') {
//            folder_path = location.hash.replace('#', '');
//        }

        // Special case '..' we go up a directory
        if(folder_path == '..') {
            // Remove the last directory
            dirs = this.state.currentWorkingDirectory.split('/');
            dirs.pop();
            folder_path = dirs.join('/');
            // Remove last '/'
            if(folder_path.substr(-1) == '/') {
                return folder_path.substr(0, folder_path.length - 1);
            }

            reset_cwd = true;
        }

        if(reset_cwd) {
            this.setState({"currentWorkingDirectory": folder_path});
        } else {
            if (this.state.currentWorkingDirectory != '') {
                folder_path = this.state.currentWorkingDirectory + "/" + folder_path;
                this.setState({"currentWorkingDirectory": folder_path});
            } else {
                this.setState({"currentWorkingDirectory": folder_path});
            }
        }

        $.ajax({
            type: "GET",
            //  /api/bundles/0x706<...>d5b66e
            url: document.location.pathname.replace('/bundles/', '/api/bundles/content/') + folder_path + '/', //extra slash at end means root dir
            dataType: 'json',
            cache: false,
            success: function(data) {
                this.setState({"fileBrowserData": data});
            }.bind(this),
            error: function(xhr, status, err) {
                if (xhr.status != 404) {
                    $("#bundle-message").html("Bundle was not found.").addClass('alert-danger alert');
                } else {
                    $("#bundle-message").html("An error occurred. Please try refreshing the page.").addClass('alert-danger alert');
                }
                $('.bundle-file-view-container').hide();
            }.bind(this)
        });
    },
    render: function() {
        var saveButton;
        var metadata = this.state.metadata;
        var bundle_download_url = "/bundles/" + this.state.uuid + "/download";
        var bundleAttrs = [];
        var editing = this.state.editing;
        var tableClassName = 'table' + (editing ? ' editing' : '');
        var editButtonText = editing ? 'cancel' : 'edit';
        /// ------------------------------------------------------------------
        if(editing){
            saveButton = <button className="btn btn-success btn-sm" onClick={this.saveMetadata}>save</button>
        }
        /// ------------------------------------------------------------------
        for(var k in metadata) {
            bundleAttrs.push(<BundleAttr key={k} index={k}val={metadata[k]} editing={editing} />);
        }
        /// ------------------------------------------------------------------
        var dependencies_table = []
        var dep_bundle_url = ''
        var dependencies_html = ''
        if(this.state.dependencies.length){
            this.state.dependencies.forEach(function(dep, i){
                dep_bundle_url = "/bundles/" + dep.parent_uuid;
                dependencies_table.push(
                    <tr>
                        <td>
                            {dep.child_path}
                        </td>
                        <td>
                            <a href={dep_bundle_url}>{dep.parent_uuid}</a>
                        </td>
                        <td>
                            {dep.parent_name}
                        </td>
                    </tr>
                    )
            }) // end of foreach
            if(dependencies_table.length == 0){
                dependencies_table.push(
                    <tr>
                        <td>
                            None
                        </td>
                        <td>
                            None
                        </td>
                    </tr>
                    )
            }

            dependencies_html = (
                <div className="row">
                    <div className="col-sm-10">
                        <div className="dependencies-table">
                            <table id="dependencies_table" >
                                <thead>
                                    <tr>
                                        <th>Path</th>
                                        <th>UUID</th>
                                        <th>Bundle Name</th>
                                    </tr>
                                </thead>
                                <tbody>
                                    {dependencies_table}
                                </tbody>
                            </table>
                        </div>
                    </div>
                </div>
            )
        }// end of this.state.dependencies.length

        /// ------------------------------------------------------------------
        var stdout_html = ''
        if(this.state.stdout){
            //had to add span since react elm must be wrapped
            stdout_html = (
                <div className="stdout-container">
                    <h3>stdout</h3>
                    <pre>
                        {this.state.stdout}
                    </pre>
                </div>
            )
        }
        var stderr_html = ''
        if(this.state.stderr){
            //had to add span since react elm must be wrapped
            stderr_html = (
                <div className="stderr-container">
                    <h3>stderr</h3>
                    <pre>
                        {this.state.stderr}
                    </pre>
                </div>
            )
        }
        /// ------------------------------------------------------------------
        var fileBrowser = (
                <FileBrowser
                    fileBrowserData={this.state.fileBrowserData}
                    updateFileBrowser={this.updateFileBrowser}
                    currentWorkingDirectory={this.state.currentWorkingDirectory} />
            );

        /// ------------------------------------------------------------------
        var edit = ''
        var state_label = 'bundle-state state-' + this.state.state;
        if(this.state.edit_permission){
            edit = (
                <button className="btn btn-primary btn-sm" onClick={this.toggleEditing}>
                    {editButtonText}
                </button>
            )
        }
        /// ------------------------------------------------------------------
        var host_worksheets_html = ''
        if(this.state.host_worksheets.length){
            var host_worksheets_url = ''
            host_worksheets_rows = []
            this.state.host_worksheets.forEach(function(worksheet, i){
                host_worksheets_url = "/worksheet/" + worksheet.uuid;
                host_worksheets_rows.push(
                    <tr>
                        <td>
                            {worksheet.name}
                        </td>
                        <td>
                            <a href={host_worksheets_url}>{worksheet.uuid}</a>
                        </td>
                    </tr>
                );
            }) // end of foreach
            host_worksheets_html = (
                        <div className="row">
                            <div className="col-sm-10">
                                <div className="dependencies-table">
                                    <table id="dependencies_table" >
                                        <thead>
                                            <tr>
                                                <th>Name</th>
                                                <th>UUID</th>
                                            </tr>
                                        </thead>
                                        <tbody>
                                            {host_worksheets_rows}
                                        </tbody>
                                    </table>
                                </div>
                            </div>
                        </div>
            )

        }
        group_permissions_html = ''
        if(this.state.edit_permission){
            if(this.state.group_permissions.length){
                group_permissions_rows = []
                this.state.group_permissions.forEach(function(group, i){
                    group_permissions_rows.push(
                        <tr>
                            <td>
                                {group.group_name}
                            </td>
                            <td>
                               {group.group_uuid}
                            </td>
                            <td>
                               {group.permission_str}
                            </td>
                        </tr>
                    );
                }) // end of foreach
                group_permissions_html = (
                            <div className="row">
                                <div className="col-sm-10">
                                    <div className="dependencies-table">
                                        <table id="dependencies_table" >
                                            <thead>
                                                <tr>
                                                    <th>Name</th>
                                                    <th>UUID</th>
                                                    <th>Permissions</th>
                                                </tr>
                                            </thead>
                                            <tbody>
                                                {group_permissions_rows}
                                            </tbody>
                                        </table>
                                    </div>
                                </div>
                            </div>
                )
            } // end of if group_permissions.len
        }// end of if edit.permission
        /// ------------------------------------------------------------------

        return (
            <div className="bundle-tile">
                <div className="bundle-header">
                    <div className="row">
                        <div className="col-md-6">
                            <h2 className="bundle-name bundle-icon-sm bundle-icon-sm-indent">
                                {this.state.metadata.name}
                            </h2>
                            <em> Owner: {this.state.owner_name}</em>
                        </div>
                        <div className="col-md-6">
                            <a href={bundle_download_url} className="bundle-download btn btn-default btn-sm" alt="Download Bundle">
                                Download <span className="glyphicon glyphicon-download-alt"></span>
                            </a>
                            <div className="bundle-uuid">{this.state.uuid}</div>
                        </div>
                    </div>
                </div>
                <p>
                    {this.state.metadata.description}
                </p>
                <div className="state-table">
                    <table>
                        <tr>
                            <th>
                                State
                            </th>
                            <td>
                                <span className={ state_label }>
                                    {this.state.state}
                                </span>
                            </td>
                        </tr>
                        <tr>
                            <th>
                                Command
                            </th>
                            <td>
                                <code>
                                    {this.state.command || "<none>"}
<<<<<<< HEAD
                                </code>
                            </td>
                        </tr>
                    </table>
                </div>
                <div className="row">
                    <div className="col-md-6">
                        <h3>
                            Metadata
                            {edit}
                            {saveButton}
                        </h3>
=======
                                </td>
                            </tr>
                             <tr>
                                <th width="33%">
                                    Data Hash
                                </th>
                                <td>
                                    {this.state.data_hash || "<none>"}
                                </td>
                            </tr>
                        </table>
                    </div>
                <h3>
                    Metadata
                    {edit}
                    {saveButton}
                </h3>
                <div className="row">
                    <div className="col-sm-6">
                        <em>Permission: {this.state.permission_str}</em>
>>>>>>> c46a5599
                        <div className="metadata-table">
                            <table id="metadata_table" className={tableClassName}>
                                <tbody>
                                    {bundleAttrs}
                                </tbody>
                            </table>
                        </div>
                    </div>
<<<<<<< HEAD
                    <div className="col-md-6">
                        <h3>
                            Dependencies
                        </h3>
                        <div className="dependencies-table">
                            <table id="dependencies_table">
                                <thead>
                                    <tr>
                                        <th>UUID</th>
                                        <th>Path</th>
                                    </tr>
                                </thead>
                                <tbody>
                                    {dependencies_table}
                                </tbody>
                            </table>
                        </div>
                    </div>
                </div>
                <div className="bundle-file-view-container">
                    {this.state.fileBrowserData.contents ? fileBrowser : null}
                </div>
                {stdout_html}
                {stderr_html}
=======
                </div>
                <div className="bundle-file-view-container">
                    {this.state.fileBrowserData.contents ? fileBrowser : null}
                </div>
                {dependencies_html ? <h3> Dependencies</h3> : null}
                {dependencies_html ? dependencies_html : null}
                <div className="row">
                    <div className="col-sm-10">
                        {stdout_html}
                        {stderr_html}
                    </div>
                </div>

                {host_worksheets_html ? <h3>Host Worksheets</h3> : null}
                {host_worksheets_html ? host_worksheets_html : null}

                {group_permissions_html ? <h3>Group Permissions</h3> : null}
                {group_permissions_html ? group_permissions_html : null}



>>>>>>> c46a5599
            </div>
        );
    }
});

var BundleAttr = React.createClass({
    render: function(){
        var defaultVal = this.props.val;
        if(this.props.index !== 'description' && !this.props.editing){
            return (
                <tr>
                    <th width="33%">
                        {this.props.index}
                    </th>
                    <td>
                        {defaultVal}
                    </td>
                </tr>
            );
        } else if(this.props.editing){
            return (
                <tr>
                    <th width="33%">
                        {this.props.index}
                    </th>
                    <td>
                        <input className="form-control" name={this.props.index} type="text" defaultValue={defaultVal} />
                    </td>
                </tr>
            )
        }else {
            return false;
        }
    }
});



var FileBrowser = React.createClass({
    render: function() {
        var items = [];
        var item; // so we have 1, see later
        var files;
        if(this.props.fileBrowserData.contents) {
            // .. special item, only on inside dirs (current directory not '')
            if(this.props.currentWorkingDirectory) {
                items.push(<FileBrowserItem key=".." index=".."type=".." updateFileBrowser={this.props.updateFileBrowser} currentWorkingDirectory={this.props.currentWorkingDirectory} />);
            }

            // One loop for folders so they are on the top of the list
            for (var i = 0; i < this.props.fileBrowserData.contents.length; i++) {
                item = this.props.fileBrowserData.contents[i];
                if (item.type == 'directory') {
                    items.push(<FileBrowserItem key={item.name} index={item.name} type={item.type} updateFileBrowser={this.props.updateFileBrowser} currentWorkingDirectory={this.props.currentWorkingDirectory}  />);
                }
            }

            // Next loop for files
            for (var i = 0; i < this.props.fileBrowserData.contents.length; i++) {
                item = this.props.fileBrowserData.contents[i];
                if (item.type != 'directory') {
                    items.push(<FileBrowserItem key={item.name} index={item.name} type={item.type} size={item.size} updateFileBrowser={this.props.updateFileBrowser} currentWorkingDirectory={this.props.currentWorkingDirectory}  />);
                }
            }

            file_browser = (
                <table className="file-browser-table">
                    <tbody>
                        {items}
                    </tbody>
                </table>
                );
        } else {
            file_browser = (<b>No files found</b>);
        }

        var bread_crumbs = (<FileBrowserBreadCrumbs updateFileBrowser={this.props.updateFileBrowser} currentWorkingDirectory={this.props.currentWorkingDirectory} />);
        return (
            <div>
                <h3>File Browser</h3>
                <div className="panel panel-default">
                    {bread_crumbs.props.currentWorkingDirectory.length ? bread_crumbs : null}
                    <div className="panel-body">
                        {file_browser}
                    </div>
                </div>
            </div>
            );
    }
});



var FileBrowserBreadCrumbs = React.createClass({
    breadCrumbClicked: function(path) {
        this.props.updateFileBrowser(path, true);
        console.log("breadcrumb -> "+path);
    },
    render: function() {
        var links = [];
        var splitDirs = this.props.currentWorkingDirectory.split('/');
        var currentDirectory = '';

        // Generate list of breadcrumbs separated by ' / '
        for(var i=0; i < splitDirs.length; i++) {
            if(i == 0) {
                currentDirectory += splitDirs[i];
            } else {
                currentDirectory += "/" + splitDirs[i];
            }
            links.push(<span key={splitDirs[i]} index={splitDirs[i]} onClick={this.breadCrumbClicked.bind(null, currentDirectory)}> / {splitDirs[i]}</span>);
        }

        return (
            <div className="panel-heading">{links}</div>
        );
    }
});

var FileBrowserItem = React.createClass({
    browseToFolder: function(type) {
        this.props.updateFileBrowser(this.props.index);
    },
    render: function() {
        // Type can be 'file' or 'folder'
        var icon = "glyphicon-folder-close";
        if(this.props.type == "file") {
            icon = "glyphicon-file"
        }
        icon += " glyphicon"

        var file_location = '';
        if(this.props.currentWorkingDirectory) {
            file_location = this.props.currentWorkingDirectory + '/' + this.props.index;
        } else {
            file_location = this.props.index;
        }

        var file_link = document.location.pathname.replace('/bundles/', '/api/bundles/filecontent/') + file_location;
        var size = '';
        if(this.props.hasOwnProperty('size')){
<<<<<<< HEAD
            if(this.props.size == 0)
                size = "0"
            var k = 1000;
            var sizes = ['bytes', 'KB', 'MB', 'GB', 'TB', 'PB', 'EB', 'ZB', 'YB'];
            if(size > 0){
                var i = Math.floor(Math.log(this.props.size) / Math.log(k));
                size = (this.props.size / Math.pow(k, i)).toPrecision(3) + ' ' + sizes[i];
            }else {
                size = '0 bytes';
=======
            if(this.props.size == 0 || this.props.size === undefined)
                size = "0 bytes"
            else{ // we have a real size create a nice human readable version
                var k = 1000;
                var sizes = ['bytes', 'KB', 'MB', 'GB', 'TB', 'PB', 'EB', 'ZB', 'YB'];
                var i = Math.floor(Math.log(this.props.size) / Math.log(k));
                size = (this.props.size / Math.pow(k, i)).toPrecision(3) + ' ' + sizes[i];
>>>>>>> c46a5599
            }
        }
        return (
            <tr>
                <td>
                    <div className={this.props.type} onClick={this.props.type != 'file' ? this.browseToFolder : null}>
                        <span className={icon} alt="More"></span>
                        <a href={this.props.type == 'file' ? file_link : null} target="_blank">{this.props.index}</a>
                        <div className="size"> {size} </div>
                    </div>
                </td>
            </tr>
        );
    }
});

React.render(<Bundle />, document.getElementById('bundle-content'));<|MERGE_RESOLUTION|>--- conflicted
+++ resolved
@@ -224,24 +224,28 @@
         if(this.state.stdout){
             //had to add span since react elm must be wrapped
             stdout_html = (
-                <div className="stdout-container">
-                    <h3>stdout</h3>
-                    <pre>
-                        {this.state.stdout}
-                    </pre>
-                </div>
+                <span>
+                    <h3>Stdout</h3>
+                    <div className="bundle-meta">
+                        <pre>
+                            {this.state.stdout}
+                        </pre>
+                    </div>
+                </span>
             )
         }
         var stderr_html = ''
         if(this.state.stderr){
             //had to add span since react elm must be wrapped
             stderr_html = (
-                <div className="stderr-container">
-                    <h3>stderr</h3>
-                    <pre>
-                        {this.state.stderr}
-                    </pre>
-                </div>
+                <span>
+                    <h3>Stderr</h3>
+                    <div className="bundle-meta">
+                        <pre>
+                            {this.state.stderr}
+                        </pre>
+                    </div>
+                </span>
             )
         }
         /// ------------------------------------------------------------------
@@ -254,7 +258,6 @@
 
         /// ------------------------------------------------------------------
         var edit = ''
-        var state_label = 'bundle-state state-' + this.state.state;
         if(this.state.edit_permission){
             edit = (
                 <button className="btn btn-primary btn-sm" onClick={this.toggleEditing}>
@@ -348,13 +351,13 @@
             <div className="bundle-tile">
                 <div className="bundle-header">
                     <div className="row">
-                        <div className="col-md-6">
+                        <div className="col-sm-6">
                             <h2 className="bundle-name bundle-icon-sm bundle-icon-sm-indent">
                                 {this.state.metadata.name}
                             </h2>
                             <em> Owner: {this.state.owner_name}</em>
                         </div>
-                        <div className="col-md-6">
+                        <div className="col-sm-6">
                             <a href={bundle_download_url} className="bundle-download btn btn-default btn-sm" alt="Download Bundle">
                                 Download <span className="glyphicon glyphicon-download-alt"></span>
                             </a>
@@ -365,39 +368,22 @@
                 <p>
                     {this.state.metadata.description}
                 </p>
-                <div className="state-table">
-                    <table>
-                        <tr>
-                            <th>
-                                State
-                            </th>
-                            <td>
-                                <span className={ state_label }>
+                    <div className="metadata-table">
+                        <table>
+                            <tr>
+                                <th width="33%">
+                                    State
+                                </th>
+                                <td>
                                     {this.state.state}
-                                </span>
-                            </td>
-                        </tr>
-                        <tr>
-                            <th>
-                                Command
-                            </th>
-                            <td>
-                                <code>
+                                </td>
+                            </tr>
+                            <tr>
+                                <th width="33%">
+                                    Command
+                                </th>
+                                <td>
                                     {this.state.command || "<none>"}
-<<<<<<< HEAD
-                                </code>
-                            </td>
-                        </tr>
-                    </table>
-                </div>
-                <div className="row">
-                    <div className="col-md-6">
-                        <h3>
-                            Metadata
-                            {edit}
-                            {saveButton}
-                        </h3>
-=======
                                 </td>
                             </tr>
                              <tr>
@@ -418,7 +404,6 @@
                 <div className="row">
                     <div className="col-sm-6">
                         <em>Permission: {this.state.permission_str}</em>
->>>>>>> c46a5599
                         <div className="metadata-table">
                             <table id="metadata_table" className={tableClassName}>
                                 <tbody>
@@ -427,32 +412,6 @@
                             </table>
                         </div>
                     </div>
-<<<<<<< HEAD
-                    <div className="col-md-6">
-                        <h3>
-                            Dependencies
-                        </h3>
-                        <div className="dependencies-table">
-                            <table id="dependencies_table">
-                                <thead>
-                                    <tr>
-                                        <th>UUID</th>
-                                        <th>Path</th>
-                                    </tr>
-                                </thead>
-                                <tbody>
-                                    {dependencies_table}
-                                </tbody>
-                            </table>
-                        </div>
-                    </div>
-                </div>
-                <div className="bundle-file-view-container">
-                    {this.state.fileBrowserData.contents ? fileBrowser : null}
-                </div>
-                {stdout_html}
-                {stderr_html}
-=======
                 </div>
                 <div className="bundle-file-view-container">
                     {this.state.fileBrowserData.contents ? fileBrowser : null}
@@ -474,7 +433,6 @@
 
 
 
->>>>>>> c46a5599
             </div>
         );
     }
@@ -616,17 +574,6 @@
         var file_link = document.location.pathname.replace('/bundles/', '/api/bundles/filecontent/') + file_location;
         var size = '';
         if(this.props.hasOwnProperty('size')){
-<<<<<<< HEAD
-            if(this.props.size == 0)
-                size = "0"
-            var k = 1000;
-            var sizes = ['bytes', 'KB', 'MB', 'GB', 'TB', 'PB', 'EB', 'ZB', 'YB'];
-            if(size > 0){
-                var i = Math.floor(Math.log(this.props.size) / Math.log(k));
-                size = (this.props.size / Math.pow(k, i)).toPrecision(3) + ' ' + sizes[i];
-            }else {
-                size = '0 bytes';
-=======
             if(this.props.size == 0 || this.props.size === undefined)
                 size = "0 bytes"
             else{ // we have a real size create a nice human readable version
@@ -634,7 +581,6 @@
                 var sizes = ['bytes', 'KB', 'MB', 'GB', 'TB', 'PB', 'EB', 'ZB', 'YB'];
                 var i = Math.floor(Math.log(this.props.size) / Math.log(k));
                 size = (this.props.size / Math.pow(k, i)).toPrecision(3) + ' ' + sizes[i];
->>>>>>> c46a5599
             }
         }
         return (
@@ -643,7 +589,7 @@
                     <div className={this.props.type} onClick={this.props.type != 'file' ? this.browseToFolder : null}>
                         <span className={icon} alt="More"></span>
                         <a href={this.props.type == 'file' ? file_link : null} target="_blank">{this.props.index}</a>
-                        <div className="size"> {size} </div>
+                        <span className="pull-right"> {size} </span>
                     </div>
                 </td>
             </tr>
