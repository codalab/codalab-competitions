--- conflicted
+++ resolved
@@ -349,8 +349,6 @@
         return clone.get(0);
     };
     return BundleRenderer;
-<<<<<<< HEAD
-=======
 })();
 
 var WorkshhetDirectiveRenderer = (function() {
@@ -495,5 +493,4 @@
         }
     }
     return WorksheetRenderer;
->>>>>>> 3766d952
 })();