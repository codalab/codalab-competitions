/*css reset--------------------------------------*/
body,div,dl,dt,dd,ul,ol,li,h1,h2,h3,h4,h5,h6,pre,form,fieldset,input,textarea,p,blockquote,th,td,nav,figure,article { 
	margin:0;
	padding:0;
}
*{
    font-family: 'Segoe UI', Segoe, 'Helvetica Neue', Helvetica, Arial, sans-serif;
	font-size:100%;
	font-weight:normal;
}
table {
	border-collapse:collapse;
	border-spacing:0; 
}
fieldset,img { 
	border:0;
}
address,caption,cite,code,dfn,em,strong,th,var {
	font-style:normal;
	font-weight:normal;
}
/*ol,ul,li {
	list-style:none;
}*/
caption,th {
	text-align:left;
}
h1,h2,h3,h4,h5,h6 {
    font-family: 'Segoe Light','Segoe UI', 'Helvetica Neue', Helvetica, Arial, sans-serif;
	font-size:100%;
	font-weight:lighter;
    color:#777;
}
h4,h5,h6 {
    font-family: 'Segoe UI', Segoe, 'Helvetica Neue', Helvetica, Arial, sans-serif;
    font-size:100%;
    font-weight:bold;
    color:#777;
}
q:before,q:after {
	content:'';
}
abbr,acronym { border:0;
}
textarea:focus, input:focus{
    outline: none;
}
table, tr, td {
    border-collapse:collapse;
}
/*css reset--------------------------------------*/

/*common-----------------------------------------*/
.lFloat {float:left !important}
.rFloat {float:right !important}
.lClear {clear:left !important}
.rClear {clear:right !important}
.bClear {clear:both !important}
.container {overflow:hidden;clear:both}
.containerSpace {overflow:hidden;clear:both; padding-top:10px;}
.clearFix { width:100%;clear:left; clear:right; height:0px;}
label{font:normal 15px 'Segoe UI', Segoe, 'Helvetica Neue', Helvetica, Arial, sans-serif;color:#666;}
.verticalTop
{
    vertical-align:top !important;
}
::-webkit-scrollbar
{
    width: 15px;
}
 ::-webkit-scrollbar-track {
    background-color: #ccc;
 } /* the new scrollbar will have a flat appearance with the set background color */
 ::-webkit-scrollbar-thumb {
    background-color: #606060
 } /* this will style the thumb, ignoring the track */
 ::-webkit-scrollbar-button {
    background-color: #7c7c7c;
 } /* optionally, you can style the top and the bottom buttons (left and right for horizontal bars) */
 ::-webkit-scrollbar-corner {
     background-color: black;
 } /* if both the vertical and the horizontal bars appear, then perhaps the right bottom corner also needs to be styled */
body
{
    scrollbar-face-color: #7c7c7c; 
    scrollbar-highlight-color: #7c7c7c;
    scrollbar-shadow-color: #7c7c7c; 
    scrollbar-3dlight-color: #7c7c7c;
    scrollbar-arrow-color: #f5f5f5; 
    scrollbar-track-color: #ccc;
    scrollbar-darkshadow-color: #7c7c7c;
    min-width:1000px;
    position:relative; 
    overflow-y:scroll;
}
.preloader, .buttonPreloader, .competitionPreloader {
    background:url('../img/PreloaderTransp.gif') no-repeat center center; 
    width:30px;
    height:30px;
    margin:30% auto;
    z-index:10;
    display:none
}
.preloaderInput, .buttonPreloaderInput, .buttonPreloaderTxtArea, .preloaderInputImg {
    background:url('../img/Preloader_Small.gif') no-repeat center center; 
    text-align:left;
    width:22px;
    height:22px;
    z-index:10;
    margin:0 0 0 10px;
    vertical-align:top;
    display:none
}
.preloaderInputImg {
    position:relative;
    top:4px;
}
.buttonPreloaderInput {
    position:absolute;
    left:-5px;
    top:2px;
}
.buttonPreloaderTxtArea {
    position:absolute;
    left:45%;
    top:55%;
}
.preloader {
    background:url('../img/Preloader_Medium.gif') no-repeat center center;
    left:50%;
    top:80px;
    width:50px;
    height:50px;
    position:absolute;
    z-index:30;
}
.buttonPreloader {
    position:absolute;
    margin:0;
    left:50%;
    margin-left:-15px;
    top:7px;
}
.competitionPreloader {
    background:url('../img/Preloader_Medium.gif') no-repeat center center;
    width:50px;
    height:50px;
    position:absolute;
    z-index:10;
    margin:-25px 0 0 -25px;
    left:50%;
    top:50%;
    display:block;
}
h1
{
    font-size:20px;
    color:#777;
}
h4
{
    font-size:11px;
    color:#777;
    padding:10px 0;
}

/*common-----------------------------------------*/

/*Button----------------------------------------*/
input[type="submit"],input[type="submit"][value="Delete"]
{
    /*margin-top:10px;*/
    cursor:pointer;
    text-decoration:none;
}
input[type="submit"][value="Delete"]
{
    background:#f1702f;
}
.globalBlueButton, .globalBlueButtonBig, .globalBlueButtonInput,.globalBlueButtonAtag > a,.globalBlueButtonSmallAtag > a,.globalBlueButtonSmall,.globalBlueButtonSmallFlexi,.buttonAccept{
    height:32px;
    padding:0 15px;
    min-width:103px;
    color:#fff !important;
    text-align:center;
    border:solid 1px #524E5F;
    line-height:27px;
    cursor:pointer;
    margin-right:14px;
    font-size:15px;
    display:inline-block;
    text-decoration:none !important;
    background: #676278; /* Old browsers */
    background: -moz-linear-gradient(top,  #676278 0%, #676278 100%); /* FF3.6+ */
    background: -webkit-gradient(linear, left top, left bottom, color-stop(0%,#676278), color-stop(100%,#676278)); /* Chrome,Safari4+ */
    background: -webkit-linear-gradient(top,  #676278 0%,#676278 100%); /* Chrome10+,Safari5.1+ */
    background: -o-linear-gradient(top,  #676278 0%,#676278 100%); /* Opera 11.10+ */
    background: -ms-linear-gradient(top,  #676278 0%,#676278 100%); /* IE10+ */
    background: linear-gradient(to bottom,  #676278 0%,#676278 100%); /* W3C */
    filter: progid:DXImageTransform.Microsoft.gradient( startColorstr='#676278', endColorstr='#676278',GradientType=0 ); /* IE6-9 */

}
.globalBlueButton:hover, .globalBlueButtonBig:hover, .globalBlueButtonInput:hover,.globalBlueButtonAtag > a:hover,.globalBlueButtonSmallAtag > a:hover,.globalBlueButtonSmall:hover,.globalBlueButtonSmallFlexi:hover,.buttonAccept:hover{
    border-color:#a2cef7;
    background: #62a9e5; /* Old browsers */
    background: -moz-linear-gradient(top,  #7cbcf3 0%, #62a9e5 100%); /* FF3.6+ */
    background: -webkit-gradient(linear, left top, left bottom, color-stop(0%,#7cbcf3), color-stop(100%,#62a9e5)); /* Chrome,Safari4+ */
    background: -webkit-linear-gradient(top,  #7cbcf3 0%,#62a9e5 100%); /* Chrome10+,Safari5.1+ */
    background: -o-linear-gradient(top,  #7cbcf3 0%,#62a9e5 100%); /* Opera 11.10+ */
    background: -ms-linear-gradient(top,  #7cbcf3 0%,#62a9e5 100%); /* IE10+ */
    background: linear-gradient(to bottom,  #7cbcf3 0%,#62a9e5 100%); /* W3C */
    filter: progid:DXImageTransform.Microsoft.gradient( startColorstr='#7cbcf3', endColorstr='#62a9e5',GradientType=0 ); /* IE6-9 */
}
.globalBlueButton:active, .globalBlueButtonBig:active, .globalBlueButtonInput:active,.globalBlueButtonAtag > a:active,.globalBlueButtonSmallAtag > a:active,.globalBlueButtonSmall:active,.globalBlueButtonSmallFlexi:active,.buttonAccept:active{
    border-color:#4f98f8;
    background: #676278; /* Old browsers */
    background: -moz-linear-gradient(top,  #676278 0%, #676278 100%); /* FF3.6+ */
    background: -webkit-gradient(linear, left top, left bottom, color-stop(0%,#676278), color-stop(100%,#676278)); /* Chrome,Safari4+ */
    background: -webkit-linear-gradient(top,  #676278 0%,#676278 100%); /* Chrome10+,Safari5.1+ */
    background: -o-linear-gradient(top,  #676278 0%,#676278 100%); /* Opera 11.10+ */
    background: -ms-linear-gradient(top,  #676278 0%,#676278 100%); /* IE10+ */
    background: linear-gradient(to bottom,  #676278 0%,#676278 100%); /* W3C */
    filter: progid:DXImageTransform.Microsoft.gradient( startColorstr='#676278', endColorstr='#676278',GradientType=0 ); /* IE6-9 */
}
.globalBlueButtonBig{

}
.globalBlueButtonInput{
    height:36px;
    min-width:126px;
    margin-top:0px;
}

.globalYellowButton, .globalYellowButtonSmall, .globalYellowButtonInput,.globalYellowButtonAtag > a,.globalYellowButtonSmallAtag > a,.globalYellowButtonSmallFlex,.buttonReject{
    height:32px;
    padding:0 15px;
    min-width:103px;
    color:#fff !important;
    text-align:center;
    border:solid 1px #B8A87F;
    line-height:27px;
    cursor:pointer;
    margin-right:14px;
    font-size:15px;
    display:inline-block;
    text-decoration:none !important;
    background: #D1BF90; /* Old browsers */
    background: -moz-linear-gradient(top,  #D1BF90 0%, #D1BF90 100%); /* FF3.6+ */
    background: -webkit-gradient(linear, left top, left bottom, color-stop(0%,#D1BF90), color-stop(100%,#D1BF90)); /* Chrome,Safari4+ */
    background: -webkit-linear-gradient(top,  #D1BF90 0%,#D1BF90 100%); /* Chrome10+,Safari5.1+ */
    background: -o-linear-gradient(top,  #D1BF90 0%,#D1BF90 100%); /* Opera 11.10+ */
    background: -ms-linear-gradient(top,  #D1BF90 0%,#D1BF90 100%); /* IE10+ */
    background: linear-gradient(to bottom,  #D1BF90 0%,#D1BF90 100%); /* W3C */
    filter: progid:DXImageTransform.Microsoft.gradient( startColorstr='#D1BF90', endColorstr='#D1BF90',GradientType=0 ); /* IE6-9 */

}
.globalYellowButton:hover, .globalYellowButtonSmall:hover, .globalYellowButtonInput:hover,.globalYellowButtonAtag > a:hover,.globalYellowButtonSmallAtag > a:hover,.globalYellowButtonSmallFlex:hover,.buttonReject:hover{
    border-color:#D1BF90;
    background: #EBD7A2; /* Old browsers */
    background: -moz-linear-gradient(top,  #EBD7A2 0%, #EBD7A2 100%); /* FF3.6+ */
    background: -webkit-gradient(linear, left top, left bottom, color-stop(0%,#EBD7A2), color-stop(100%,#EBD7A2)); /* Chrome,Safari4+ */
    background: -webkit-linear-gradient(top,  #EBD7A2 0%,#EBD7A2 100%); /* Chrome10+,Safari5.1+ */
    background: -o-linear-gradient(top,  #EBD7A2 0%,#EBD7A2 100%); /* Opera 11.10+ */
    background: -ms-linear-gradient(top,  #EBD7A2 0%,#EBD7A2 100%); /* IE10+ */
    background: linear-gradient(to bottom,  #EBD7A2 0%,#EBD7A2 100%); /* W3C */
    filter: progid:DXImageTransform.Microsoft.gradient( startColorstr='#EBD7A2', endColorstr='#EBD7A2',GradientType=0 ); /* IE6-9 */
}
.globalYellowButton:active, .globalYellowButtonSmall:active, .globalYellowButtonInput:active,.globalYellowButtonAtag > a:active,.globalYellowButtonSmallAtag > a:active,.globalYellowButtonSmallFlex:active,.buttonReject:active{
    border-color:#B8A87F;
    background: #D1BF90; /* Old browsers */
    background: -moz-linear-gradient(top,  #D1BF90 0%, #D1BF90 100%); /* FF3.6+ */
    background: -webkit-gradient(linear, left top, left bottom, color-stop(0%,#D1BF90), color-stop(100%,#D1BF90)); /* Chrome,Safari4+ */
    background: -webkit-linear-gradient(top,  #D1BF90 0%,#D1BF90 100%); /* Chrome10+,Safari5.1+ */
    background: -o-linear-gradient(top,  #D1BF90 0%,#D1BF90 100%); /* Opera 11.10+ */
    background: -ms-linear-gradient(top,  #D1BF90 0%,#D1BF90 100%); /* IE10+ */
    background: linear-gradient(to bottom,  #D1BF90 0%,#D1BF90 100%); /* W3C */
    filter: progid:DXImageTransform.Microsoft.gradient( startColorstr='#D1BF90', endColorstr='#D1BF90',GradientType=0 ); /* IE6-9 */

}
.globalYellowButtonSmall,.globalYellowButtonSmallAtag > a,.globalBlueButtonSmallAtag > a,.globalYellowButtonSmallFlex,.globalBlueButtonSmallFlexi,.buttonAccept,.buttonReject,.globalBlueButtonSmall{
    line-height:18px;
    float:none !important;
    font-size:12px;
    min-width:100px;
}
.globalYellowButtonSmallAtag > a,.globalBlueButtonSmallAtag > a,.globalYellowButtonSmallFlex,.globalBlueButtonSmallFlexi,.buttonAccept,.buttonReject,.globalBlueButtonSmall{
    margin-right:0px !important;
    min-width:56px !important;
    padding:2px 15px !important;
}
.globalYellowButtonInput{
    height:36px;
    min-width:126px;
    position:relative;
    top:2px !important;
}
.button1 {
    font:bold 12px 'Segoe UI', Segoe, 'Helvetica Neue', Helvetica, Arial, sans-serif;
    color:#2f3903;
    padding:8px 20px;
    float:left;
    background:#D1D974;
    cursor:pointer;
}
.button2,.button3,.button2Small,.button3Small,.saveBtnHolder a,.saveContainer a,.saveContainer input[type="submit"] {
    font:normal 15px 'Segoe UI', Segoe, 'Helvetica Neue', Helvetica, Arial, sans-serif;
    color:#fff;
    padding:17px;
    float:left;
    background:#F25022;
    cursor:pointer;
    min-width:180px;
    border:0;
    margin-right:10px;
    text-align:center;
    text-decoration:none;
    margin-top:0;
}
.button3,.button3Small,.saveBtnHolder a {
    background:#07A1EB;
}
.commonBlueButton{
    background:#07A1EB !important;
}
.button2Small, .button3Small
{
    padding:10px;
    width:100px;
}
.saveContainer a,.saveContainer input[type="submit"]
{
    background:#74d825;
    height:40px;/*Issue due to non unique Button tag*/
    padding:0 10px;
    min-width:142px;
}
.saveContainer a{
    min-width:122px;
    line-height:42px;
}
.loginButton, #login a{
    font:bold 11px 'Segoe UI', Segoe, 'Helvetica Neue', Helvetica, Arial, sans-serif;
    color:#fff;
    padding:12px 0px 0 20px;
    float:right;
    cursor:pointer;
    text-decoration:none;
}
.competitionUserBtnBlock
{
    float:right;
    position:absolute;
    right:10px;
    top:16px;
}
/*.buttonAccept,.buttonReject
{
    padding:5px 11px;
    background:#74d825;
    float:left;
    font:normal 13px 'Segoe UI', Segoe, 'Helvetica Neue', Helvetica, Arial, sans-serif;
    display:inline-block;
    color:#fff !important;
    cursor:pointer;
    margin-left:10px;
}
.buttonReject
{
    background:#f1702f;
}*/
.tabButton{
    background:#d57900 ;
    padding:10px 35px;
    float:right;
    cursor:pointer;
    position:relative;
    margin-left:10px;
}
.tabButton a{
    font:normal 17px 'Segoe UI', Segoe, 'Helvetica Neue', Helvetica, Arial, sans-serif;
    color:#fff;
    text-decoration:none;
}
.tabButton input
{
    margin:0;
    padding:0;
    font:normal 17px 'Segoe UI', Segoe, 'Helvetica Neue', Helvetica, Arial, sans-serif;
    background:none;
}
/*Button----------------------------------------*/

/*Banner----------------------------------------*/
.banner {
    background:#787878 url('../img/BnrImg_1.jpg') no-repeat center top;
    height:340px;
}
/*Banner----------------------------------------*/

.CompetitionsDetailContainer .CompetitionsDetailLft h3 {
    padding:0 10px 10px 0;
    font-size:17px;
    color:#535353;
}
.CompetitionsDetailContainer .CompetitionsDetailLft p {
    font:normal 11px/16px 'Segoe UI', Segoe, 'Helvetica Neue', Helvetica, Arial, sans-serif;
    /*color:#7c7c7c;*/
    text-align:left;
    padding:10px 10px 0 0;
    clear:left;
    float:left;
}
.containerTextS {
    font:normal 12px/14px 'Segoe UI', Segoe, 'Helvetica Neue', Helvetica, Arial, sans-serif !important;
    padding:10px 10px 0 0;
}
.readMore {
    font:normal 12px 'Segoe UI', Segoe, 'Helvetica Neue', Helvetica, Arial, sans-serif !important;
    padding:10px 10px 0 0;
    color:#07b4db;
}
.CompetitionsDetailLft nav {
    padding:20px 0;
    clear:both;
}
.CompetitionsDetailLft nav ul{
    margin-bottom:50px;
}
.CompetitionsDetailLft nav ul li {
    display:block;
    position:relative;
    width:186px;
}
.CompetitionsDetailLft nav ul li a{
    font:normal 16px/20px 'Segoe UI', Segoe, 'Helvetica Neue', Helvetica, Arial, sans-serif;
    color:#739CB9;
    display:block;
    text-align:right;
    padding:0 5px;
    cursor:pointer;
    white-space:nowrap;
    overflow:hidden;
    text-overflow:ellipsis;
}
.CompetitionsDetailLft nav ul li:hover a {
    color:#ffac31;
}
.CompetitionsDetailLft nav ul li.active a{
    color:#666;
}

/*Container----------------------------------------*/
/*compBlock----------------------------------------*/
.compBlockTbl
{
    display:table;
    width:100%;
    table-layout:fixed;
}
.compBlockLeftContainer
{
    display:table-cell;
    vertical-align:top;
    padding-right:10px;
    width:290px;
}
.compBlockLeftContainer > .grayGradientBtn, .buttonRegisterCompetition ,.competitionUserBlock
{
    overflow:hidden;
    border:solid 1px #ccc;
    padding:20px;
    background: #ffffff; /* Old browsers */
    background: -moz-linear-gradient(top,  #ffffff 1%, #efefef 100%); /* FF3.6+ */
    background: -webkit-gradient(linear, left top, left bottom, color-stop(1%,#ffffff), color-stop(100%,#efefef)); /* Chrome,Safari4+ */
    background: -webkit-linear-gradient(top,  #ffffff 1%,#efefef 100%); /* Chrome10+,Safari5.1+ */
    background: -o-linear-gradient(top,  #ffffff 1%,#efefef 100%); /* Opera 11.10+ */
    background: -ms-linear-gradient(top,  #ffffff 1%,#efefef 100%); /* IE10+ */
    background: linear-gradient(to bottom,  #ffffff 1%,#efefef 100%); /* W3C */
    filter: progid:DXImageTransform.Microsoft.gradient( startColorstr='#ffffff', endColorstr='#efefef',GradientType=0 ); /* IE6-9 */
}
.compProfileContainer{
    margin-bottom:15px;
}
.compProfileContainer h3{
    font-size:19px;
    color:#333;
}
.compProfileContainer > .container{
    background:#fafafa;
    border:solid 1px #ccc;
    padding:10px;
    display:table;
}
.compProfileContainer .profileImage{
    width:100px;
    display:table-cell;
    vertical-align:top;
}
.compProfileContainer .profileContentArea{
    display:table-cell;
    vertical-align:top;
}
.compProfileContainer .ProjectDetailArea{
    width:200px;
    display:table-cell;
    vertical-align:top;
    border:solid 1px #ccc;
    background:#fff;
}
.compProfileContainer .ProjectDetailArea > div{
    display:block;
    border-bottom:solid 1px #ccc;
}
.compProfileContainer .ProjectDetailArea > div:last-child{
    border:0;
}
.compProfileContainer .ProjectDetailArea > div > label{
    display:table-cell;
    padding:8px 15px;
    font-size:13px;
}
.compProfileContainer .ProjectDetailArea > div > label:first-child{
    width:70%
}
.compProfileBlock {
    display:table;
    width:100%;
}
.compBlockLeftContainer > .grayGradientBtn, .buttonRegisterCompetition {
    cursor:pointer;
}
.grayGradientBtn {
    height:20px;
    position:relative;
}
.grayGradientBtn.compBlockFilter,.buttonRegisterCompetition
{
    padding:12px;
    text-align:center;
    margin-top:12px;
}
.buttonRegisterCompetition {
    margin-right:10px;
}
.grayGradientBtn a,.buttonRegisterCompetition a 
{
    font:normal 17px 'Segoe UI', Segoe, 'Helvetica Neue', Helvetica, Arial, sans-serif;
    color:#07b4db;
    text-decoration:none;
}
.blueRegButton,.blueSubmitButton {
    background:#3abdda ;
    padding:10px 35px;
    float:right;
    cursor:pointer;
    position:relative;
}
.blueRegButton a ,.blueSubmitButton a{
    font:normal 17px 'Segoe UI', Segoe, 'Helvetica Neue', Helvetica, Arial, sans-serif;
    color:#fff;
    text-decoration:none;
}
.compBlockRightContainer .container
{
    border:0;
}
.compBlockRightContainer .competition-tile,.competitionTilePreload
{   
    border:solid 1px #ccc;
    margin-bottom:10px;
    min-height:110px;
    background:#fafafa;
}
.compBlockRightContainer .competition-tile {
    border:0;
}
.competitionTilePreload
{
    position:relative;
    display:none;
}
.competitionUserBlock h3
{
    font:normal 17px 'Segoe Light','Segoe UI', 'Helvetica Neue', Helvetica, Arial, sans-serif;
    color:#0b9fc1;
    font-weight: lighter;
}
.competitionUserBlock .subContainerPadding p {
    padding-bottom:0;
}
/*Container----------------------------------------*/
.bodyContainer{
  
    overflow:hidden;
    clear:both;
}
.mainContainer {
    width:1024px;
    margin:auto;
    padding:30px 0;
}
.mainContainer h2
{
    font: 20px 'Segoe Light','Segoe UI', 'Helvetica Neue', Helvetica, Arial, sans-serif;
    color:#666;
    padding-bottom:15px;
    font-weight: lighter;
}
.mainContainer p
{
    font:normal 13px/18px 'Segoe UI', Segoe, 'Helvetica Neue', Helvetica, Arial, sans-serif;
    color:#666;
    padding-bottom:10px;
}
.subContainerPadding
{
    overflow:hidden;
    padding:15px;
}
.competitionTileLftStrip {
    background:#739CB9;
    display:table-cell;
    width:10px;
    padding:0 !important;
}
.subContainerMain {
    background:#f5f5f5;
    overflow:hidden;
    margin-bottom:35px;
    display:table;
}
.subContainerMain > div {
    display:table-cell;
    vertical-align:top;
    padding:25px 30px;
}
.subContainerMain .articleImage {
    width:220px;
    height:150px;
    background:#D1D974;
}
.subContainerMain .CompetitionDetail {
    width:185px;
    display:table-cell;
}
.subContainerMain .CompetitionDetailBox {
    height:80px;
    width:165px;
    background:#e9e9e9;
    position:relative;
    padding:10px;
}
.subContainerMain .btnStrip {
    background:#f18e2f;
    position:absolute;
    display:block;
    bottom:10px;
    font:normal 11px/22px 'Segoe UI', Segoe, 'Helvetica Neue', Helvetica, Arial, sans-serif;
    color:#fff;
    right:10px;
    left:10px;
    text-align:center;
    cursor:pointer;
}
.subContainerMain .articleTextArea {
    margin-left:260px;
    min-height:100px;
    margin-right:206px;
    padding:25px 40px 0 0;
}
.subContainerMain h3 {
    font:normal 25px 'Segoe Light','Segoe UI', 'Helvetica Neue', Helvetica, Arial, sans-serif;
    color:#535353;
    padding-bottom:20px;
}
.subContainerMain p {
    font:normal 11px 'Segoe UI', Segoe, 'Helvetica Neue', Helvetica, Arial, sans-serif;
    color:#787878;
    padding-bottom:4px;
}
.CompetitionDetailTbl {
    display:table;
    width:100%;
}
.CompetitionDetailTbl > label {
    width:50%;
    height:30px;
    text-align:left;
    font:normal 12px 'Segoe UI', Segoe, 'Helvetica Neue', Helvetica, Arial, sans-serif;
    display:table-cell;
    color:#666;
}
.CompetitionDetailTbl > label:nth-child(2) {
    text-align:right;
    font:normal 13px 'Segoe UI', Segoe, 'Helvetica Neue', Helvetica, Arial, sans-serif;
}
/*Container----------------------------------------*/
.subContainer {
    display:table;
    table-layout:fixed;
    width:100%;
    height: 140px;
}

.subContainer .articleTextArea p
{
    min-height:43px;
}
.subContainer figure.articleImage {
    background:url('../img/DummyImage.jpg') no-repeat center top;
    margin-bottom:0;

    /*background:#50E0FB;
    color:#fff;
    text-align:center;
    font:lighter 25px/85px 'Segoe UI', Segoe, 'Helvetica Neue', Helvetica, Arial, sans-serif;*/
}
figure.userImage {
    background:#50E0FB;
    width:80px;
    height:80px;
}
.userSocialNetworkBlock {
    display:inline;
}
.userSocialNetworkBlock .twitIcon,.userSocialNetworkBlock .fBIcon,.userSocialNetworkBlock .linkedIcon {
    background:url('../img/FBIcon.jpg') no-repeat center top;
    width:20px;
    height:20px; 
    float:left;
    margin-right:6px;
    cursor:pointer;
    margin-top:4px;
}
.userSocialNetworkBlock .fBIcon {
    background:url('../img/twitIcon.jpg') no-repeat center top;
}
.userSocialNetworkBlock .linkedIcon {
    background:url('../img/twitIcon.jpg') no-repeat center top;
}
.userSocialNetworkBlock > div:last-child{ margin-right:0;}
.subContainer:nth-child(2) figure.articleImage {
    background:url('../img/xray2.jpg');
}
.subContainer > div {
    display:table-cell;
    vertical-align:top;
    padding:0 20px 0 0;
}
.subContainer > div:last-child{
}
.subContainer .articleImage {
    width:220px;
    height:150px;
    background:#D1D974;
}
.subContainer .CompetitionDetail {
    width:185px;
    display:table-cell;
    padding-right:0;
    background:#ebf2fb !important;
}
.subContainer .CompetitionDetailBox {
    height:80px;
    width:165px;
    position:relative;
    padding:10px;
}
.subContainer .btnStrip {
    background:#f18e2f;
    position:absolute;
    display:block;
    bottom:10px;
    font:normal 11px/22px 'Segoe UI', Segoe, 'Helvetica Neue', Helvetica, Arial, sans-serif;
    color:#fff;
    right:10px;
    left:10px;
    text-align:center;
    cursor:pointer;
}
.subContainer .articleTextArea {
    margin-left:260px;
    min-height:100px;
    margin-right:206px;
}
.subContainer h3 {
    font:normal 25px 'Segoe UI', Segoe, 'Helvetica Neue', Helvetica, Arial, sans-serif;
    color:#535353;
    padding-bottom:20px;
}
.subContainer p {
    font:normal 1em 'Segoe UI', Segoe, 'Helvetica Neue', Helvetica, Arial, sans-serif;
    color: #666;
    padding-bottom:4px;
    line-height: 1.6em;
}
.articleHeadingContainer h3
{
    font-size: x-large;
    display:inline-block;
    color:#739CB9;
    padding-bottom: 5px;
}
/*SubPage----------------------------------------*/
.compBlockRightContainer {
    padding:0 0 40px;
}
.compBlockRightContainer h2 {
    font:normal 20px 'Segoe UI', Segoe, 'Helvetica Neue', Helvetica, Arial, sans-serif;
    color:#535353;
    padding:0 0 10px 0;
}
.compBlockRightContainer .subContainer .articleImage  {
    width:115px;
    height:90px;
}
.compBlockRightContainer .subContainer .articleTextArea {
    margin-left:145px;
}
.compBlockRightContainer .subContainer h3 {
    font:normal 16px 'Segoe UI', Segoe, 'Helvetica Neue', Helvetica, Arial, sans-serif;
    padding-bottom:5px;
}
.compBlockRightContainer .subContainer .articleHeadingContainer label {
    font:normal 12px 'Segoe UI', Segoe, 'Helvetica Neue', Helvetica, Arial, sans-serif;
    margin-left:13px;
    color:#333;
}
.compBlockRightContainer .subContainer p {
    font:normal 12px 'Segoe UI', Segoe, 'Helvetica Neue', Helvetica, Arial, sans-serif;
    color:#333;
    padding-bottom:5px;
}
.compBlockFilter .container
{
    margin-top:10px;
}
.competitionActions a
{
    font:normal 11px 'Segoe UI', Segoe, 'Helvetica Neue', Helvetica, Arial, sans-serif;
    color:#f1702f;
    text-decoration:none;
}
.competitionActions a:hover
{
    color:#ce4804;
}
.competitionActions label
{
    font-size:12px;
    color:#222;
    padding:2px 5px;
    display:inline-block;
    border-radius:3px;
    -webkit-border-radius:3px;
    -moz-border-radius:3px;
}
.competitionActions label.statusDenied {
   color: #dd1122;
}

.compBlockFilter{ background:#ebf2fb; padding:10px; min-height:270px;}
.compBlockFilter input[type="text"]
{
    width:95%;
    padding:5px;
    border:solid 1px #a0a0a0;
    color:#ccc;
}
.compBlockFilter select
{
    width:100%;
    padding:5px;
    border:solid 1px #a0a0a0;
    color:#07b4db;
}
.compBlockFilter label
{
    font:normal 12px/25px 'Segoe UI', Segoe, 'Helvetica Neue', Helvetica, Arial, sans-serif;
    color:#666;
}
.compBlockFilter h3
{
    font:normal 16px 'Segoe UI', Segoe, 'Helvetica Neue', Helvetica, Arial, sans-serif;
    color:#666;
    padding-bottom:5px;
}
.gradient
{
    background: #efefef; /* Old browsers */
    background: -moz-linear-gradient(top,  #efefef 1%, #ffffff 100%); /* FF3.6+ */
    background: -webkit-gradient(linear, left top, left bottom, color-stop(1%,#efefef), color-stop(100%,#ffffff)); /* Chrome,Safari4+ */
    background: -webkit-linear-gradient(top,  #efefef 1%,#ffffff 100%); /* Chrome10+,Safari5.1+ */
    background: -o-linear-gradient(top,  #efefef 1%,#ffffff 100%); /* Opera 11.10+ */
    background: -ms-linear-gradient(top,  #efefef 1%,#ffffff 100%); /* IE10+ */
    background: linear-gradient(to bottom,  #efefef 1%,#ffffff 100%); /* W3C */
    filter: progid:DXImageTransform.Microsoft.gradient( startColorstr='#efefef', endColorstr='#ffffff',GradientType=0 ); /* IE6-9 */

}

.articleImageContainer,.articleTextArea
{
    cursor:pointer;
}
div.articleImageContainer
{
    padding-right:0;
    width:140px;
    display:table-cell;
    vertical-align:top;
}
.articleTextAreaContainer{
    display:table;
    width:100%;
}
.articleTextAreaContainer .subContainerPadding{ 
    vertical-align:top;
}
.articleTextArea .globalYellowButtonSmallAtag{
    padding:0 10px 10px 10px;
}

/*CompetitionProcess-------------------------------*/
.ui-tabs-hide
{
    display:none;
}
.Competitionprocess {
    padding:20px 0 40px;
}
.CompetitionProcessTab {
    overflow:hidden;
}
.CompetitionProcessTab .competitionProcessHeader > ul {
    width:1024px;
    margin:auto;
    margin-top:25px;
}
.competitionProcessHeader {
    position:absolute;
    /*top:86px;*/
    left:0;
    right:0;
    padding:6px;
    background:#ebf2fb;
    height:61px;
}
.CompetitionProcessTab .competitionProcessHeader > ul > li{
    display:inline-block;
    float:left;
    margin:0;
    cursor:pointer;
    background:url('../img/TabSprite.png') no-repeat left top;
    position:relative;
    min-width:55px;
    padding-left:10px;
}
.CompetitionProcessTab .competitionProcessHeader > ul > li a{
    background:url('../img/TabSprite.png') repeat-x left -34px;
}
.CompetitionProcessTab .competitionProcessHeader > ul > li div
{
    height:16px;
    width:16px;
    position:absolute;
    background:url('../img/notification.png') no-repeat left center;
    left:25px;
    top:-8px;
}
#competitionTabButtonContainer{
    float:right !important;
    background:none !important;
}
.ui-state-default a
{
    font:normal 15px 'Segoe UI', Segoe, 'Helvetica Neue', Helvetica, Arial, sans-serif;
    color:#fff;
    text-decoration:none;
    display:block;
    padding:0 40px 0;
    height:30px;
    font-size:13px;
    line-height:30px;
}
.ui-tabs-hide
{
    display:none;
}
.CompetitionProcessTab .competitionProcessHeader > ul > li:hover{
    background:url('../img/TabSprite.png') no-repeat left -220px;
}
.CompetitionProcessTab .competitionProcessHeader > ul > li:hover a{
    background:url('../img/TabSprite.png') repeat-x left -254px;
}
.CompetitionProcessTab .competitionProcessHeader > ul > li.compleate, .CompetitionProcessTab .competitionProcessHeader > ul > li.ui-state-active {
    background:url('../img/TabSprite.png') repeat-x left -108px;
}
.CompetitionProcessTab .competitionProcessHeader > ul > li span,.ui-state-default span{
    background:url('../img/TabSprite.png') no-repeat left -69px;
    position:absolute;
    right:-20px;
    width:20px;
    height:30px;
    top:0;
    z-index:1;
    display:block;
}
.CompetitionProcessTab .competitionProcessHeader > ul > li:hover  span {
    background:url('../img/TabSprite.png') no-repeat left -289px;
}
.CompetitionProcessTab .competitionProcessHeader > ul > li.compleate a, .CompetitionProcessTab .competitionProcessHeader > ul > li.ui-tabs-selected a{
    background:url('../img/TabSprite.png') repeat-x left -145px;
}
.CompetitionProcessTab .competitionProcessHeader > ul > li.compleate span, .CompetitionProcessTab .competitionProcessHeader > ul > li.ui-tabs-selected span{
    background:url('../img/TabSprite.png') no-repeat left -181px;
}
.CompetitionProcessTab .competitionProcessHeader > ul > li:first-child {
    margin-left:0;
}
.CompetitionProcessTab .competitionProcessHeader > ul > li:last-child {
    margin-right:0;
}
.CompetitionProcessContainer {
    padding:40px 0 30px;
    margin-top:10px;
}
.CompetitionProcessContainer input,.CompetitionProcessContainer textarea {
    font-size:14px;
}
.CompetitionTypeDetailTBLHolder
{
    overflow:hidden;
}
.CompetitionTypeDetailTBL {
    display:table;
    width:100%;
}
.CompetitionTypeDetailrow {
    display:table-row;
}
.CompetitionTypeDetailrow > div {
    display:table-cell;
    padding:5px 0 10px;
    vertical-align:top;
}
.CompetitionTypeDetailrow > div:first-child {
    width:100px;
    padding-right:10px;
    /*text-align:right;*/
    font:normal 12px 'Segoe UI', Segoe, 'Helvetica Neue', Helvetica, Arial, sans-serif;
    color:#666;
}
.CompetitionTypeDetailrow > div:first-child label {
    white-space:nowrap;
    vertical-align:top;
}
.CompetitionTypeDetailrow > div:last-child label {
    font-size:13px;
}
.CompetitionTypeDetailrow > div:last-child {
    padding-right:10px;
    text-align:left;
    font:normal 11px 'Segoe UI', Segoe, 'Helvetica Neue', Helvetica, Arial, sans-serif;
    color:#666;
}
.CompetitionTypeDetailrow input[type="text"], .CompetitionTypeDetailrow textarea {
    padding:5px 10px;
    width:70%;
    border:solid 1px #ccc;
    color:#666;
}

.Description
{
    font:normal 13px 'Segoe UI', Segoe, 'Helvetica Neue', Helvetica, Arial, sans-serif;
    color:#666;
}

.CompetitionTypeDetailrow select {
    padding:5px 10px;
    width:73%;
}
.CompetitionTypeDetailrow .thumbView {
    background:url('../img/thumbIcon.png') no-repeat right center;
    width:53px;
    height:42px;
    float:left;
}
.CompetitionTypeDetailrow .thumbViewUpload {
    font:normal 12px 'Segoe UI', Segoe, 'Helvetica Neue', Helvetica, Arial, sans-serif;
    color:#666;
    margin:10px 0 0 10px;
    float:left;
}
.CompetitionTypeDetailrow .typeOption{
    display:table;
    width:40%;
    table-layout:fixed;
    float:left;
}
.CompetitionTypeDetailrow .typeOption .content {
    display:table-cell;
    font:normal 11px 'Segoe UI', Segoe, 'Helvetica Neue', Helvetica, Arial, sans-serif;
}
.CompetitionTypeDetailrow .typeOption .content:first-child {
    width:20px;
}
.CompetitionTypeDetailrow .typeOption .content em{
    font:normal 13px 'Segoe UI', Segoe, 'Helvetica Neue', Helvetica, Arial, sans-serif;
}
/*CompetitionProcess-----------------------------*/
/*SaveContainer------------------------------------*/
.saveContainer {
    /*padding: 10px 0 20px;*/
    height: 30px;
    width: 100%;
    /*position:fixed;*/
    padding-bottom: 25px;
    bottom:0px;
    /*background:#2A2A2C;*/
;
}
.saveBtnHolder {
    margin:auto;
    display:table;
}
.saveBtnHolderColm
{
    display:table-cell;
    vertical-align:top;
}
/*SaveContainer------------------------------------*/
.delLabel
{
    overflow:hidden;
}
.delLabel label:nth-child(2)
{
    font-size:13px;
    color:#999;
}
.CompetitionsDetailContainer {
    overflow:hidden;
}
.CompetitionsDetailContainer h2 {
    padding:0;
    font:normal 1.5em 'Segoe UI', Segoe, 'Helvetica Neue', Helvetica, Arial, sans-serif;
}
.CompetitionsDetailContainer label {
    font:normal 13px arial;
    color:#adadad;
    /*padding-bottom:40px;*/
    padding-top:10px;
}
.container.tabArea > label {
    padding:10px 0 10px;
    display:block;
    font:normal 12px 'Segoe UI', Segoe, 'Helvetica Neue', Helvetica, Arial, sans-serif;
}

.CompetitionsDetailContainer p {
    font:normal 16px/19px 'Helvetica Neue', 'Helvetica', Helvetica, Arial, sans-serif;
    font-weight: 400;
}

.CompetitionsDetailLft {
    display:table-cell;
    vertical-align:top;
    position:relative;
    width:90px;
}
.CompetitionsDetailRit {
    display:table-cell;
    vertical-align:top;
    padding:20px;
}
.CompetitionsDetailRit figure {
    height:115px;
    background:url('../img/contentImg.jpg') left -170px;
    margin-bottom:20px;
}
.CompetitionsDetailImg {
    height:238px;
    width:238px;
    background:url('../img/demoImageDetail.jpg');
    margin-right:10px;
    float:right;
    clear:both;
}
.challStatusStripTxt {
    height:16px;
    position:relative;
    top:13px;
}
.challStatusStrip {
    position:relative;
    background: #E5E5E5;
    padding: 5px 5px 10px 5px;
}
.challStatusStrip section > label {
    z-index:2;
    font-size:11px;
    color:#535353;
    padding:0;
}
.challStatusStripLevel {
    position:absolute;
    top:0;
    left:0;
    right:0;
    bottom:0;
    z-index:1;
}
.challStatusStripSection {
    display:table;
    width:100%;
    position:relative;
    z-index:1;
    table-layout:fixed;
}
.challStatusStripSection > section {
    display:table-cell;
    padding:3px 10px !important;
    vertical-align:middle;
    text-align:left;
    width:33%;
    overflow-x: hidden;
    overflow-y: visible;
    text-overflow:ellipsis;
}
.challStatusStripSection > section span {
    font-size: .7em; 
    white-space:nowrap; 
    width:100%;
    text-align:left;
}
.phaseLabel {
    font-weight: bold;
}
.currentPhase {
    color: #739cb9 !important;
    text-indent: 12px;
    background: url('../img/triangle_phase.png') no-repeat 10px 8px;
}
.testingStarts {
    float:right;
    position:absolute;
    z-index:2;
    font-size:11px;
    color:#535353;
    padding:8px 10px 0 10px !important;
    left:25%;
}
.testingStarts span {
    margin-left:40px;
}
.dataStatusHolder {
    position:absolute;
    height:25px;
    left:50%;
    z-index:1;
}
.dataStatusHolder label {
    display:block;
    font:normal 11px 'Segoe UI', Segoe, 'Helvetica Neue', Helvetica, Arial, sans-serif;
    color:#7c7c7c;
    padding:0px;
}

.challStatusStripTxt .dataStatusHolder:nth-child(2) {
    left:500px;
}
.challStatusStripTxt .dataStatusHolder:nth-child(3) {
    left:550px;
}
.contentScroll 
{
    height:600px;
    overflow:auto;
    padding-right:10px;
}
.tempImage{
    background:#50E0FB !important;
    color:#fff;
    text-align:center;
    font:lighter 25px/115px 'Segoe UI', Segoe, 'Helvetica Neue', Helvetica, Arial, sans-serif;
}
/*.myCodalabBlock h2{ using for .myCodalabTabArea li a
    font:normal 18px arial;
    color:#404040;
}*/
.container.myCodalabBlock > .container {
    padding-bottom:20px;
}

/*ul.myCodalabTabContent li {
    display:none;
}
ul.myCodalabTabContent li.tab1 {
    display:block;
}*/

/*Competitions details*/
.competitionsDetailHeader {
    display:table;
    width:100%;
}

.competitionsDetailTabArea {
    overflow:hidden;
    margin-top:17px;
}
.CompetitionsDetailLftUl {
    padding: 3px 0;
}
.section-container.vertical-tabs > section.active > .title a {
    font-weight: bold !important;
}
.section-container.auto > section.active > .title a {
    font-weight: normal !important;
}
.competitionsProfileImage {
    width: 175px;
    height: 175px;
    display:table-cell;
    vertical-align:top;
}
#imgProfileImage {
    max-height: 175px;
    max-width: 175px;
}
.competitionsHeaderTitle {
    display:table-cell;
    vertical-align:top;
    padding: 0 0 0 15px;
}
.competitionsHeaderTitle label {
    display:block;
    padding:10px 0 0 0;
}
.StatusStripContainer {
    overflow:hidden;
}
.competitionsDetailTab {
    display:table;
    width:100%;
}
ul.competitionsDetailTabTop, .myCodalabTabArea {
    display:block;
    margin-bottom:-1px;
}
ul.competitionsDetailTabTop li, .myCodalabTabArea li{
    display:inline-block;
    font:normal 19px/50px 'Segoe UI', Segoe, 'Helvetica Neue', Helvetica, Arial, sans-serif;
    padding:0 40px;
    color:#739CB9;
    cursor:pointer;
    border:solid 1px #ccc;
    border-bottom:0;
    background:#fff;
    margin-bottom:1px;
    vertical-align:bottom;
}
ul.competitionsDetailTabTop li:hover, .myCodalabTabArea li:hover {
    color:#ffac31;
}
ul.competitionsDetailTabTop li.active, .myCodalabTabArea li.highlightactive{
    color:#666;
    cursor:pointer;
    border:solid 1px #ccc;
    border-bottom:0;
    background:#f8f8f8; 
    margin-bottom:0 !important;
}
.competitionsDetailTabBlock,.myCodalabTabContent {
    overflow:hidden;
    background:#f8f8f8;
    border:solid 1px #ccc;
}
.competitionsDetailTabBlock > li, .myCodalabTabContent > li {
    min-height:300px;
    display:none;
    padding:35px;
    position:relative;
}
.competitionsDetailTabBlock > .tab1, .myCodalabTabContent > .tab1{
    display:block;
}
/*Competitions details*/
.participateInfoBlock {
    overflow:hidden;
    background:#ebf2fb;
}
.participateInfoBlock .infoStatusBar {
    height:18px;
    background:#739CB9;
}
.unResisted .infoStatusBar {
    background:#8BC7BF;
}
.pendingApproval .infoStatusBar { 
    background:#D1BF90; 
}
.rejectedApproval .infoStatusBar {
    background:#477473;
}
.approvedApproval .infoStatusBar {
    background:#739CB9;
}
.participateInfoBlock .labelArea {
    overflow:hidden;
    min-height:45px;
    padding:10px 25px;
} 
.CompetitionsDetailContainer .regApprovLabel {
    font:bold 14px 'Segoe UI', Segoe, 'Helvetica Neue', Helvetica, Arial, sans-serif;
    color:#535353;
    padding-bottom:0;
    display:block;
}
.noBold
{
font-weight:normal !important;
}

/*result table--------------*/
.prevResultSubmission {
    margin-top:20px;
    width:100%;
    table-layout:fixed;
}
.prevResultSubmission th {
    text-transform:uppercase;
    background:#739CB9;
    padding:13px 10px;
    text-align:left;
    font-size:13px;
    color:#fff;
}  
.prevResultSubmission > tr:nth-child(odd) td {
    background:#EBF2FB;
}
.prevResultSubmission td {
    padding:8px 10px;
    color:#5c5c5c;
    text-align:left;
    font:normal 12px 'Segoe UI', Segoe, 'Helvetica Neue', Helvetica, Arial, sans-serif;
    white-space: nowrap;
    border: #DDD 1px solid;
}
/*result table--------------*/
.chkRegisterContainer {
    overflow:hidden;
    padding:20px 0;
}
.chkRegisterContainer span{
    font:normal 13px 'Segoe UI', Segoe, 'Helvetica Neue', Helvetica, Arial, sans-serif !important;
    color:#666;
    float:left;
    margin:0 8px;
}
.chkRegisterContainer span a
{
    font:normal 13px 'Segoe UI', Segoe, 'Helvetica Neue', Helvetica, Arial, sans-serif !important;
    color:#739CB9;
}
.chkRegisterContainer input {
    float:left;
}
.chkRegisterContainer a, participateInfoBlock a {
    color:#07b4db;
    font:normal 11px 'Segoe UI', Segoe, 'Helvetica Neue', Helvetica, Arial, sans-serif;
    cursor:pointer;
}

.participateInfoBlock .blueRegButton {
    margin-bottom:30px;
}
.thumbnailContainer > div:first-child {
    vertical-align:top;
    padding-top:10px;
}
.thumbnailContainer > div:last-child figure {
    display:inline-block;
}
.thumbnailContainer > div:last-child {
    vertical-align:bottom;
    padding-bottom:10px;
}
.thumbnailContainer > div:last-child label {
    color:#666;
    font:normal 12px 'Segoe UI', Segoe, 'Helvetica Neue', Helvetica, Arial, sans-serif;
    display:inline-block;
    vertical-align:bottom;
}
.thumbnailContainer > div:last-child label label {
    text-decoration:underline;
    color:#07b4db;
    cursor:pointer;
}
.thumbnailContainer > div:last-child label span {
    color:#9c9c9c;
    font:normal 10px 'Segoe UI', Segoe, 'Helvetica Neue', Helvetica, Arial, sans-serif;
}
.textEditor
{
    overflow:hidden;
    position:relative;
}
.textEditorBtnBlock
{
    height:40px;
}
.textEditorTxtArea
{
    height:300px;
    border:solid 1px #ccc;
    width:95%;
    max-width:95%;
    padding:10px;
}
.competitionsDetailTab.textEditorLftTabContainer > div
{
    padding-top:0;
}
.textEditorLftTabContainer .CompetitionsDetailLft
{
    padding-left:0;
    width:110px;
}
.textEditorLftTab
{
    margin-top:20px;
}
.CompetitionsDetailLft .textEditorLftTab > li
{
    border:solid 1px #ccc;
    border-radius:2px;
    -moz-border-radius:2px;
    -webkit-border-radius:2px;
    overflow:hidden;
    margin-bottom:6px;
    width:130px;
    background:#fff;
}
.textEditorLftTab > li a
{
    cursor:pointer;
    float:left;
    padding:0 8px !important;
    width:10px;
    height:25px;
    border-left:solid 1px #ccc;
}
.textEditorLftTab > li div
{
    float:right;
}
.textEditorLftTab > li a
{
    background:url('../img/IconSpriteImage.png') no-repeat 2px 5px;
}
.textEditorLftTab > li label,.textEditorLftTab > li.active label
{
    color:#303030;
    font:normal 12px/25px 'Segoe UI', Segoe, 'Helvetica Neue', Helvetica, Arial, sans-serif !important;
    cursor:pointer;
    float:left;
    padding:0 4px 0 8px !important;
    width:90px;
    text-align:left;
    overflow:hidden;
    text-overflow:ellipsis;
    white-space:nowrap;
}
.textEditorLftTab > li input {
    border:0;
    background:none;
    cursor:text;
    padding:0 8px !important;
    width:76px;
    color:#303030;
    font:normal 12px/25px 'Segoe UI', Segoe, 'Helvetica Neue', Helvetica, Arial, sans-serif !important;
    text-align:left;
    height:25px;
}
.textEditorLftTab > li.active label
{
    color:#07b4db;
}
.textEditorLftTab > li:hover label
{
    color:#50E0FB;
}
.viewStateOff,.viewStateDisabled {
    opacity:.2;
    filter: alpha(opacity=20);  
    cursor:default;
}
.viewStateOff label,.viewStateDisabled label{
    color: #303030 !important;
    cursor:default !important;
}
/*.offViewDetailTab a{
    opacity:.2;
    filter: alpha(opacity=20);
}*/
.viewStateAlwaysOn a
{
    display:none !important;
}
.makePublicContainer > div{
    padding-top:20px;
    padding-bottom:10px;
}
.makePublicContainer div:first-child {
    width:300px;
}
.uploadImage
{
    display:inline-block;
    vertical-align:bottom;
    height:22px;
    border:solid 1px #07b4db;
    background:none;
    position:relative;
    bottom:3px;
    opacity:.01;
    filter: alpha(opacity=01);
    height:0;
    width:0;
}
.uploadLabel {
    text-decoration:underline;
    color:#07b4db !important;
    font-size:12px;
    text-decoration:none;
    padding-top:5px;
    cursor:pointer;
}
.pContentArea
{
    color:#666 !important;
    font:normal 16px 'Segoe UI', Segoe, 'Helvetica Neue', Helvetica, Arial, sans-serif !important;
}
.saveBtnContainer
{
    overflow:hidden;
    margin-top:-12px;
}
.CompetitionsDetailRit p{
    font:normal 13px/22px 'Segoe UI', Segoe, 'Helvetica Neue', Helvetica, Arial, sans-serif;
    padding-bottom:10px;
    color:#3b3b3b;
}
.CompetitionsDetailRit ol{
    font:normal 13px/17px 'Segoe UI', Segoe, 'Helvetica Neue', Helvetica, Arial, sans-serif;
    color:#777777;
}
.CompetitionsDetailRit ol li{
    font:normal 13px/17px 'Segoe UI', Segoe, 'Helvetica Neue', Helvetica, Arial, sans-serif;
    color:#3b3b3b;
    padding-bottom:5px;
    list-style:decimal;
}
.CompetitionsDetailRit strong {
    font-weight:bold;
    font-size:16px;
}
.CompetitionsDetailRit h1 {
    font-size:26px;
    padding-bottom:10px;
}
.CompetitionsDetailRit h2 {
    font-size:18px;
    padding-bottom:10px;
}
.CompetitionsDetailRit h3 {
    font-size:14px;
    color:#535353;
    padding-bottom:5px;
    font-weight:bold;
}
.CompetitionsDetailRit ul,.CompetitionsDetailRit ol {
    padding-left:20px;
}
.CompetitionsDetailRit ul li{
    font:normal 13px/17px 'Segoe UI', Segoe, 'Helvetica Neue', Helvetica, Arial, sans-serif;
    color:#3b3b3b;
    padding-bottom:5px;
    list-style:disc;
}
.CompetitionsDetailRit dt {
    font:normal 16px/17px 'Segoe UI', Segoe, 'Helvetica Neue', Helvetica, Arial, sans-serif;
    color:#535353;
    padding-bottom:5px;
}
.CompetitionsDetailRit a:hover {
    text-decoration:underline;
}
.CompetitionsDetailRit dd {
    font:italic 13px/17px 'Segoe UI', Segoe, 'Helvetica Neue', Helvetica, Arial, sans-serif;
    color:#777777;
    padding-bottom:15px; 
    margin-left:40px;
}
code {
    color:#3b3b3b;
    background-color: rgb(235, 242, 251);
    font:normal 12px/0px Menlo,Consolas,"Andale Mono","Lucida Console","Nimbus Mono L","DejaVu Sans Mono",monospace,"Courier New"
}
.competitionTileNoRecord
{
    background:#fff2c0;
    padding:10px 10px 0 20px;
    border:solid 1px #ffd531;
    overflow:hidden;
    margin-bottom:17px;
}
.competitionTileNoRecord p
{
    color:#e95408 !important;
    font:normal 15px 'Segoe UI', Segoe, 'Helvetica Neue', Helvetica, Arial, sans-serif;
    padding-bottom:10px;
}

.resultSubResultsContainer {
    width:100%;
    table-layout:fixed;
}
.resultSubResultsContainer > tr > td {
    padding:0 !important;
}
.resultSubResultsContainer td:nth-child(1),.resultSubResultsContainer th:nth-child(1) {
    width:16%;
}
.resultSubResultsContainer td:nth-child(2),.resultSubResultsContainer th:nth-child(2) {
    width:16%;
}
.resultSubResultsContainer td:nth-child(3),.resultSubResultsContainer th:nth-child(3) {
    width:17%;
}
.resultSubResultsContainer td:nth-child(4),.resultSubResultsContainer th:nth-child(4) {
    width:16%;
}
.resultSubResultsContainer .ticked {
    width:25px;
}
.resultSubResultsContainer .expColl {
    width:25px;
}
.toggleIconExp,.toggleIconColp,.leaderboardOk {
    height:24px;
    width:24px;
    vertical-align:top;
    background:url('../img/collapse.png') no-repeat -5px -5px;
    cursor:pointer;
}
.toggleIconColp{
    background:url('../img/expand.png') no-repeat -5px -5px;
}
.leaderboardOk {
    background:url('../img/statusIconOk.png') no-repeat center center;
    cursor:default;
}
.leaderboardHidden{
    display:none;
}

.leaderboardbuttonHidden{
    display:none;
}
.preSubmissionToggle, .preSubmissionToggleView {
    padding:10px;
    display:none;
    width:100%;
}
.preSubmissionToggleView {
    display:table;
}
.preSubmissionToggle .linkBlock,.preSubmissionToggleView .linkBlock{
    display:table-cell;
    vertical-align:top;
    padding:0 10px 10px;
}
.preSubmissionToggle .linkBlock a,.preSubmissionToggleView .linkBlock a{ 
    display:inline-block; 
    float:left;
    margin:2px 0;
    clear:both;
    min-width:100px;
    padding:2px 0px;
    font-size:11px;
    color:#07b4db;
}
.preSubmissionToggle .linkBlock a:hover, .preSubmissionToggleView .linkBlock a:hover {
    text-decoration:none;
}
.preSubmissionToggle .linkSubmitBtn,.preSubmissionToggleView .linkSubmitBtn  {
     display:table-cell;
     vertical-align:bottom;
     padding:10px;
}
.preSubmissionToggle .blueSubmitButton,.preSubmissionToggleView .blueSubmitButton{
    vertical-align:bottom;
    color:#fff;
    text-decoration:none;
}
.dateSelectBlock {
    display:block;
}
.dateSelectBlock .calIcon{
    height:16px;
    width:16px;
    float:left;
    background:url('../img/calendar.png') no-repeat center center;
    position:relative;
    left:-30px;
    top:6px;
    margin-left:-16px;
}
.dateSelectBlock .inputTxt{
    height:16px;
    width:100px !important;
    float:left;
    margin-right:20px;
    font-size:12px;
}
.CompetitionTypeDetailrow .phaseTitle
{
    width:190% !important;
    font-size:13px;
}
.dateSelectBlock label {
    font-size:12px;
    line-height:25px;
    float:left;
    position:relative;
}
.dateSelectBlock .inputSubmissionLmt{
    height:16px;
    width:25px !important;
    float:left;
    margin-left:20px;
    font-size:13px;
}
.headLabel {
    padding-bottom:10px;
    padding-top:10px;
    font-size:18px !important;
    color:#07b4db;
    width:100%;
    float:left;
}
.txtBoxLabel {
    position:relative;
    left:10px !important;
    color:#ccc;
    top:2px;
    padding-right:20px;
}
.phaseToggleBtnContainer {
    position:absolute;
    top:10px;
    right:20px;
} 
.phaseLegendContainer {
    position:absolute;
    top:25px;
    height:100px;
    left:35px;
}
.phaseLegendContainer .legend{
    background:url('../img/selectedRowBlue.png') no-repeat left center;
    font-size:13px;
    padding-left:25px;
    height:22px;
    line-height:22px;
}
/*.phaseToggleBtn {
    background:#739CB9 ;
    padding:8px 15px 4px;
    float:right;
    position:relative;
    margin-right:15px;
    height:20px;
    cursor:default;
}
.phaseToggleBtn a{
    font:normal 13px 'Segoe UI', Segoe, 'Helvetica Neue', Helvetica, Arial, sans-serif;
    color:#fff;
    text-decoration:none;
    float:left;
}*/
.phaseToggleBtn span{
    height:16px;
    width:16px;
    float:left;
    background:url('../img/aciveimg.png') no-repeat center center;
    margin-left:5px;
    margin-top:6px;
}
.phaseToggleBtnContainer .disabledStatus
{
    background:#78ade6;
    opacity:1;
    opacity:.8;
    filter: alpha(opacity=80);
    cursor:pointer !important;
}
/*Callander*/ 
#ui-datepicker-div.ui-widget-content
{
    background:#fff;
    border:solid 1px #3abdda;
}
#ui-datepicker-div .ui-widget-header{
    background:#3abdda;
    border:0;
    color:#FFF;
}
#ui-datepicker-div .ui-state-default, #ui-datepicker-div .ui-widget-content .ui-state-default, #ui-datepicker-div .ui-widget-header .ui-state-default{
    background:#3abdda;
    border:0;
    color: #fff;
    font: normal 13px 'Segoe UI', Segoe, 'Helvetica Neue', Helvetica, Arial, sans-serif;
}
#ui-datepicker-div .ui-state-highlight, #ui-datepicker-div .ui-widget-content .ui-state-highlight, #ui-datepicker-div .ui-widget-header .ui-state-highlight{
    background:#50E0FB;
}
#ui-datepicker-div.ui-widget-content .ui-state-default:hover{
    background:#0799ba !important;
}
.ui-datepicker td {
    border: 0 none;
    padding: 1px;
}
.ui-datepicker th
{
    color:#3b3b3b;
    font: bold 15px 'Segoe UI', Segoe, 'Helvetica Neue', Helvetica, Arial, sans-serif;
}
body .ui-datepicker table {
    border-collapse: collapse;
    font-size: 0.9em;
    margin: 0 0 0.4em;
    width: 100%;
}
body .ui-datepicker td span, body .ui-datepicker td a {
    display: block;
    padding: 0.2em;
    text-align: right;
    text-decoration: none;
}
.ui-datepicker {
    display: none;
    padding: 0.2em 0.2em 0;
    width: 17em;
}
body .ui-datepicker-next span{
    background:url('../img/next.png') no-repeat center center;
    text-indent:-99999px;
    height: 16px;
    width: 16px;
    cursor:pointer;
}
body .ui-datepicker-prev span{
    background:url('../img/prev.png') no-repeat center center;
    text-indent:-99999px;
    height: 16px;
    width: 16px;
    cursor:pointer;
}
.ui-datepicker-title span
{
    color: #fff;
    font: normal 15px 'Segoe UI', Segoe, 'Helvetica Neue', Helvetica, Arial, sans-serif;
}
#resultStatus
{
    color:#f1702f;
    font-size:14px;
    display:none;
}
.errorLabel
{
    color:#f1702f;
    font-size:12px;
    display:none;
    padding-left:5px;
}
.CompetitionTypeDetailrowDate {
    margin:18px 0 25px 0;
    border:solid 1px #ccc;
    padding:25px;
    position:relative;
    background:#fbfbfb
}
/*.CompetitionTypeDetailrowAdd{
    position:absolute;
    right:0;
    top:110px;
}*/
.stepNotification,.stepNotificationDone{
    background:url('../img/StepTodo.png') no-repeat center center;
    height:45px;
    width:45px;
    margin-left:-36px;
    margin-top:-36px;
}
.stepNotificationDone {
    background:url('../img/StepDone.png') no-repeat center center;
}
.CompetitionTypeDetailrowDate > section{
    display:table;
}
.CompetitionTypeDetailrowDate .CompetitionTypeDetailrow > div{
    vertical-align:middle;
}
.CompetitionTypeDetailrowDate .CompetitionTypeDetailrow:first-child > div{
    padding-bottom:10px;
    margin-top:-50px;
}
.CompetitionTypeDetailrowDate .CompetitionTypeDetailrow > div > label{
    font-size:12px;
}
#savePhaseProcess
{
    display:none;
}
.expCollDatasetExp,.expCollDatasetColl
{
    background:url('../img/expand_colapse.png');
    height:26px;
    width:26px;
    display:inline-block;
    vertical-align:middle;
    margin-left:10px;
    cursor:pointer;
}
.expCollDatasetColl
{
    background:url('../img/expand_colapse_Coll.png');
}
.downloadedDataset th,.downloadedDataset td{
    padding:8px 10px;
}
.downloadedDataset > tbody > tr > td
{
    padding:0;
}
.downloadedDataset th:first-child,.downloadedDataset td:first-child{width:36px;}
.downloadedDataset th:nth-child(2),.downloadedDataset td:nth-child(2){width:27%;}
.downloadedDataset th:nth-child(3),.downloadedDataset td:nth-child(3){width:16%;}
.downloadedDataset th:nth-child(4),.downloadedDataset td:nth-child(4){width:30%;}
.downloadedDataset .resultSubResultsContainer
{
    padding:0;
}
.downloadedDataset a
{
    color:#07b4db;
}
.phaseDatasetDetails{ display:table; width:100%;position:relative;}
.phaseDatasetDetails > div > div{ display:table-row;}
.phaseDatasetDetails > div > div > label{ display:table-cell; width:100px; font-size:12px;}
.phaseDatasetDetails > div > div > div{ display:table-cell; padding:5px;}
.phaseDatasetDetails > div > div > div input[type="text"],.phaseDatasetDetails > div > div select{
        border: 1px solid #CCCCCC;
        color: #666666;
        padding: 5px 10px;
        width:190px;
    }
.phaseDatasetDetails > div > div > div select{ width:310px;}
.phaseDatasetDetails >  div > div  a{color:#07b4db; font-size:13px; cursor:pointer; font-family:'Segoe UI', Segoe, 'Helvetica Neue', Helvetica, Arial, sans-serif;}
.phaseDatasetDetailsContainer{ border-top:dotted 1px #666; padding:20px 0 15px; display:table; width:100%; margin-top:10px;}
.CompetitionTypeDetailrowDate.detailsUpload > div{width:100%}
.CompetitionTypeDetailrowDate.detailsUpload .CompetitionTypeDetailrow textarea{width:98% !important; margin-top:10px; height:64px !important;}
.CompetitionTypeDetailrowDate.detailsUpload .CompetitionTypeDetailrow input[type="text"]{width:98%}
.phaseDatasetDetailsContainer input[type="text"][readonly="true"]{background:#ddd;width:70%;}
.detailsUpload{position:relative;}
.detailsUpload .preloaderInput{position:absolute; right:5px; top:35px;}
.detailsUpload .CompetitionTypeDetailTBL{table-layout:fixed; margin-top:17px;}
.detailsUpload .CompetitionTypeDetailTBL .thumbnailContainer{width:150px;}
.downloadedContainer .preloader{ top:-47%; left:47%;display:none;}
#publishNotoficationdiv, #publishNotoficationIcon,#applyChanges,#applyChangesparticep,#divAdd
{
    display:none;
}
.manageUSerBlock{
    display:table;
    width:100%;
    margin-bottom:50px;
}
.manageUserListBlock{
    min-height:30px;
    max-height:100px;
    overflow-y:auto;
    border:solid 1px #ccc;
    display:table-cell;
    width:200px;
    vertical-align:top;
}
.manageUser{
    background:#07b4db;
    color:#fff;
    display:block;
    margin:2px;
    font:normal 14px arial;
    padding:8px;
    border-radius:2px;
    -webkit-border-radius:2px;
    -moz-border-radius:2px;
    cursor:move;
}
.manageUser span{
    color:#fff;
    padding:0 5px;
    font-weight:bold;
    cursor:pointer;
    float:right;
    display:none;
}
.manageUserListAddedBlock{
    height:200px;
    border:solid 1px #ccc;
    display:table-cell;
    vertical-align:top;
}
.manageUserListButton{
    display:table-cell;
    width:130px;
    padding:20px;
}
.manageUserListButton .button3{
    padding:10px;
    min-width:90px;
    margin-right:10px;
}
.checkbox{display:inline-block !important;}
.manageUser input [type="checkbox"]{}
.manageUserListAddedBlock .manageUser{
    display:inline-block;
}
.manageUserListAddedBlock .manageUser span{display:block}
.manageUserListAddedBlock .manageUser input [type="checkbox"]{ display:none}
.selectedColoumHeader {
    background: #739CB9 !important;
}
.selectedColoumRow{
    background: #f2faff !important;
}
tr:nth-child(even) .selectedColoumRow{
    background: #e7f5ff !important;
}
.rightContentArea{
    display:table-cell;
    vertical-align:top;
    font-size:12px;
}
.leftNavigationMenu{
    width:256px;
    padding-right:10px;
    display:table-cell;
    vertical-align:top;
    padding-left:10px;
}
.generalContainer{
    display:table;
    width:100%;
    table-layout:fixed;
}
ul.leftNavigation {
    width:226px;
    float:right;
    margin-right:30px;
}
ul.leftNavigation li {
    overflow:hidden;
}
ul.leftNavigation a{
    float:right;
    text-align:right;
    cursor:pointer;
    color:#739CB9;
    font-size:15px;
}
ul.leftNavigation li.active a{
    color:#ffac31;
    font-weight:bold;
}
.mainPageContainer .rightContentArea h1{
    font-size:13px;
    font-weight:bold;
    color:#666;
    padding-bottom:10px;
}
.mainPageContainer .rightContentArea h4,.mainPageContainer .rightContentArea p{
    font-size:12px;
    line-height:15px;
    padding-top:0px;
}
.selectedColoumHeader span{
    height:20px;
    width:20px;
    float:right;
    background:url('../img/selectedRow.png') no-repeat center center;
    margin-right:5px;
}
.mainPageContainer .rightContentArea ul,.mainPageContainer .rightContentArea ol{
    display:block;
    padding-top:0;
    padding-left:10px;
    margin-left:15px;
    padding-bottom:10px;
}
.mainPageContainer .rightContentArea ul li,.mainPageContainer .rightContentArea ol li{
    font-size:12px;
    color:#666;
    padding-bottom:10px;
    list-style-type:disc;
}
.mainPageContainer .rightContentArea ol li{
    list-style-type:decimal;
}
.mainPageContainer .rightContentArea b{
    font-weight:bold;
    color:#666;
}
.mainPageContainer .rightContentArea i{
    font-style:italic;
}
.mainPageContainer .rightContentArea h2{
    font-size:12px;
    font-weight:bold;
    color:#666;
    padding-bottom:10px;
}
.mainPageContainer .rightContentArea h3{
    font-size:11px;
    font-weight:bold;
    color:#666;
}
.mainPageContainer .rightContentArea a{
    color:#739CB9;
    text-decoration:none;
}
.mainPageContainer .rightContentArea pre{
    font-size:12px;
    color:#666;
    padding:10px;
    background:#ebf2fb;
    margin-bottom:15px;
}
.breadcrumb{
    height:30px;
    width:1000px;
    margin:auto;
}
.breadcrumb label,.breadcrumb span{
    font-size:15px;
    color:#739CB9;
    padding-right:10px;
}
.breadcrumb label{
    cursor:pointer;
}
.homepageBanner{
    min-height:255px;
    background:#ebf2fb;
}
.loginpageBG{
    background:#ebf2fb;
    padding:35px 0;
}
.bannerBlock{
    width:50%;
    padding-left:85px;
    display:table-cell;
    padding-top:60px;
    height:200px;
    padding-right:20px;
}
.bannerBlockContainer{
    width:1000px;
    display:table;
    margin:auto;
}
.bannerBlockHead{
    font-size:60px;
    color:#454545;
    display:table-row;
    vertical-align:top;
    line-height:65px;
}
.bannerBlocklabl{
    font-size:30px;
    color:#454545;
    display:table-row;
    vertical-align:top;
}
.regBlockHead{
    font-size:40px;
    font-weight:bold;
    color:#454545;
    line-height:45px;
    display:block;
}
.regBlocklabl{
    font-size:25px;
    font-weight:bold;
    color:#454545;
    display:block;
}
.bannertxtBlock{
    display:inline-block;
    vertical-align:top;
    padding-left:20px;
}
.regIconImage{
    margin-left:80px;
}
.myCodalabTabContent .CompetitionsDetailLft{
    width:229px;
    padding-left:0;
    padding-top:0;
}
.myCodalabTabContent .CompetitionsDetailRit{
    padding-right:0;
    padding-top:0;
}
.CompetitionsDetailLft .globalBlueButtonAtag .HelpLink {
    display:inline-block;
    position:relative;
    top:-8px;
    float:right;
}
.CompetitionsDetailLft .globalBlueButtonAtag a{
   margin-right:0;
}
.helpLinkIcon,.helpLinkEdit{
    background:url('../img/helpicon2.png') no-repeat center center;
    height:18px;
    width:18px;
    display:inline-block;
    margin: 5px 0 5px 0;
}
.helpLinkIcon:hover {
    background: url('../img/helpicon.png') no-repeat center center;
}
.helpLinkEdit{
    position:relative;
    top:-45px;
    left:38px;
}
.helpLinkBlock{
    display:inline-block;
    padding-left:10px;
    padding-top:5px;
}
.startHelp{
    position:relative;
    top:2px;
    left:-8px;
}
.compManageHelp{
    position:relative;
    top:4px;
    left:-3px;
}
.publishHelp{
    position:relative;
    top:4px;
    left:-6px;
}
.rankHeader
{
    cursor:pointer;
}
.focusOutline{
    border-color:#ffac31
}
.publicLabel
{
    line-height:10px;
}


/*  /////  TEMP STYLES  /////  */
.content p, .content p a {
    font-family: "Helvetica Neue", "Helvetica", Helvetica, Arial, sans-serif;
}
.cl-logo  {
    padding: 9px 100px 0 14px;
}
.experiment__date {
    font-family: Georgia, 'Times New Roman', Times, Garamond, serif;
    font-style: italic;
    color: #777;
}
.button a, .button a:hover {
    color: #FFF;
}
.stats_placeholder {
    padding-top: 39px;
}
#footer a {
    font-weight: normal;
}
.cursor-default {
    cursor: default;
}
.noData td {
    padding: 30px !important;
    text-align: center;
}
.section-container.auto > section.active > .title a, .section-container.auto > .section.active > .title a {
    height: 65px;
}
div.auto.section-container > section > .title a, .auto.section-container > .section > .title a {
    height: 65px !important;
}
.pad15 {
    padding: 15px;
}
.slider {     /* Temporary homepage slider background */
    background: url('../img/slider_exp_comp.gif') repeat-x top left !important;
}
.header-title-bg {
    background: url('../img/tiled-header-bg.gif') repeat-x top left;
    height: 80px;
    width: 100%
    position: absolute;
    top:0;
    padding:0;
    margin: 0 0 30px 0;
    display: block;
}
.header-title-bg h1 {
    color: #FFF;
    font-size: 44px;
}
.side-nav a {
    font-weight: normal;
}
.slider h1 {
    font-family: 'Segoe Light', "HelveticaNeue-Light", "Helvetica Neue Light", "Helvetica Neue", Helvetica, Arial, sans-serif;
    font-weight: 100;
    color: #FFF;
    font-size: 1.1em;
    letter-spacing: -2px;
    margin: 0;
}
.mini_avatar {
    margin: -6px 6px 0 30px;
    padding: 0;
    height: 36px;
    width: 36px;
    -webkit-border-radius: 18px;
    -moz-border-radius: 18px;
    border-radius: 18px;
    border: 1px #CCC solid;
    display: inline-block;
    float: none;
    overflow: hidden;
}
.homepage_featured p {
    padding-right: 10px;
    margin-bottom: 0;
}
.homepage_featured h2 {
    display: inline-block;
}
.spacer500 {
    height: 500px;
}
.myCompetitionButtons  {
    height: 50px;
    margin: 10px 0 0 0;
}
.myCompetitionButtons button {
    margin-left: 3px;
}
#edit_competition {
    padding-left: 0.9375em;
    padding-right: 0.9375em;
}
#edit_competition label {
    font-family: 'Segoe Light', 'Segoe UI', 'Helvetica Neue', Helvetica, Arial, sans-serif;
    font-weight: 100;
    font-size: 1.3em;
    padding: 0;
    cursor: default;
    display: inline-block;
}

#edit_competition .fieldWrapper {
    margin-bottom: 5px;
}
#edit_competition input, #edit_competition textarea, #edit_competition p {
    color: #666;
    font-size: 1em;
    line-height: 1.4em;
}
#edit_competition textarea, #edit_competition select {
    min-height: 8em;
    resize: none;
    padding: 10px;
    margin: 0;
    overflow-y: scroll;
}
#edit_competition a, #edit_competition a:hover {
    font-size: 1em;
    font-weight: bold;
    color: #676278;
}
#edit_competition a:hover {
    color: #739CB9;
}
#edit_competition .helptext {
    font-size: .8em;
}
#edit_competition input[type=file], #edit_competition input[type=checkbox]  {
    cursor: pointer;
}
.icon_excel {
    background: url('../img/icon_excel.png') no-repeat 15px;
    min-height: 32px;
    padding-top: 8px;
    margin-bottom: 15px;
}
.icon_excel a {
    margin-left: 38px;
}
.scrolling {
    position: fixed;
    top: 81px;
}
#dockable, #dockable__inner {
    height: 200px;
}
.side-nav--fullwidth {
    overflow: visible;
    white-space: nowrap;
}
.anchor {
    position: relative;
    margin-top:-81px;
    float:left;
}
.h-caps {
    font-family: 'Segoe UI', Segoe, 'Helvetica Neue', Helvetica, Arial, sans-serif;
    font-weight: bold;
    letter-spacing: 3px;
    text-transform: uppercase;
}
.bundle-tile {
    margin-bottom: 30px;
    padding: 15px;
    border: 1px #CCC solid;
    border-left: 10px #739CB9 solid;
    border-radius: 3px;
    background: #FFF;
    box-shadow: 0 0 5px rgba(0,0,0,0.15);
    -moz-box-shadow: 0 0 5px rgba(0,0,0,0.15);
    -webkit-box-shadow: 0 0 5px rgba(0,0,0,0.15);
    overflow: hidden;
}
.bundle-meta {
    color: #999;
}
.bundle-meta p {
    line-height: 16px;
}
.bundle-meta p em {
    font-family: Georgia, 'Times New Roman', Times, Garamond, serif;
    font-style: italic;
}
.bundle-name {
    padding:0;
    color:#535353;
}
.bundle-icon-sm {
    text-indent: 50px;
    background: url('../img/icon_bundle_sm.png') no-repeat 0 10px;
    line-height: 50px;
}
.bundle-icon {
    text-indent: 75px;
    background: url('../img/icon_bundle.png') no-repeat 0 10px;
    line-height: 65px;
}
.bundle-status--created, .bundle-status--staged, .bundle-status--running, .bundle-status--ready, .bundle-status--failed {
    height: 32px;
    width: 32px;
    position: absolute;
    display: block;
    top: 0;
    right: 0;
}
.bundle-status--created, .bundle-status--staged, .bundle-status--running {
    background: url('../img/icon_yellowlight.png') no-repeat;
}
.bundle-status--ready {
    background: url('../img/icon_greenlight.png') no-repeat;
}
.bundle-status--failed {
    background: url('../img/icon_redlight.png') no-repeat;
}
.med.button {
    font-family: 'Segoe UI', Segoe, 'Helvetica Neue', Helvetica, Arial, sans-serif;
    font-weight: bold;
    letter-spacing: 3px;
    text-transform: uppercase;
}
<<<<<<< HEAD
li > a, .title a {
    text-decoration: none;
}

.submission_details {
    padding-top: 17px;
}
=======


>>>>>>> 3a1b0833
<|MERGE_RESOLUTION|>--- conflicted
+++ resolved
@@ -2613,15 +2613,9 @@
     letter-spacing: 3px;
     text-transform: uppercase;
 }
-<<<<<<< HEAD
-li > a, .title a {
-    text-decoration: none;
-}
+
+
 
 .submission_details {
     padding-top: 17px;
 }
-=======
-
-
->>>>>>> 3a1b0833
