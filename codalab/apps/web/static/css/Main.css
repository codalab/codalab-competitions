/*css reset--------------------------------------*/
body,div,dl,dt,dd,ul,ol,li,h1,h2,h3,h4,h5,h6,pre,form,fieldset,input,textarea,p,blockquote,th,td,nav,figure,article { 
	margin:0;
	padding:0;
}
*{
    font-family: 'Segoe UI', Segoe, 'Helvetica Neue', Helvetica, Arial, sans-serif;
	font-size:100%;
	font-weight:normal;
}
table {
	border-collapse:collapse;
	border-spacing:0; 
}
fieldset,img { 
	border:0;
}
address,caption,cite,code,dfn,em,strong,th,var {
	font-style:normal;
	font-weight:normal;
}
/*ol,ul,li {
	list-style:none;
}*/
caption,th {
	text-align:left;
}
h1,h2,h3,h4,h5,h6 {
    font-family: 'Segoe UI Light', 'Segoe Light','Segoe UI', 'Helvetica Neue', Helvetica, Arial, sans-serif;
	font-size:100%;
	font-weight:lighter;
    color:#777;
}
h4,h5,h6 {
    font-family: 'Segoe UI', Segoe, 'Helvetica Neue', Helvetica, Arial, sans-serif;
    font-size:100%;
    font-weight:bold;
    color:#777;
}
q:before,q:after {
	content:'';
}
abbr,acronym { border:0;
}
textarea:focus, input:focus{
    outline: none;
}
table, tr, td {
    border-collapse:collapse;
}
/*css reset--------------------------------------*/

/*common-----------------------------------------*/
.lFloat {float:left !important}
.rFloat {float:right !important}
.lClear {clear:left !important}
.rClear {clear:right !important}
.bClear {clear:both !important}
.container {overflow:hidden;clear:both}
.containerSpace {overflow:hidden;clear:both; padding-top:10px;}
.clearFix { width:100%;clear:left; clear:right; height:0px;}
label{font:normal 15px 'Segoe UI', Segoe, 'Helvetica Neue', Helvetica, Arial, sans-serif;color:#666;}
.verticalTop
{
    vertical-align:top !important;
}
::-webkit-scrollbar
{
    width: 15px;
}
 ::-webkit-scrollbar-track {
    background-color: #ccc;
 } /* the new scrollbar will have a flat appearance with the set background color */
 ::-webkit-scrollbar-thumb {
    background-color: #606060
 } /* this will style the thumb, ignoring the track */
 ::-webkit-scrollbar-button {
    background-color: #7c7c7c;
 } /* optionally, you can style the top and the bottom buttons (left and right for horizontal bars) */
 ::-webkit-scrollbar-corner {
     background-color: black;
 } /* if both the vertical and the horizontal bars appear, then perhaps the right bottom corner also needs to be styled */
body
{
    scrollbar-face-color: #7c7c7c; 
    scrollbar-highlight-color: #7c7c7c;
    scrollbar-shadow-color: #7c7c7c; 
    scrollbar-3dlight-color: #7c7c7c;
    scrollbar-arrow-color: #f5f5f5; 
    scrollbar-track-color: #ccc;
    scrollbar-darkshadow-color: #7c7c7c;
    min-width:1000px;
    position:relative; 
    overflow-y:scroll;
}
.preloader, .buttonPreloader, .competitionPreloader {
    background:url('../img/PreloaderTransp.gif') no-repeat center center; 
    width:30px;
    height:30px;
    margin:30% auto;
    z-index:10;
    display:none
}
.preloaderInput, .buttonPreloaderInput, .buttonPreloaderTxtArea, .preloaderInputImg {
    background:url('../img/Preloader_Small.gif') no-repeat center center; 
    text-align:left;
    width:22px;
    height:22px;
    z-index:10;
    margin:0 0 0 10px;
    vertical-align:top;
    display:none
}
.preloaderInputImg {
    position:relative;
    top:4px;
}
.buttonPreloaderInput {
    position:absolute;
    left:-5px;
    top:2px;
}
.buttonPreloaderTxtArea {
    position:absolute;
    left:45%;
    top:55%;
}
.preloader {
    background:url('../img/Preloader_Medium.gif') no-repeat center center;
    left:50%;
    top:80px;
    width:50px;
    height:50px;
    position:absolute;
    z-index:30;
}
.buttonPreloader {
    position:absolute;
    margin:0;
    left:50%;
    margin-left:-15px;
    top:7px;
}
.competitionPreloader {
    background:url('../img/Preloader_Medium.gif') no-repeat center center;
    width:50px;
    height:50px;
    position:absolute;
    z-index:10;
    margin:-25px 0 0 -25px;
    left:50%;
    top:50%;
    display:block;
}
h1
{
    font-size:20px;
    color:#777;
}
h4
{
    font-size:11px;
    color:#777;
    padding:10px 0;
}

/*common-----------------------------------------*/

/*Button----------------------------------------*/
input[type="submit"],input[type="submit"][value="Delete"]
{
    /*margin-top:10px;*/
    cursor:pointer;
    text-decoration:none;
}
input[type="submit"][value="Delete"]
{
    background:#f1702f;
}
.globalBlueButton, .globalBlueButtonBig, .globalBlueButtonInput,.globalBlueButtonAtag > a,.globalBlueButtonSmallAtag > a,.globalBlueButtonSmall,.globalBlueButtonSmallFlexi,.buttonAccept{
    height:32px;
    padding:0 15px;
    min-width:103px;
    color:#fff !important;
    text-align:center;
    border:solid 1px #524E5F;
    line-height:27px;
    cursor:pointer;
    margin-right:14px;
    font-size:15px;
    display:inline-block;
    text-decoration:none !important;
    background: #676278; /* Old browsers */
    background: -moz-linear-gradient(top,  #676278 0%, #676278 100%); /* FF3.6+ */
    background: -webkit-gradient(linear, left top, left bottom, color-stop(0%,#676278), color-stop(100%,#676278)); /* Chrome,Safari4+ */
    background: -webkit-linear-gradient(top,  #676278 0%,#676278 100%); /* Chrome10+,Safari5.1+ */
    background: -o-linear-gradient(top,  #676278 0%,#676278 100%); /* Opera 11.10+ */
    background: -ms-linear-gradient(top,  #676278 0%,#676278 100%); /* IE10+ */
    background: linear-gradient(to bottom,  #676278 0%,#676278 100%); /* W3C */
    filter: progid:DXImageTransform.Microsoft.gradient( startColorstr='#676278', endColorstr='#676278',GradientType=0 ); /* IE6-9 */

}
.globalBlueButton:hover, .globalBlueButtonBig:hover, .globalBlueButtonInput:hover,.globalBlueButtonAtag > a:hover,.globalBlueButtonSmallAtag > a:hover,.globalBlueButtonSmall:hover,.globalBlueButtonSmallFlexi:hover,.buttonAccept:hover{
    border-color:#a2cef7;
    background: #62a9e5; /* Old browsers */
    background: -moz-linear-gradient(top,  #7cbcf3 0%, #62a9e5 100%); /* FF3.6+ */
    background: -webkit-gradient(linear, left top, left bottom, color-stop(0%,#7cbcf3), color-stop(100%,#62a9e5)); /* Chrome,Safari4+ */
    background: -webkit-linear-gradient(top,  #7cbcf3 0%,#62a9e5 100%); /* Chrome10+,Safari5.1+ */
    background: -o-linear-gradient(top,  #7cbcf3 0%,#62a9e5 100%); /* Opera 11.10+ */
    background: -ms-linear-gradient(top,  #7cbcf3 0%,#62a9e5 100%); /* IE10+ */
    background: linear-gradient(to bottom,  #7cbcf3 0%,#62a9e5 100%); /* W3C */
    filter: progid:DXImageTransform.Microsoft.gradient( startColorstr='#7cbcf3', endColorstr='#62a9e5',GradientType=0 ); /* IE6-9 */
}
.globalBlueButton:active, .globalBlueButtonBig:active, .globalBlueButtonInput:active,.globalBlueButtonAtag > a:active,.globalBlueButtonSmallAtag > a:active,.globalBlueButtonSmall:active,.globalBlueButtonSmallFlexi:active,.buttonAccept:active{
    border-color:#4f98f8;
    background: #676278; /* Old browsers */
    background: -moz-linear-gradient(top,  #676278 0%, #676278 100%); /* FF3.6+ */
    background: -webkit-gradient(linear, left top, left bottom, color-stop(0%,#676278), color-stop(100%,#676278)); /* Chrome,Safari4+ */
    background: -webkit-linear-gradient(top,  #676278 0%,#676278 100%); /* Chrome10+,Safari5.1+ */
    background: -o-linear-gradient(top,  #676278 0%,#676278 100%); /* Opera 11.10+ */
    background: -ms-linear-gradient(top,  #676278 0%,#676278 100%); /* IE10+ */
    background: linear-gradient(to bottom,  #676278 0%,#676278 100%); /* W3C */
    filter: progid:DXImageTransform.Microsoft.gradient( startColorstr='#676278', endColorstr='#676278',GradientType=0 ); /* IE6-9 */
}
.globalBlueButtonBig{

}
.globalBlueButtonInput{
    height:36px;
    min-width:126px;
    margin-top:0px;
}

.globalYellowButton, .globalYellowButtonSmall, .globalYellowButtonInput,.globalYellowButtonAtag > a,.globalYellowButtonSmallAtag > a,.globalYellowButtonSmallFlex,.buttonReject{
    height:32px;
    padding:0 15px;
    min-width:103px;
    color:#fff !important;
    text-align:center;
    border:solid 1px #B8A87F;
    line-height:27px;
    cursor:pointer;
    margin-right:14px;
    font-size:15px;
    display:inline-block;
    text-decoration:none !important;
    background: #D1BF90; /* Old browsers */
    background: -moz-linear-gradient(top,  #D1BF90 0%, #D1BF90 100%); /* FF3.6+ */
    background: -webkit-gradient(linear, left top, left bottom, color-stop(0%,#D1BF90), color-stop(100%,#D1BF90)); /* Chrome,Safari4+ */
    background: -webkit-linear-gradient(top,  #D1BF90 0%,#D1BF90 100%); /* Chrome10+,Safari5.1+ */
    background: -o-linear-gradient(top,  #D1BF90 0%,#D1BF90 100%); /* Opera 11.10+ */
    background: -ms-linear-gradient(top,  #D1BF90 0%,#D1BF90 100%); /* IE10+ */
    background: linear-gradient(to bottom,  #D1BF90 0%,#D1BF90 100%); /* W3C */
    filter: progid:DXImageTransform.Microsoft.gradient( startColorstr='#D1BF90', endColorstr='#D1BF90',GradientType=0 ); /* IE6-9 */

}
.globalYellowButton:hover, .globalYellowButtonSmall:hover, .globalYellowButtonInput:hover,.globalYellowButtonAtag > a:hover,.globalYellowButtonSmallAtag > a:hover,.globalYellowButtonSmallFlex:hover,.buttonReject:hover{
    border-color:#D1BF90;
    background: #EBD7A2; /* Old browsers */
    background: -moz-linear-gradient(top,  #EBD7A2 0%, #EBD7A2 100%); /* FF3.6+ */
    background: -webkit-gradient(linear, left top, left bottom, color-stop(0%,#EBD7A2), color-stop(100%,#EBD7A2)); /* Chrome,Safari4+ */
    background: -webkit-linear-gradient(top,  #EBD7A2 0%,#EBD7A2 100%); /* Chrome10+,Safari5.1+ */
    background: -o-linear-gradient(top,  #EBD7A2 0%,#EBD7A2 100%); /* Opera 11.10+ */
    background: -ms-linear-gradient(top,  #EBD7A2 0%,#EBD7A2 100%); /* IE10+ */
    background: linear-gradient(to bottom,  #EBD7A2 0%,#EBD7A2 100%); /* W3C */
    filter: progid:DXImageTransform.Microsoft.gradient( startColorstr='#EBD7A2', endColorstr='#EBD7A2',GradientType=0 ); /* IE6-9 */
}
.globalYellowButton:active, .globalYellowButtonSmall:active, .globalYellowButtonInput:active,.globalYellowButtonAtag > a:active,.globalYellowButtonSmallAtag > a:active,.globalYellowButtonSmallFlex:active,.buttonReject:active{
    border-color:#B8A87F;
    background: #D1BF90; /* Old browsers */
    background: -moz-linear-gradient(top,  #D1BF90 0%, #D1BF90 100%); /* FF3.6+ */
    background: -webkit-gradient(linear, left top, left bottom, color-stop(0%,#D1BF90), color-stop(100%,#D1BF90)); /* Chrome,Safari4+ */
    background: -webkit-linear-gradient(top,  #D1BF90 0%,#D1BF90 100%); /* Chrome10+,Safari5.1+ */
    background: -o-linear-gradient(top,  #D1BF90 0%,#D1BF90 100%); /* Opera 11.10+ */
    background: -ms-linear-gradient(top,  #D1BF90 0%,#D1BF90 100%); /* IE10+ */
    background: linear-gradient(to bottom,  #D1BF90 0%,#D1BF90 100%); /* W3C */
    filter: progid:DXImageTransform.Microsoft.gradient( startColorstr='#D1BF90', endColorstr='#D1BF90',GradientType=0 ); /* IE6-9 */

}
.globalYellowButtonSmall,.globalYellowButtonSmallAtag > a,.globalBlueButtonSmallAtag > a,.globalYellowButtonSmallFlex,.globalBlueButtonSmallFlexi,.buttonAccept,.buttonReject,.globalBlueButtonSmall{
    line-height:18px;
    float:none !important;
    font-size:12px;
    min-width:100px;
}
.globalYellowButtonSmallAtag > a,.globalBlueButtonSmallAtag > a,.globalYellowButtonSmallFlex,.globalBlueButtonSmallFlexi,.buttonAccept,.buttonReject,.globalBlueButtonSmall{
    margin-right:0px !important;
    min-width:56px !important;
    padding:2px 15px !important;
}
.globalYellowButtonInput{
    height:36px;
    min-width:126px;
    position:relative;
    top:2px !important;
}
.button1 {
    font:bold 12px 'Segoe UI', Segoe, 'Helvetica Neue', Helvetica, Arial, sans-serif;
    color:#2f3903;
    padding:8px 20px;
    float:left;
    background:#D1D974;
    cursor:pointer;
}
.button2,.button3,.button2Small,.button3Small,.saveBtnHolder a,.saveContainer a,.saveContainer input[type="submit"] {
    font:normal 15px 'Segoe UI', Segoe, 'Helvetica Neue', Helvetica, Arial, sans-serif;
    color:#fff;
    padding:17px;
    float:left;
    background:#F25022;
    cursor:pointer;
    min-width:180px;
    border:0;
    margin-right:10px;
    text-align:center;
    text-decoration:none;
    margin-top:0;
}
.button3,.button3Small,.saveBtnHolder a {
    background:#07A1EB;
}
.commonBlueButton{
    background:#07A1EB !important;
}
.button2Small, .button3Small
{
    padding:10px;
    width:100px;
}
.saveContainer a,.saveContainer input[type="submit"]
{
    background:#74d825;
    height:40px;/*Issue due to non unique Button tag*/
    padding:0 10px;
    min-width:142px;
}
.saveContainer a{
    min-width:122px;
    line-height:42px;
}
.loginButton, #login a{
    font:bold 11px 'Segoe UI', Segoe, 'Helvetica Neue', Helvetica, Arial, sans-serif;
    color:#fff;
    padding:12px 0px 0 20px;
    float:right;
    cursor:pointer;
    text-decoration:none;
}
.competitionUserBtnBlock
{
    float:right;
    position:absolute;
    right:10px;
    top:16px;
}
/*.buttonAccept,.buttonReject
{
    padding:5px 11px;
    background:#74d825;
    float:left;
    font:normal 13px 'Segoe UI', Segoe, 'Helvetica Neue', Helvetica, Arial, sans-serif;
    display:inline-block;
    color:#fff !important;
    cursor:pointer;
    margin-left:10px;
}
.buttonReject
{
    background:#f1702f;
}*/
.tabButton{
    background:#d57900 ;
    padding:10px 35px;
    float:right;
    cursor:pointer;
    position:relative;
    margin-left:10px;
}
.tabButton a{
    font:normal 17px 'Segoe UI', Segoe, 'Helvetica Neue', Helvetica, Arial, sans-serif;
    color:#fff;
    text-decoration:none;
}
.tabButton input
{
    margin:0;
    padding:0;
    font:normal 17px 'Segoe UI', Segoe, 'Helvetica Neue', Helvetica, Arial, sans-serif;
    background:none;
}
/*Button----------------------------------------*/

/*Banner----------------------------------------*/
.banner {
    background:#787878 url('../img/BnrImg_1.jpg') no-repeat center top;
    height:340px;
}
/*Banner----------------------------------------*/

.CompetitionsDetailContainer .CompetitionsDetailLft h3 {
    padding:0 10px 10px 0;
    font-size:17px;
    color:#535353;
}
.CompetitionsDetailContainer .CompetitionsDetailLft p {
    font:normal 11px/16px 'Segoe UI', Segoe, 'Helvetica Neue', Helvetica, Arial, sans-serif;
    /*color:#7c7c7c;*/
    text-align:left;
    padding:10px 10px 0 0;
    clear:left;
    float:left;
}
.containerTextS {
    font:normal 12px/14px 'Segoe UI', Segoe, 'Helvetica Neue', Helvetica, Arial, sans-serif !important;
    padding:10px 10px 0 0;
}
.readMore {
    font:normal 12px 'Segoe UI', Segoe, 'Helvetica Neue', Helvetica, Arial, sans-serif !important;
    padding:10px 10px 0 0;
    color:#07b4db;
}
.CompetitionsDetailLft nav {
    padding:20px 0;
    clear:both;
}
.CompetitionsDetailLft nav ul{
    margin-bottom:50px;
}
.CompetitionsDetailLft nav ul li {
    display:block;
    position:relative;
    width:186px;
}
.CompetitionsDetailLft nav ul li a{
    font:normal 16px/20px 'Segoe UI', Segoe, 'Helvetica Neue', Helvetica, Arial, sans-serif;
    color:#739CB9;
    display:block;
    text-align:right;
    padding:0 5px;
    cursor:pointer;
    white-space:nowrap;
    overflow:hidden;
    text-overflow:ellipsis;
}
.CompetitionsDetailLft nav ul li:hover a {
    color:#ffac31;
}
.CompetitionsDetailLft nav ul li.active a{
    color:#666;
}

/*Container----------------------------------------*/
/*compBlock----------------------------------------*/
.compBlockTbl
{
    display:table;
    width:100%;
    table-layout:fixed;
}
.compBlockLeftContainer
{
    display:table-cell;
    vertical-align:top;
    padding-right:10px;
    width:290px;
}
.compBlockLeftContainer > .grayGradientBtn, .buttonRegisterCompetition ,.competitionUserBlock
{
    overflow:hidden;
    border:solid 1px #ccc;
    padding:20px;
    background: #ffffff; /* Old browsers */
    background: -moz-linear-gradient(top,  #ffffff 1%, #efefef 100%); /* FF3.6+ */
    background: -webkit-gradient(linear, left top, left bottom, color-stop(1%,#ffffff), color-stop(100%,#efefef)); /* Chrome,Safari4+ */
    background: -webkit-linear-gradient(top,  #ffffff 1%,#efefef 100%); /* Chrome10+,Safari5.1+ */
    background: -o-linear-gradient(top,  #ffffff 1%,#efefef 100%); /* Opera 11.10+ */
    background: -ms-linear-gradient(top,  #ffffff 1%,#efefef 100%); /* IE10+ */
    background: linear-gradient(to bottom,  #ffffff 1%,#efefef 100%); /* W3C */
    filter: progid:DXImageTransform.Microsoft.gradient( startColorstr='#ffffff', endColorstr='#efefef',GradientType=0 ); /* IE6-9 */
}
.compProfileContainer{
    margin-bottom:15px;
}
.compProfileContainer h3{
    font-size:19px;
    color:#333;
}
.compProfileContainer > .container{
    background:#fafafa;
    border:solid 1px #ccc;
    padding:10px;
    display:table;
}
.compProfileContainer .profileImage{
    width:100px;
    display:table-cell;
    vertical-align:top;
}
.compProfileContainer .profileContentArea{
    display:table-cell;
    vertical-align:top;
}
.compProfileContainer .ProjectDetailArea{
    width:200px;
    display:table-cell;
    vertical-align:top;
    border:solid 1px #ccc;
    background:#fff;
}
.compProfileContainer .ProjectDetailArea > div{
    display:block;
    border-bottom:solid 1px #ccc;
}
.compProfileContainer .ProjectDetailArea > div:last-child{
    border:0;
}
.compProfileContainer .ProjectDetailArea > div > label{
    display:table-cell;
    padding:8px 15px;
    font-size:13px;
}
.compProfileContainer .ProjectDetailArea > div > label:first-child{
    width:70%
}
.compProfileBlock {
    display:table;
    width:100%;
}
.compBlockLeftContainer > .grayGradientBtn, .buttonRegisterCompetition {
    cursor:pointer;
}
.grayGradientBtn {
    height:20px;
    position:relative;
}
.grayGradientBtn.compBlockFilter,.buttonRegisterCompetition
{
    padding:12px;
    text-align:center;
    margin-top:12px;
}
.buttonRegisterCompetition {
    margin-right:10px;
}
.grayGradientBtn a,.buttonRegisterCompetition a 
{
    font:normal 17px 'Segoe UI', Segoe, 'Helvetica Neue', Helvetica, Arial, sans-serif;
    color:#07b4db;
    text-decoration:none;
}
.blueRegButton,.blueSubmitButton {
    background:#3abdda ;
    padding:10px 35px;
    float:right;
    cursor:pointer;
    position:relative;
}
.blueRegButton a ,.blueSubmitButton a{
    font:normal 17px 'Segoe UI', Segoe, 'Helvetica Neue', Helvetica, Arial, sans-serif;
    color:#fff;
    text-decoration:none;
}
.compBlockRightContainer .container
{
    border:0;
}
.compBlockRightContainer .competition-tile,.competitionTilePreload
{   
    border:solid 1px #ccc;
    margin-bottom:10px;
    min-height:110px;
    background:#fafafa;
}
.compBlockRightContainer .competition-tile {
    border:0;
}
.competitionTilePreload
{
    position:relative;
    display:none;
}
.competitionUserBlock h3
{
    font:normal 17px 'Segoe UI Light', 'Segoe Light','Segoe UI', 'Helvetica Neue', Helvetica, Arial, sans-serif;
    color:#0b9fc1;
    font-weight: lighter;
}
.competitionUserBlock .subContainerPadding p {
    padding-bottom:0;
}
/*Container----------------------------------------*/
.bodyContainer{
  
    overflow:hidden;
    clear:both;
}
.mainContainer {
    width:1024px;
    margin:auto;
    padding:30px 0;
}
.mainContainer h2
{
    font: 20px 'Segoe UI Light', 'Segoe Light','Segoe UI', 'Helvetica Neue', Helvetica, Arial, sans-serif;
    color:#666;
    padding-bottom:15px;
    font-weight: lighter;
}
.mainContainer p
{
    font:normal 13px/18px 'Segoe UI', Segoe, 'Helvetica Neue', Helvetica, Arial, sans-serif;
    color:#666;
    padding-bottom:10px;
}
.subContainerPadding
{
    overflow:hidden;
    padding:15px;
}
.competitionTileLftStrip {
    background:#739CB9;
    display:table-cell;
    width:10px;
    padding:0 !important;
}
.subContainerMain {
    background:#f5f5f5;
    overflow:hidden;
    margin-bottom:35px;
    display:table;
}
.subContainerMain > div {
    display:table-cell;
    vertical-align:top;
    padding:25px 30px;
}
.subContainerMain .articleImage {
    width:220px;
    height:150px;
    background:#D1D974;
}
.subContainerMain .CompetitionDetail {
    width:185px;
    display:table-cell;
}
.subContainerMain .CompetitionDetailBox {
    height:80px;
    width:165px;
    background:#e9e9e9;
    position:relative;
    padding:10px;
}
.subContainerMain .btnStrip {
    background:#f18e2f;
    position:absolute;
    display:block;
    bottom:10px;
    font:normal 11px/22px 'Segoe UI', Segoe, 'Helvetica Neue', Helvetica, Arial, sans-serif;
    color:#fff;
    right:10px;
    left:10px;
    text-align:center;
    cursor:pointer;
}
.subContainerMain .articleTextArea {
    margin-left:260px;
    min-height:100px;
    margin-right:206px;
    padding:25px 40px 0 0;
}
.subContainerMain h3 {
    font:normal 25px 'Segoe UI Light', 'Segoe Light','Segoe UI', 'Helvetica Neue', Helvetica, Arial, sans-serif;
    color:#535353;
    padding-bottom:20px;
}
.subContainerMain p {
    font:normal 11px 'Segoe UI', Segoe, 'Helvetica Neue', Helvetica, Arial, sans-serif;
    color:#787878;
    padding-bottom:4px;
}
.CompetitionDetailTbl {
    display:table;
    width:100%;
}
.CompetitionDetailTbl > label {
    width:50%;
    height:30px;
    text-align:left;
    font:normal 12px 'Segoe UI', Segoe, 'Helvetica Neue', Helvetica, Arial, sans-serif;
    display:table-cell;
    color:#666;
}
.CompetitionDetailTbl > label:nth-child(2) {
    text-align:right;
    font:normal 13px 'Segoe UI', Segoe, 'Helvetica Neue', Helvetica, Arial, sans-serif;
}
/*Container----------------------------------------*/
.subContainer {
    display:table;
    table-layout:fixed;
    width:100%;
    min-height: 140px;
}

.subContainer .articleTextArea p
{
    min-height:43px;
}
.subContainer figure.articleImage {
    background:url('../img/DummyImage.jpg') no-repeat center top;
    margin-bottom:0;

    /*background:#50E0FB;
    color:#fff;
    text-align:center;
    font:lighter 25px/85px 'Segoe UI', Segoe, 'Helvetica Neue', Helvetica, Arial, sans-serif;*/
}
figure.userImage {
    background:#50E0FB;
    width:80px;
    height:80px;
}
.userSocialNetworkBlock {
    display:inline;
}
.userSocialNetworkBlock .twitIcon,.userSocialNetworkBlock .fBIcon,.userSocialNetworkBlock .linkedIcon {
    background:url('../img/FBIcon.jpg') no-repeat center top;
    width:20px;
    height:20px; 
    float:left;
    margin-right:6px;
    cursor:pointer;
    margin-top:4px;
}
.userSocialNetworkBlock .fBIcon {
    background:url('../img/twitIcon.jpg') no-repeat center top;
}
.userSocialNetworkBlock .linkedIcon {
    background:url('../img/twitIcon.jpg') no-repeat center top;
}
.userSocialNetworkBlock > div:last-child{ margin-right:0;}
.subContainer:nth-child(2) figure.articleImage {
    background:url('../img/xray2.jpg');
}
.subContainer > div {
    display:table-cell;
    vertical-align:top;
    padding:0 20px 0 0;
}
.subContainer > div:last-child{
}
.subContainer .articleImage {
    width:220px;
    height:150px;
    background:#D1D974;
}
.subContainer .CompetitionDetail {
    width:185px;
    display:table-cell;
    padding-right:0;
    background:#ebf2fb !important;
}
.subContainer .CompetitionDetailBox {
    height:80px;
    width:165px;
    position:relative;
    padding:10px;
}
.subContainer .btnStrip {
    background:#f18e2f;
    position:absolute;
    display:block;
    bottom:10px;
    font:normal 11px/22px 'Segoe UI', Segoe, 'Helvetica Neue', Helvetica, Arial, sans-serif;
    color:#fff;
    right:10px;
    left:10px;
    text-align:center;
    cursor:pointer;
}
.subContainer .articleTextArea {
    margin-left:260px;
    min-height:100px;
    margin-right:206px;
}
.subContainer h3 {
    font:normal 25px 'Segoe UI', Segoe, 'Helvetica Neue', Helvetica, Arial, sans-serif;
    color:#535353;
    padding-bottom:20px;
}
.subContainer p {
    font:normal 1em 'Segoe UI', Segoe, 'Helvetica Neue', Helvetica, Arial, sans-serif;
    color: #666;
    padding-bottom:4px;
    line-height: 1.6em;
}
.articleHeadingContainer h3
{
    font-size: x-large;
    display:inline-block;
    color:#739CB9;
    padding-bottom: 5px;
}
/*SubPage----------------------------------------*/
.compBlockRightContainer {
    padding:0 0 40px;
}
.compBlockRightContainer h2 {
    font:normal 20px 'Segoe UI', Segoe, 'Helvetica Neue', Helvetica, Arial, sans-serif;
    color:#535353;
    padding:0 0 10px 0;
}
.compBlockRightContainer .subContainer .articleImage  {
    width:115px;
    height:90px;
}
.compBlockRightContainer .subContainer .articleTextArea {
    margin-left:145px;
}
.compBlockRightContainer .subContainer h3 {
    font:normal 16px 'Segoe UI', Segoe, 'Helvetica Neue', Helvetica, Arial, sans-serif;
    padding-bottom:5px;
}
.compBlockRightContainer .subContainer .articleHeadingContainer label {
    font:normal 12px 'Segoe UI', Segoe, 'Helvetica Neue', Helvetica, Arial, sans-serif;
    margin-left:13px;
    color:#333;
}
.compBlockRightContainer .subContainer p {
    font:normal 12px 'Segoe UI', Segoe, 'Helvetica Neue', Helvetica, Arial, sans-serif;
    color:#333;
    padding-bottom:5px;
}
.compBlockFilter .container
{
    margin-top:10px;
}
.competitionActions a
{
    font:normal 11px 'Segoe UI', Segoe, 'Helvetica Neue', Helvetica, Arial, sans-serif;
    color:#f1702f;
    text-decoration:none;
}
.competitionActions a:hover
{
    color:#ce4804;
}
.competitionActions label
{
    font-size:12px;
    color:#222;
    padding:2px 5px;
    display:inline-block;
    border-radius:3px;
    -webkit-border-radius:3px;
    -moz-border-radius:3px;
}
.competitionActions label.statusDenied {
   color: #dd1122;
}

.compBlockFilter{ background:#ebf2fb; padding:10px; min-height:270px;}
.compBlockFilter input[type="text"]
{
    width:95%;
    padding:5px;
    border:solid 1px #a0a0a0;
    color:#ccc;
}
.compBlockFilter select
{
    width:100%;
    padding:5px;
    border:solid 1px #a0a0a0;
    color:#07b4db;
}
.compBlockFilter label
{
    font:normal 12px/25px 'Segoe UI', Segoe, 'Helvetica Neue', Helvetica, Arial, sans-serif;
    color:#666;
}
.compBlockFilter h3
{
    font:normal 16px 'Segoe UI', Segoe, 'Helvetica Neue', Helvetica, Arial, sans-serif;
    color:#666;
    padding-bottom:5px;
}
.gradient
{
    background: #efefef; /* Old browsers */
    background: -moz-linear-gradient(top,  #efefef 1%, #ffffff 100%); /* FF3.6+ */
    background: -webkit-gradient(linear, left top, left bottom, color-stop(1%,#efefef), color-stop(100%,#ffffff)); /* Chrome,Safari4+ */
    background: -webkit-linear-gradient(top,  #efefef 1%,#ffffff 100%); /* Chrome10+,Safari5.1+ */
    background: -o-linear-gradient(top,  #efefef 1%,#ffffff 100%); /* Opera 11.10+ */
    background: -ms-linear-gradient(top,  #efefef 1%,#ffffff 100%); /* IE10+ */
    background: linear-gradient(to bottom,  #efefef 1%,#ffffff 100%); /* W3C */
    filter: progid:DXImageTransform.Microsoft.gradient( startColorstr='#efefef', endColorstr='#ffffff',GradientType=0 ); /* IE6-9 */

}

.articleImageContainer,.articleTextArea
{
    cursor:pointer;
}
div.articleImageContainer
{
    padding-right:0;
    width:140px;
    display:table-cell;
    vertical-align:top;
}
.articleTextAreaContainer{
    display:table;
    width:100%;
}
.articleTextAreaContainer .subContainerPadding{ 
    vertical-align:top;
}
.articleTextArea .globalYellowButtonSmallAtag{
    padding:0 10px 10px 10px;
}
.articleButtonsArea {
    float: right;
    margin: 10px;
}
/*CompetitionProcess-------------------------------*/
.ui-tabs-hide
{
    display:none;
}
.Competitionprocess {
    padding:20px 0 40px;
}
.CompetitionProcessTab {
    overflow:hidden;
}
.CompetitionProcessTab .competitionProcessHeader > ul {
    width:1024px;
    margin:auto;
    margin-top:25px;
}
.competitionProcessHeader {
    position:absolute;
    /*top:86px;*/
    left:0;
    right:0;
    padding:6px;
    background:#ebf2fb;
    height:61px;
}
.CompetitionProcessTab .competitionProcessHeader > ul > li{
    display:inline-block;
    float:left;
    margin:0;
    cursor:pointer;
    background:url('../img/TabSprite.png') no-repeat left top;
    position:relative;
    min-width:55px;
    padding-left:10px;
}
.CompetitionProcessTab .competitionProcessHeader > ul > li a{
    background:url('../img/TabSprite.png') repeat-x left -34px;
}
.CompetitionProcessTab .competitionProcessHeader > ul > li div
{
    height:16px;
    width:16px;
    position:absolute;
    background:url('../img/notification.png') no-repeat left center;
    left:25px;
    top:-8px;
}
#competitionTabButtonContainer{
    float:right !important;
    background:none !important;
}
.ui-state-default a
{
    font:normal 15px 'Segoe UI', Segoe, 'Helvetica Neue', Helvetica, Arial, sans-serif;
    color:#fff;
    text-decoration:none;
    display:block;
    padding:0 40px 0;
    height:30px;
    font-size:13px;
    line-height:30px;
}
.ui-tabs-hide
{
    display:none;
}
.CompetitionProcessTab .competitionProcessHeader > ul > li:hover{
    background:url('../img/TabSprite.png') no-repeat left -220px;
}
.CompetitionProcessTab .competitionProcessHeader > ul > li:hover a{
    background:url('../img/TabSprite.png') repeat-x left -254px;
}
.CompetitionProcessTab .competitionProcessHeader > ul > li.compleate, .CompetitionProcessTab .competitionProcessHeader > ul > li.ui-state-active {
    background:url('../img/TabSprite.png') repeat-x left -108px;
}
.CompetitionProcessTab .competitionProcessHeader > ul > li span,.ui-state-default span{
    background:url('../img/TabSprite.png') no-repeat left -69px;
    position:absolute;
    right:-20px;
    width:20px;
    height:30px;
    top:0;
    z-index:1;
    display:block;
}
.CompetitionProcessTab .competitionProcessHeader > ul > li:hover  span {
    background:url('../img/TabSprite.png') no-repeat left -289px;
}
.CompetitionProcessTab .competitionProcessHeader > ul > li.compleate a, .CompetitionProcessTab .competitionProcessHeader > ul > li.ui-tabs-selected a{
    background:url('../img/TabSprite.png') repeat-x left -145px;
}
.CompetitionProcessTab .competitionProcessHeader > ul > li.compleate span, .CompetitionProcessTab .competitionProcessHeader > ul > li.ui-tabs-selected span{
    background:url('../img/TabSprite.png') no-repeat left -181px;
}
.CompetitionProcessTab .competitionProcessHeader > ul > li:first-child {
    margin-left:0;
}
.CompetitionProcessTab .competitionProcessHeader > ul > li:last-child {
    margin-right:0;
}
.CompetitionProcessContainer {
    padding:40px 0 30px;
    margin-top:10px;
}
.CompetitionProcessContainer input,.CompetitionProcessContainer textarea {
    font-size:14px;
}
.CompetitionTypeDetailTBLHolder
{
    overflow:hidden;
}
.CompetitionTypeDetailTBL {
    display:table;
    width:100%;
}
.CompetitionTypeDetailrow {
    display:table-row;
}
.CompetitionTypeDetailrow > div {
    display:table-cell;
    padding:5px 0 10px;
    vertical-align:top;
}
.CompetitionTypeDetailrow > div:first-child {
    width:100px;
    padding-right:10px;
    /*text-align:right;*/
    font:normal 12px 'Segoe UI', Segoe, 'Helvetica Neue', Helvetica, Arial, sans-serif;
    color:#666;
}
.CompetitionTypeDetailrow > div:first-child label {
    white-space:nowrap;
    vertical-align:top;
}
.CompetitionTypeDetailrow > div:last-child label {
    font-size:13px;
}
.CompetitionTypeDetailrow > div:last-child {
    padding-right:10px;
    text-align:left;
    font:normal 11px 'Segoe UI', Segoe, 'Helvetica Neue', Helvetica, Arial, sans-serif;
    color:#666;
}
.CompetitionTypeDetailrow input[type="text"], .CompetitionTypeDetailrow textarea {
    padding:5px 10px;
    width:70%;
    border:solid 1px #ccc;
    color:#666;
}

.Description
{
    font:normal 13px 'Segoe UI', Segoe, 'Helvetica Neue', Helvetica, Arial, sans-serif;
    color:#666;
}

.CompetitionTypeDetailrow select {
    padding:5px 10px;
    width:73%;
}
.CompetitionTypeDetailrow .thumbView {
    background:url('../img/thumbIcon.png') no-repeat right center;
    width:53px;
    height:42px;
    float:left;
}
.CompetitionTypeDetailrow .thumbViewUpload {
    font:normal 12px 'Segoe UI', Segoe, 'Helvetica Neue', Helvetica, Arial, sans-serif;
    color:#666;
    margin:10px 0 0 10px;
    float:left;
}
.CompetitionTypeDetailrow .typeOption{
    display:table;
    width:40%;
    table-layout:fixed;
    float:left;
}
.CompetitionTypeDetailrow .typeOption .content {
    display:table-cell;
    font:normal 11px 'Segoe UI', Segoe, 'Helvetica Neue', Helvetica, Arial, sans-serif;
}
.CompetitionTypeDetailrow .typeOption .content:first-child {
    width:20px;
}
.CompetitionTypeDetailrow .typeOption .content em{
    font:normal 13px 'Segoe UI', Segoe, 'Helvetica Neue', Helvetica, Arial, sans-serif;
}
/*CompetitionProcess-----------------------------*/
/*SaveContainer------------------------------------*/
.saveContainer {
    /*padding: 10px 0 20px;*/
    height: 30px;
    width: 100%;
    /*position:fixed;*/
    padding-bottom: 25px;
    bottom:0px;
    /*background:#2A2A2C;*/
;
}
.saveBtnHolder {
    margin:auto;
    display:table;
}
.saveBtnHolderColm
{
    display:table-cell;
    vertical-align:top;
}
/*SaveContainer------------------------------------*/
.delLabel
{
    overflow:hidden;
}
.delLabel label:nth-child(2)
{
    font-size:13px;
    color:#999;
}
.CompetitionsDetailContainer {
    overflow:hidden;
}
.CompetitionsDetailContainer h2 {
    padding:0;
    font:normal 1.5em 'Segoe UI', Segoe, 'Helvetica Neue', Helvetica, Arial, sans-serif;
}
.CompetitionsDetailContainer label {
    font:normal 13px arial;
    color:#adadad;
    /*padding-bottom:40px;*/
    padding-top:10px;
}
.container.tabArea > label {
    padding:10px 0 10px;
    display:block;
    font:normal 12px 'Segoe UI', Segoe, 'Helvetica Neue', Helvetica, Arial, sans-serif;
}

.CompetitionsDetailContainer p {
    font:normal 16px/19px 'Helvetica Neue', 'Helvetica', Helvetica, Arial, sans-serif;
    font-weight: 400;
}

.CompetitionsDetailLft {
    display:table-cell;
    vertical-align:top;
    position:relative;
    width:90px;
}
.CompetitionsDetailRit {
    display:table-cell;
    vertical-align:top;
    padding:20px;
}
.CompetitionsDetailRit figure {
    height:115px;
    background:url('../img/contentImg.jpg') left -170px;
    margin-bottom:20px;
}
.CompetitionsDetailImg {
    height:238px;
    width:238px;
    background:url('../img/demoImageDetail.jpg');
    margin-right:10px;
    float:right;
    clear:both;
}
.challStatusStripTxt {
    height:16px;
    position:relative;
    top:13px;
}
.challStatusStrip {
    position:relative;
    background: #E5E5E5;
    padding: 5px 5px 10px 5px;
}
.challStatusStrip section > label {
    z-index:2;
    font-size:11px;
    color:#535353;
    padding:0;
}
.challStatusStripLevel {
    position:absolute;
    top:0;
    left:0;
    right:0;
    bottom:0;
    z-index:1;
}
.challStatusStripSection {
    display:table;
    width:100%;
    position:relative;
    z-index:1;
    table-layout:fixed;
}
.challStatusStripSection > section {
    display:table-cell;
    padding:3px 10px !important;
    vertical-align:middle;
    text-align:left;
    width:33%;
    overflow-x: hidden;
    overflow-y: visible;
    text-overflow:ellipsis;
}
.challStatusStripSection > section span {
    font-size: .7em; 
    white-space:nowrap; 
    width:100%;
    text-align:left;
}
.phaseLabel {
    font-weight: bold;
}
.currentPhase {
    color: #739cb9 !important;
    text-indent: 12px;
    background: url('../img/triangle_phase.png') no-repeat 10px 8px;
}
.testingStarts {
    float:right;
    position:absolute;
    z-index:2;
    font-size:11px;
    color:#535353;
    padding:8px 10px 0 10px !important;
    left:25%;
}
.testingStarts span {
    margin-left:40px;
}
.dataStatusHolder {
    position:absolute;
    height:25px;
    left:50%;
    z-index:1;
}
.dataStatusHolder label {
    display:block;
    font:normal 11px 'Segoe UI', Segoe, 'Helvetica Neue', Helvetica, Arial, sans-serif;
    color:#7c7c7c;
    padding:0px;
}

.challStatusStripTxt .dataStatusHolder:nth-child(2) {
    left:500px;
}
.challStatusStripTxt .dataStatusHolder:nth-child(3) {
    left:550px;
}
.contentScroll 
{
    height:600px;
    overflow:auto;
    padding-right:10px;
}
.tempImage{
    background:#50E0FB !important;
    color:#fff;
    text-align:center;
    font:lighter 25px/115px 'Segoe UI', Segoe, 'Helvetica Neue', Helvetica, Arial, sans-serif;
}
/*.myCodalabBlock h2{ using for .myCodalabTabArea li a
    font:normal 18px arial;
    color:#404040;
}*/
.container.myCodalabBlock > .container {
    padding-bottom:20px;
}

/*ul.myCodalabTabContent li {
    display:none;
}
ul.myCodalabTabContent li.tab1 {
    display:block;
}*/

/*Competitions details*/
.competitionsDetailHeader {
    display:table;
    width:100%;
}

.competitionsDetailTabArea {
    overflow:hidden;
    margin-top:17px;
}
.CompetitionsDetailLftUl {
    padding: 3px 0;
}
.section-container.vertical-tabs > section.active > .title a {
    font-weight: bold !important;
}
.section-container.auto > section.active > .title a {
    font-weight: normal !important;
}
.competitionsProfileImage {
    width: 175px;
    height: 175px;
    display:table-cell;
    vertical-align:top;
}
#imgProfileImage {
    max-height: 175px;
    max-width: 175px;
}
.competitionsHeaderTitle {
    display:table-cell;
    vertical-align:top;
    padding: 0 0 0 15px;
}
.competitionsHeaderTitle label {
    display:block;
    padding:10px 0 0 0;
}
.StatusStripContainer {
    overflow:hidden;
}
.competitionsDetailTab {
    display:table;
    width:100%;
}
ul.competitionsDetailTabTop, .myCodalabTabArea {
    display:block;
    margin-bottom:-1px;
}
ul.competitionsDetailTabTop li, .myCodalabTabArea li{
    display:inline-block;
    font:normal 19px/50px 'Segoe UI', Segoe, 'Helvetica Neue', Helvetica, Arial, sans-serif;
    padding:0 40px;
    color:#739CB9;
    cursor:pointer;
    border:solid 1px #ccc;
    border-bottom:0;
    background:#fff;
    margin-bottom:1px;
    vertical-align:bottom;
}
ul.competitionsDetailTabTop li:hover, .myCodalabTabArea li:hover {
    color:#ffac31;
}
ul.competitionsDetailTabTop li.active, .myCodalabTabArea li.highlightactive{
    color:#666;
    cursor:pointer;
    border:solid 1px #ccc;
    border-bottom:0;
    background:#f8f8f8; 
    margin-bottom:0 !important;
}
.competitionsDetailTabBlock,.myCodalabTabContent {
    overflow:hidden;
    background:#f8f8f8;
    border:solid 1px #ccc;
}
.competitionsDetailTabBlock > li, .myCodalabTabContent > li {
    min-height:300px;
    display:none;
    padding:35px;
    position:relative;
}
.competitionsDetailTabBlock > .tab1, .myCodalabTabContent > .tab1{
    display:block;
}
/*Competitions details*/
.participateInfoBlock {
    overflow:hidden;
    background:#ebf2fb;
}
.participateInfoBlock .infoStatusBar {
    height:18px;
    background:#739CB9;
}
.unResisted .infoStatusBar {
    background:#8BC7BF;
}
.pendingApproval .infoStatusBar { 
    background:#D1BF90; 
}
.rejectedApproval .infoStatusBar {
    background:#477473;
}
.approvedApproval .infoStatusBar {
    background:#739CB9;
}
.participateInfoBlock .labelArea {
    overflow:hidden;
    min-height:45px;
    padding:10px 25px;
} 
.CompetitionsDetailContainer .regApprovLabel {
    font:bold 14px 'Segoe UI', Segoe, 'Helvetica Neue', Helvetica, Arial, sans-serif;
    color:#535353;
    padding-bottom:0;
    display:block;
}
.noBold
{
font-weight:normal !important;
}

/*result table--------------*/
.resultsTable {
    margin-top:20px;
    width:100%;
    table-layout:fixed;
}
.resultsTable.dataTable th {
    text-transform:uppercase;
    background:#739CB9;
    padding:13px 10px;
    text-align:left;
    font-size:13px;
    color:#fff;
    cursor: auto;
}
.resultsTable th a {
    color:#fff;
}
.resultsTable th a:hover {
    text-decoration:underline;
}
.resultsTable > tr:nth-child(odd) td {
    background:#EBF2FB;
}
.resultsTable td {
    padding:8px 10px;
    color:#5c5c5c;
    text-align:left;
    font:normal 12px 'Segoe UI', Segoe, 'Helvetica Neue', Helvetica, Arial, sans-serif;
    white-space: nowrap;
    border: #DDD 1px solid;
}
/*result table--------------*/
.chkRegisterContainer {
    overflow:hidden;
    padding:20px 0;
}
.chkRegisterContainer span{
    font:normal 13px 'Segoe UI', Segoe, 'Helvetica Neue', Helvetica, Arial, sans-serif !important;
    color:#666;
    float:left;
    margin:0 8px;
}
.chkRegisterContainer span a
{
    font:normal 13px 'Segoe UI', Segoe, 'Helvetica Neue', Helvetica, Arial, sans-serif !important;
    color:#739CB9;
}
.chkRegisterContainer input {
    float:left;
}
.chkRegisterContainer a, participateInfoBlock a {
    color:#07b4db;
    font:normal 11px 'Segoe UI', Segoe, 'Helvetica Neue', Helvetica, Arial, sans-serif;
    cursor:pointer;
}

.participateInfoBlock .blueRegButton {
    margin-bottom:30px;
}
.thumbnailContainer > div:first-child {
    vertical-align:top;
    padding-top:10px;
}
.thumbnailContainer > div:last-child figure {
    display:inline-block;
}
.thumbnailContainer > div:last-child {
    vertical-align:bottom;
    padding-bottom:10px;
}
.thumbnailContainer > div:last-child label {
    color:#666;
    font:normal 12px 'Segoe UI', Segoe, 'Helvetica Neue', Helvetica, Arial, sans-serif;
    display:inline-block;
    vertical-align:bottom;
}
.thumbnailContainer > div:last-child label label {
    text-decoration:underline;
    color:#07b4db;
    cursor:pointer;
}
.thumbnailContainer > div:last-child label span {
    color:#9c9c9c;
    font:normal 10px 'Segoe UI', Segoe, 'Helvetica Neue', Helvetica, Arial, sans-serif;
}
.textEditor
{
    overflow:hidden;
    position:relative;
}
.textEditorBtnBlock
{
    height:40px;
}
.textEditorTxtArea
{
    height:300px;
    border:solid 1px #ccc;
    width:95%;
    max-width:95%;
    padding:10px;
}
.competitionsDetailTab.textEditorLftTabContainer > div
{
    padding-top:0;
}
.textEditorLftTabContainer .CompetitionsDetailLft
{
    padding-left:0;
    width:110px;
}
.textEditorLftTab
{
    margin-top:20px;
}
.CompetitionsDetailLft .textEditorLftTab > li
{
    border:solid 1px #ccc;
    border-radius:2px;
    -moz-border-radius:2px;
    -webkit-border-radius:2px;
    overflow:hidden;
    margin-bottom:6px;
    width:130px;
    background:#fff;
}
.textEditorLftTab > li a
{
    cursor:pointer;
    float:left;
    padding:0 8px !important;
    width:10px;
    height:25px;
    border-left:solid 1px #ccc;
}
.textEditorLftTab > li div
{
    float:right;
}
.textEditorLftTab > li a
{
    background:url('../img/IconSpriteImage.png') no-repeat 2px 5px;
}
.textEditorLftTab > li label,.textEditorLftTab > li.active label
{
    color:#303030;
    font:normal 12px/25px 'Segoe UI', Segoe, 'Helvetica Neue', Helvetica, Arial, sans-serif !important;
    cursor:pointer;
    float:left;
    padding:0 4px 0 8px !important;
    width:90px;
    text-align:left;
    overflow:hidden;
    text-overflow:ellipsis;
    white-space:nowrap;
}
.textEditorLftTab > li input {
    border:0;
    background:none;
    cursor:text;
    padding:0 8px !important;
    width:76px;
    color:#303030;
    font:normal 12px/25px 'Segoe UI', Segoe, 'Helvetica Neue', Helvetica, Arial, sans-serif !important;
    text-align:left;
    height:25px;
}
.textEditorLftTab > li.active label
{
    color:#07b4db;
}
.textEditorLftTab > li:hover label
{
    color:#50E0FB;
}
.viewStateOff,.viewStateDisabled {
    opacity:.2;
    filter: alpha(opacity=20);  
    cursor:default;
}
.viewStateOff label,.viewStateDisabled label{
    color: #303030 !important;
    cursor:default !important;
}
/*.offViewDetailTab a{
    opacity:.2;
    filter: alpha(opacity=20);
}*/
.viewStateAlwaysOn a
{
    display:none !important;
}
.makePublicContainer > div{
    padding-top:20px;
    padding-bottom:10px;
}
.makePublicContainer div:first-child {
    width:300px;
}
.uploadImage
{
    display:inline-block;
    vertical-align:bottom;
    height:22px;
    border:solid 1px #07b4db;
    background:none;
    position:relative;
    bottom:3px;
    opacity:.01;
    filter: alpha(opacity=01);
    height:0;
    width:0;
}
.uploadLabel {
    text-decoration:underline;
    color:#07b4db !important;
    font-size:12px;
    text-decoration:none;
    padding-top:5px;
    cursor:pointer;
}
.pContentArea
{
    color:#666 !important;
    font:normal 16px 'Segoe UI', Segoe, 'Helvetica Neue', Helvetica, Arial, sans-serif !important;
}
.saveBtnContainer
{
    overflow:hidden;
    margin-top:-12px;
}
.CompetitionsDetailRit p{
    font:normal 13px/22px 'Segoe UI', Segoe, 'Helvetica Neue', Helvetica, Arial, sans-serif;
    padding-bottom:10px;
    color:#3b3b3b;
}
.CompetitionsDetailRit ol{
    font:normal 13px/17px 'Segoe UI', Segoe, 'Helvetica Neue', Helvetica, Arial, sans-serif;
    color:#777777;
}
.CompetitionsDetailRit ol li{
    font:normal 13px/17px 'Segoe UI', Segoe, 'Helvetica Neue', Helvetica, Arial, sans-serif;
    color:#3b3b3b;
    padding-bottom:5px;
    list-style:decimal;
}
.CompetitionsDetailRit strong {
    font-weight:bold;
    font-size:16px;
}
.CompetitionsDetailRit h1 {
    font-size:26px;
    padding-bottom:10px;
}
.CompetitionsDetailRit h2 {
    font-size:18px;
    padding-bottom:10px;
}
.CompetitionsDetailRit h3 {
    font-size:14px;
    color:#535353;
    padding-bottom:5px;
    font-weight:bold;
}
.CompetitionsDetailRit ul,.CompetitionsDetailRit ol {
    padding-left:20px;
}
.CompetitionsDetailRit ul li{
    font:normal 13px/17px 'Segoe UI', Segoe, 'Helvetica Neue', Helvetica, Arial, sans-serif;
    color:#3b3b3b;
    padding-bottom:5px;
    list-style:disc;
}
.CompetitionsDetailRit dt {
    font:normal 16px/17px 'Segoe UI', Segoe, 'Helvetica Neue', Helvetica, Arial, sans-serif;
    color:#535353;
    padding-bottom:5px;
}
.CompetitionsDetailRit a:hover {
    text-decoration:underline;
}
.CompetitionsDetailRit dd {
    font:italic 13px/17px 'Segoe UI', Segoe, 'Helvetica Neue', Helvetica, Arial, sans-serif;
    color:#777777;
    padding-bottom:15px; 
    margin-left:40px;
}
code {
    color:#3b3b3b;
    background-color: rgb(235, 242, 251);
    font:normal 12px/0px Menlo,Consolas,"Andale Mono","Lucida Console","Nimbus Mono L","DejaVu Sans Mono",monospace,"Courier New"
}
.competitionTileNoRecord
{
    background:#fff2c0;
    padding:10px 10px 0 20px;
    border:solid 1px #ffd531;
    overflow:hidden;
    margin-bottom:17px;
}
.competitionTileNoRecord p
{
    color:#e95408 !important;
    font:normal 15px 'Segoe UI', Segoe, 'Helvetica Neue', Helvetica, Arial, sans-serif;
    padding-bottom:10px;
}

.resultSubResultsContainer {
    width:100%;
    table-layout:fixed;
}
.resultSubResultsContainer > tr > td {
    padding:0 !important;
}
.resultSubResultsContainer td:nth-child(1),.resultSubResultsContainer th:nth-child(1) {
    width:16%;
}
.resultSubResultsContainer td:nth-child(2),.resultSubResultsContainer th:nth-child(2) {
    width:16%;
}
.resultSubResultsContainer td:nth-child(3),.resultSubResultsContainer th:nth-child(3) {
    width:17%;
}
.resultSubResultsContainer td:nth-child(4),.resultSubResultsContainer th:nth-child(4) {
    width:16%;
}
.resultSubResultsContainer .ticked {
    width:25px;
}
.resultSubResultsContainer .expColl {
    width:25px;
}
.toggleIconExp,.toggleIconColp,.leaderboardOk {
    height:24px;
    width:24px;
    vertical-align:top;
    background:url('../img/collapse.png') no-repeat -5px -5px;
    cursor:pointer;
}
.toggleIconColp{
    background:url('../img/expand.png') no-repeat -5px -5px;
}
.leaderboardOk {
    background:url('../img/statusIconOk.png') no-repeat center center;
    cursor:default;
}
.leaderboardHidden{
    display:none;
}

.leaderboardbuttonHidden{
    display:none;
}
.preSubmissionToggle, .preSubmissionToggleView {
    padding:10px;
    display:none;
    width:100%;
}
.preSubmissionToggleView {
    display:table;
}
.preSubmissionToggle .linkBlock,.preSubmissionToggleView .linkBlock{
    display:table-cell;
    vertical-align:top;
    padding:0 10px 10px;
}
.preSubmissionToggle .linkBlock a,.preSubmissionToggleView .linkBlock a{ 
    display:inline-block; 
    float:left;
    margin:2px 0;
    clear:both;
    min-width:100px;
    padding:2px 0px;
    font-size:11px;
    color:#07b4db;
}
.preSubmissionToggle .linkBlock a:hover, .preSubmissionToggleView .linkBlock a:hover {
    text-decoration:none;
}
.preSubmissionToggle .linkSubmitBtn,.preSubmissionToggleView .linkSubmitBtn  {
     display:table-cell;
     vertical-align:bottom;
     padding:10px;
}
.preSubmissionToggle .blueSubmitButton,.preSubmissionToggleView .blueSubmitButton{
    vertical-align:bottom;
    color:#fff;
    text-decoration:none;
}
.dateSelectBlock {
    display:block;
}
.dateSelectBlock .calIcon{
    height:16px;
    width:16px;
    float:left;
    background:url('../img/calendar.png') no-repeat center center;
    position:relative;
    left:-30px;
    top:6px;
    margin-left:-16px;
}
.dateSelectBlock .inputTxt{
    height:16px;
    width:100px !important;
    float:left;
    margin-right:20px;
    font-size:12px;
}
.CompetitionTypeDetailrow .phaseTitle
{
    width:190% !important;
    font-size:13px;
}
.dateSelectBlock label {
    font-size:12px;
    line-height:25px;
    float:left;
    position:relative;
}
.dateSelectBlock .inputSubmissionLmt{
    height:16px;
    width:25px !important;
    float:left;
    margin-left:20px;
    font-size:13px;
}
.headLabel {
    padding-bottom:10px;
    padding-top:10px;
    font-size:18px !important;
    color:#07b4db;
    width:100%;
    float:left;
}
.txtBoxLabel {
    position:relative;
    left:10px !important;
    color:#ccc;
    top:2px;
    padding-right:20px;
}
.phaseToggleBtnContainer {
    position:absolute;
    top:10px;
    right:20px;
} 
.phaseLegendContainer {
    position:absolute;
    top:25px;
    height:100px;
    left:35px;
}
.phaseLegendContainer .legend{
    background:url('../img/selectedRowBlue.png') no-repeat left center;
    font-size:13px;
    padding-left:25px;
    height:22px;
    line-height:22px;
}
/*.phaseToggleBtn {
    background:#739CB9 ;
    padding:8px 15px 4px;
    float:right;
    position:relative;
    margin-right:15px;
    height:20px;
    cursor:default;
}
.phaseToggleBtn a{
    font:normal 13px 'Segoe UI', Segoe, 'Helvetica Neue', Helvetica, Arial, sans-serif;
    color:#fff;
    text-decoration:none;
    float:left;
}*/
.phaseToggleBtn span{
    height:16px;
    width:16px;
    float:left;
    background:url('../img/aciveimg.png') no-repeat center center;
    margin-left:5px;
    margin-top:6px;
}
.phaseToggleBtnContainer .disabledStatus
{
    background:#78ade6;
    opacity:1;
    opacity:.8;
    filter: alpha(opacity=80);
    cursor:pointer !important;
}
/*Callander*/ 
#ui-datepicker-div.ui-widget-content
{
    background:#fff;
    border:solid 1px #3abdda;
}
#ui-datepicker-div .ui-widget-header{
    background:#3abdda;
    border:0;
    color:#FFF;
}
#ui-datepicker-div .ui-state-default, #ui-datepicker-div .ui-widget-content .ui-state-default, #ui-datepicker-div .ui-widget-header .ui-state-default{
    background:#3abdda;
    border:0;
    color: #fff;
    font: normal 13px 'Segoe UI', Segoe, 'Helvetica Neue', Helvetica, Arial, sans-serif;
}
#ui-datepicker-div .ui-state-highlight, #ui-datepicker-div .ui-widget-content .ui-state-highlight, #ui-datepicker-div .ui-widget-header .ui-state-highlight{
    background:#50E0FB;
}
#ui-datepicker-div.ui-widget-content .ui-state-default:hover{
    background:#0799ba !important;
}
.ui-datepicker td {
    border: 0 none;
    padding: 1px;
}
.ui-datepicker th
{
    color:#3b3b3b;
    font: bold 15px 'Segoe UI', Segoe, 'Helvetica Neue', Helvetica, Arial, sans-serif;
}
body .ui-datepicker table {
    border-collapse: collapse;
    font-size: 0.9em;
    margin: 0 0 0.4em;
    width: 100%;
}
body .ui-datepicker td span, body .ui-datepicker td a {
    display: block;
    padding: 0.2em;
    text-align: right;
    text-decoration: none;
}
.ui-datepicker {
    display: none;
    padding: 0.2em 0.2em 0;
    width: 17em;
}
body .ui-datepicker-next span{
    background:url('../img/next.png') no-repeat center center;
    text-indent:-99999px;
    height: 16px;
    width: 16px;
    cursor:pointer;
}
body .ui-datepicker-prev span{
    background:url('../img/prev.png') no-repeat center center;
    text-indent:-99999px;
    height: 16px;
    width: 16px;
    cursor:pointer;
}
.ui-datepicker-title span
{
    color: #fff;
    font: normal 15px 'Segoe UI', Segoe, 'Helvetica Neue', Helvetica, Arial, sans-serif;
}
#resultStatus
{
    color:#f1702f;
    font-size:14px;
    display:none;
}
.errorLabel
{
    color:#f1702f;
    font-size:12px;
    display:none;
    padding-left:5px;
}
.CompetitionTypeDetailrowDate {
    margin:18px 0 25px 0;
    border:solid 1px #ccc;
    padding:25px;
    position:relative;
    background:#fbfbfb
}
/*.CompetitionTypeDetailrowAdd{
    position:absolute;
    right:0;
    top:110px;
}*/
.stepNotification,.stepNotificationDone{
    background:url('../img/StepTodo.png') no-repeat center center;
    height:45px;
    width:45px;
    margin-left:-36px;
    margin-top:-36px;
}
.stepNotificationDone {
    background:url('../img/StepDone.png') no-repeat center center;
}
.CompetitionTypeDetailrowDate > section{
    display:table;
}
.CompetitionTypeDetailrowDate .CompetitionTypeDetailrow > div{
    vertical-align:middle;
}
.CompetitionTypeDetailrowDate .CompetitionTypeDetailrow:first-child > div{
    padding-bottom:10px;
    margin-top:-50px;
}
.CompetitionTypeDetailrowDate .CompetitionTypeDetailrow > div > label{
    font-size:12px;
}
#savePhaseProcess
{
    display:none;
}
.expCollDatasetExp,.expCollDatasetColl
{
    background:url('../img/expand_colapse.png');
    height:26px;
    width:26px;
    display:inline-block;
    vertical-align:middle;
    margin-left:10px;
    cursor:pointer;
}
.expCollDatasetColl
{
    background:url('../img/expand_colapse_Coll.png');
}
.downloadedDataset th,.downloadedDataset td{
    padding:8px 10px;
}
.downloadedDataset > tbody > tr > td
{
    padding:0;
}
.downloadedDataset th:first-child,.downloadedDataset td:first-child{width:36px;}
.downloadedDataset th:nth-child(2),.downloadedDataset td:nth-child(2){width:27%;}
.downloadedDataset th:nth-child(3),.downloadedDataset td:nth-child(3){width:16%;}
.downloadedDataset th:nth-child(4),.downloadedDataset td:nth-child(4){width:30%;}
.downloadedDataset .resultSubResultsContainer
{
    padding:0;
}
.downloadedDataset a
{
    color:#07b4db;
}
.phaseDatasetDetails{ display:table; width:100%;position:relative;}
.phaseDatasetDetails > div > div{ display:table-row;}
.phaseDatasetDetails > div > div > label{ display:table-cell; width:100px; font-size:12px;}
.phaseDatasetDetails > div > div > div{ display:table-cell; padding:5px;}
.phaseDatasetDetails > div > div > div input[type="text"],.phaseDatasetDetails > div > div select{
        border: 1px solid #CCCCCC;
        color: #666666;
        padding: 5px 10px;
        width:190px;
    }
.phaseDatasetDetails > div > div > div select{ width:310px;}
.phaseDatasetDetails >  div > div  a{color:#07b4db; font-size:13px; cursor:pointer; font-family:'Segoe UI', Segoe, 'Helvetica Neue', Helvetica, Arial, sans-serif;}
.phaseDatasetDetailsContainer{ border-top:dotted 1px #666; padding:20px 0 15px; display:table; width:100%; margin-top:10px;}
.CompetitionTypeDetailrowDate.detailsUpload > div{width:100%}
.CompetitionTypeDetailrowDate.detailsUpload .CompetitionTypeDetailrow textarea{width:98% !important; margin-top:10px; height:64px !important;}
.CompetitionTypeDetailrowDate.detailsUpload .CompetitionTypeDetailrow input[type="text"]{width:98%}
.phaseDatasetDetailsContainer input[type="text"][readonly="true"]{background:#ddd;width:70%;}
.detailsUpload{position:relative;}
.detailsUpload .preloaderInput{position:absolute; right:5px; top:35px;}
.detailsUpload .CompetitionTypeDetailTBL{table-layout:fixed; margin-top:17px;}
.detailsUpload .CompetitionTypeDetailTBL .thumbnailContainer{width:150px;}
.downloadedContainer .preloader{ top:-47%; left:47%;display:none;}
#publishNotoficationdiv, #publishNotoficationIcon,#applyChanges,#applyChangesparticep,#divAdd
{
    display:none;
}
.manageUSerBlock{
    display:table;
    width:100%;
    margin-bottom:50px;
}
.manageUserListBlock{
    min-height:30px;
    max-height:100px;
    overflow-y:auto;
    border:solid 1px #ccc;
    display:table-cell;
    width:200px;
    vertical-align:top;
}
.manageUser{
    background:#07b4db;
    color:#fff;
    display:block;
    margin:2px;
    font:normal 14px arial;
    padding:8px;
    border-radius:2px;
    -webkit-border-radius:2px;
    -moz-border-radius:2px;
    cursor:move;
}
.manageUser span{
    color:#fff;
    padding:0 5px;
    font-weight:bold;
    cursor:pointer;
    float:right;
    display:none;
}
.manageUserListAddedBlock{
    height:200px;
    border:solid 1px #ccc;
    display:table-cell;
    vertical-align:top;
}
.manageUserListButton{
    display:table-cell;
    width:130px;
    padding:20px;
}
.manageUserListButton .button3{
    padding:10px;
    min-width:90px;
    margin-right:10px;
}
.checkbox{display:inline-block !important;}
.manageUser input [type="checkbox"]{}
.manageUserListAddedBlock .manageUser{
    display:inline-block;
}
.manageUserListAddedBlock .manageUser span{display:block}
.manageUserListAddedBlock .manageUser input [type="checkbox"]{ display:none}
.selectedColoumHeader {
    background: #739CB9 !important;
}
.selectedColoumRow{
    background: #f2faff !important;
}
tr:nth-child(even) .selectedColoumRow{
    background: #e7f5ff !important;
}
.rightContentArea{
    display:table-cell;
    vertical-align:top;
    font-size:12px;
}
.leftNavigationMenu{
    width:256px;
    padding-right:10px;
    display:table-cell;
    vertical-align:top;
    padding-left:10px;
}
.generalContainer{
    display:table;
    width:100%;
    table-layout:fixed;
}
ul.leftNavigation {
    width:226px;
    float:right;
    margin-right:30px;
}
ul.leftNavigation li {
    overflow:hidden;
}
ul.leftNavigation a{
    float:right;
    text-align:right;
    cursor:pointer;
    color:#739CB9;
    font-size:15px;
}
ul.leftNavigation li.active a{
    color:#ffac31;
    font-weight:bold;
}
.mainPageContainer .rightContentArea h1{
    font-size:13px;
    font-weight:bold;
    color:#666;
    padding-bottom:10px;
}
.mainPageContainer .rightContentArea h4,.mainPageContainer .rightContentArea p{
    font-size:12px;
    line-height:15px;
    padding-top:0px;
}
.selectedColoumHeader span{
    height:20px;
    width:20px;
    float:right;
    background:url('../img/selectedRow.png') no-repeat center center;
    margin-right:5px;
}
.mainPageContainer .rightContentArea ul,.mainPageContainer .rightContentArea ol{
    display:block;
    padding-top:0;
    padding-left:10px;
    margin-left:15px;
    padding-bottom:10px;
}
.mainPageContainer .rightContentArea ul li,.mainPageContainer .rightContentArea ol li{
    font-size:12px;
    color:#666;
    padding-bottom:10px;
    list-style-type:disc;
}
.mainPageContainer .rightContentArea ol li{
    list-style-type:decimal;
}
.mainPageContainer .rightContentArea b{
    font-weight:bold;
    color:#666;
}
.mainPageContainer .rightContentArea i{
    font-style:italic;
}
.mainPageContainer .rightContentArea h2{
    font-size:12px;
    font-weight:bold;
    color:#666;
    padding-bottom:10px;
}
.mainPageContainer .rightContentArea h3{
    font-size:11px;
    font-weight:bold;
    color:#666;
}
.mainPageContainer .rightContentArea a{
    color:#739CB9;
    text-decoration:none;
}
.mainPageContainer .rightContentArea pre{
    font-size:12px;
    color:#666;
    padding:10px;
    background:#ebf2fb;
    margin-bottom:15px;
    font-family: Consolas, "Liberation Mono", Courier, monospace;
}
.breadcrumb{
    height:30px;
    width:1000px;
    margin:auto;
}
.breadcrumb label,.breadcrumb span{
    font-size:15px;
    color:#739CB9;
    padding-right:10px;
}
.breadcrumb label{
    cursor:pointer;
}
.homepageBanner{
    min-height:255px;
    background:#ebf2fb;
}
.loginpageBG{
    background:#ebf2fb;
    padding:35px 0;
}
.bannerBlock{
    width:50%;
    padding-left:85px;
    display:table-cell;
    padding-top:60px;
    height:200px;
    padding-right:20px;
}
.bannerBlockContainer{
    width:1000px;
    display:table;
    margin:auto;
}
.bannerBlockHead{
    font-size:60px;
    color:#454545;
    display:table-row;
    vertical-align:top;
    line-height:65px;
}
.bannerBlocklabl{
    font-size:30px;
    color:#454545;
    display:table-row;
    vertical-align:top;
}
.regBlockHead{
    font-size:40px;
    font-weight:bold;
    color:#454545;
    line-height:45px;
    display:block;
}
.regBlocklabl{
    font-size:25px;
    font-weight:bold;
    color:#454545;
    display:block;
}
.bannertxtBlock{
    display:inline-block;
    vertical-align:top;
    padding-left:20px;
}
.regIconImage{
    margin-left:80px;
}
.myCodalabTabContent .CompetitionsDetailLft{
    width:229px;
    padding-left:0;
    padding-top:0;
}
.myCodalabTabContent .CompetitionsDetailRit{
    padding-right:0;
    padding-top:0;
}
.CompetitionsDetailLft .globalBlueButtonAtag .HelpLink {
    display:inline-block;
    position:relative;
    top:-8px;
    float:right;
}
.CompetitionsDetailLft .globalBlueButtonAtag a{
   margin-right:0;
}
.helpLinkIcon,.helpLinkEdit{
    background:url('../img/helpicon2.png') no-repeat center center;
    height:18px;
    width:18px;
    display:inline-block;
    margin: 5px 0 5px 0;
}
.helpLinkIcon:hover {
    background: url('../img/helpicon.png') no-repeat center center;
}
.helpLinkEdit{
    position:relative;
    top:-45px;
    left:38px;
}
.helpLinkBlock{
    display:inline-block;
    padding-left:10px;
    padding-top:5px;
}
.startHelp{
    position:relative;
    top:2px;
    left:-8px;
}
.compManageHelp{
    position:relative;
    top:4px;
    left:-3px;
}
.publishHelp{
    position:relative;
    top:4px;
    left:-6px;
}
.rankHeader
{
    cursor:pointer;
}
.focusOutline{
    border-color:#ffac31
}
.publicLabel
{
    line-height:10px;
}


/*  /////  TEMP STYLES  /////  */
.content p, .content p a {
    font-family: "Helvetica Neue", "Helvetica", Helvetica, Arial, sans-serif;
}
.cl-logo  {
    padding: 9px 100px 0 14px;
}
.button a, .button a:hover {
    color: #FFF;
}
.stats_placeholder {
    padding-top: 39px;
}
#footer a {
    font-weight: normal;
}
.cursor-default {
    cursor: default;
}
.noData td {
    padding: 30px !important;
    text-align: center;
}
.section-container.auto > section.active > .title a, .section-container.auto > .section.active > .title a {
    height: 65px;
    text-decoration: none;
}
div.auto.section-container > section > .title a, .auto.section-container > .section > .title a {
    height: 65px !important;
    text-decoration: none;
}
.pad15 {
    padding: 15px;
}
.slider {     /* Temporary homepage slider background */
    background: url('../img/slider_exp_comp.gif') repeat-x top left !important;
}
.header-title-bg {
    background: url('../img/tiled-header-bg.gif') repeat-x top left;
    height: 80px;
    width: 100%
    position: absolute;
    top:0;
    padding:0;
    margin: 0 0 30px 0;
    display: block;
}
.header-title-bg h1 {
    color: #FFF;
    font-size: 44px;
}
.side-nav a {
    font-weight: normal;
}
.slider h1 {
    font-family: 'Segoe UI Light', 'Segoe Light', "HelveticaNeue-Light", "Helvetica Neue Light", "Helvetica Neue", Helvetica, Arial, sans-serif;
    font-weight: 100;
    color: #FFF;
    font-size: 1.1em;
    letter-spacing: -2px;
    margin: 0;
}
.mini_avatar {
    margin: -6px 6px 0 30px;
    padding: 0;
    height: 36px;
    width: 36px;
    -webkit-border-radius: 18px;
    -moz-border-radius: 18px;
    border-radius: 18px;
    border: 1px #CCC solid;
    display: inline-block;
    float: none;
    overflow: hidden;
}
.homepage_featured p {
    padding-right: 10px;
    margin-bottom: 0;
}
.homepage_featured h2 {
    display: inline-block;
}
.spacer500 {
    height: 500px;
}
.myCompetitionButtons  {
    height: 50px;
    margin: 10px 0 0 0;
}
.myCompetitionButtons button {
    margin-left: 3px;
}
#edit_competition {
    padding-left: 0.9375em;
    padding-right: 0.9375em;
}
#edit_competition label {
    font-family: 'Segoe UI Light', 'Segoe Light', 'Segoe UI', 'Helvetica Neue', Helvetica, Arial, sans-serif;
    font-weight: 100;
    font-size: 1.3em;
    padding: 0;
    cursor: default;
    display: inline-block;
}

#edit_competition .fieldWrapper {
    margin-bottom: 5px;
}

#edit_competition input, #edit_competition textarea, #edit_competition p {
    color: #666;
    font-size: 1em;
    line-height: 1.4em;
}

#edit_competition textarea {
    resize: none;
    padding: 10px;
    margin: 0;
    overflow-y: scroll;
}

#edit_competition a, #edit_competition a:hover {
    font-size: 1em;
    font-weight: bold;
    color: #676278;
}
#edit_competition a:hover {
    color: #739CB9;
}
#edit_competition .helptext {
    font-size: .8em;
}
#edit_competition input[type=file], #edit_competition input[type=checkbox]  {
    cursor: pointer;
}
.icon_excel {
    background: url('../img/icon_excel.png') no-repeat 15px;
    min-height: 32px;
    padding-top: 8px;
    margin-bottom: 15px;
}
.icon_excel a {
    margin-left: 38px;
}
.scrolling {
    position: fixed;
    top: 81px;
}
#dockable, #dockable__inner {
    height: 200px;
}
.side-nav--fullwidth {
    overflow: visible;
    white-space: nowrap;
}
.anchor {
    position: relative;
    margin-top:-81px;
    float:left;
}
.h-caps {
    font-family: 'Segoe UI', Segoe, 'Helvetica Neue', Helvetica, Arial, sans-serif;
    font-weight: bold;
    letter-spacing: 3px;
    text-transform: uppercase;
}
.bundle-tile, .worksheet-tile {
    margin-bottom: 30px;
    padding: 15px;
    border: 1px #CCC solid;
    border-left: 10px #739CB9 solid;
    border-radius: 3px;
    background: #FFF;
    box-shadow: 0 0 5px rgba(0,0,0,0.15);
    -moz-box-shadow: 0 0 5px rgba(0,0,0,0.15);
    -webkit-box-shadow: 0 0 5px rgba(0,0,0,0.15);
    overflow: hidden;
}
.bundle-meta, .bundle-meta a, .bundle span {
    color: #999;
    font-size: 14px;
}
.bundle-meta p {
    line-height: 20px;
    display: block;
}
.bundle-meta p strong {
    min-width: 100px;
    display: inline-block;
}
.bundle-meta p em a, .bundle-meta p span a {
    font-weight: normal;
}
.bundle-meta p span {
    display: inline-block;
    vertical-align: text-top;
}
.bundle-name, .worksheet-name {
    padding:0;
    color:#535353;
}
.worksheet-name label, .worksheet-author, .bundle-tile label {
    color: #a4a4a4;
    margin-top: 4px;
    margin-bottom: 14px;
    font-size: 12px;
}
.bundle-tile label {
    cursor: default;
    display: inline-block;
    vertical-align: top;
    float: right;
    padding: 6px 0 0 0;

}
.worksheet-name button {
    margin: 20px 0 0 0;
}
.worksheet-icon-sm {
    text-indent: 50px;
    background: url('../img/icon_worksheet_sm.png') no-repeat 0 10px;
    line-height: 50px;
}
.worksheet-icon {
    text-indent: 75px;
    background: url('../img/icon_worksheet.png') no-repeat 0 10px;
    line-height: 65px;
}
.worksheet-animate:focus .competitionTileLftStrip {
    background:#08ac33;
}
.worksheet-animate, .worksheet-animate .worksheet-animate-child {
  -webkit-transition:0.3s linear height;
  transition:0.3s linear height;
}
.worksheet-animate.ng-enter .worksheet-animate-child,
.worksheet-animate.ng-leave.ng-leave-active .worksheet-animate-child {
  height:0px;
}
.worksheet-animate.ng-leave .worksheet-animate-child,
.worksheet-animate.ng-enter.ng-enter-active .worksheet-animate-child {
  height:140px;
}
.bundle-icon-sm {
    text-indent: 50px;
    background: url('../img/icon_bundle_sm.png') no-repeat 0 10px;
    line-height: 50px;
}
.bundle-icon {
    text-indent: 75px;
    background: url('../img/icon_bundle.png') no-repeat 0 10px;
    line-height: 65px;
}
.bundle-status--created, .bundle-status--staged, .bundle-status--running, .bundle-status--ready, .bundle-status--failed {
    height: 32px;
    width: 32px;
    display: inline-block;
    margin: -7px 0 0 0;
}
.bundle-status--created, .bundle-status--staged, .bundle-status--running {
    background: url('../img/icon_yellowlight.png') no-repeat;
}
.bundle-status--ready {
    background: url('../img/icon_greenlight.png') no-repeat;
}
.bundle-status--failed {
    background: url('../img/icon_redlight.png') no-repeat;
}
.med.button {
    font-family: 'Segoe UI', Segoe, 'Helvetica Neue', Helvetica, Arial, sans-serif;
    font-weight: bold;
    letter-spacing: 3px;
    text-transform: uppercase;
}
li > a, .title a {
   text-decoration: none;
}
.submission_details {
    padding-top: 17px;
}
.submission_upload_details {
    margin-top: 10px;
}
p i {
    color: #739cb9;
}
th > i {
color: #FFF;
}
a i {
    cursor: pointer;
}
.bundle-download {
    display: inline-block;
    float: right;
    padding: 0 0 0 30px;
}
.competition-tile a, .competitions a {
    text-decoration: none;
}
.bundle__meta__desc {
    padding: 0 10px;
    white-space: normal;
}
.bundle__meta_type {
    font-weight: bold;
    min-width: 100px;
}
table.bundle__meta_table, table.bundle__meta_table tr, table.bundle__meta_table .row, table.bundle__meta_table td {
    color: #777;
    border: none;
    background-color: #FFF;
    vertical-align: top;
    margin: 0;
    font-size: 14px;
    font-family: 'Segoe UI', Segoe, 'Helvetica Neue', Helvetica, Arial, sans-serif;
    display: block;
}
.bundle__expand_button {
    float: right;
    font-size: 11px;
}
.bundle__expand_button.expanded img {
    -webkit-transform: rotate(180deg);
     -moz-transform: rotate(180deg);
     -ms-transform: rotate(180deg);
     -o-transform: rotate(180deg);
     transform: rotate(180deg); 
}
.bundle__file_view {
    width: 100%;
    display: none;
}
.bundle__file_view td {
    padding: 8px;
    height: 32px;
}
.bundle__file_view.expanded {
    display: inline-table;
}
.coda-jax {
    background: transparent;
    color: #3b3b3b;
}
.bundle__file_view__icon {
    width: 32px;
}
.bundle-icon-sm-indent {
    text-indent: 50px;
}
.bundle-icon-sm--program--created, .bundle-icon-sm--program--staged, .bundle-icon-sm--program--running {
    background: url('../img/bundle_icon_program_sm-yellow.png') no-repeat;
}
.bundle-icon-sm--program--ready {
    background: url('../img/bundle_icon_program_sm.png') no-repeat;
}
.bundle-icon-sm--program--failed {
    background: url('../img/bundle_icon_program_sm-red.png') no-repeat;
}
.bundle-icon-sm--dataset--created, .bundle-icon-sm--dataset--staged, .bundle-icon-sm--dataset--running {
    background: url('../img/bundle_icon_dataset_sm-yellow.png') no-repeat;
}
.bundle-icon-sm--dataset--ready {
    background: url('../img/bundle_icon_dataset_sm.png') no-repeat;
}
.bundle-icon-sm--dataset--failed {
    background: url('../img/bundle_icon_dataset_sm-red.png') no-repeat;
}
.bundle-icon-sm--macro--created, .bundle-icon-sm--macro--staged, .bundle-icon-sm--macro--running {
    background: url('../img/bundle_icon_macro_sm-yellow.png') no-repeat;
}
.bundle-icon-sm--macro--ready {
    background: url('../img/bundle_icon_macro_sm.png') no-repeat;
}
.bundle-icon-sm--macro--failed {
    background: url('../img/bundle_icon_macro_sm-red.png') no-repeat;
}
.bundle-icon-sm--make--created, .bundle-icon-sm--make--staged, .bundle-icon-sm--make--running {
    background: url('../img/bundle_icon_make_sm-yellow.png') no-repeat;
}
.bundle-icon-sm--make--ready {
    background: url('../img/bundle_icon_make_sm.png') no-repeat;
}
.bundle-icon-sm--make--failed {
    background: url('../img/bundle_icon_make_sm-red.png') no-repeat;
}
.bundle-icon-sm--run--created, .bundle-icon-sm--run--staged, .bundle-icon-sm--run--running {
    background: url('../img/bundle_icon_run_sm-yellow.png') no-repeat;
}
.bundle-icon-sm--run--ready {
    background: url('../img/bundle_icon_run_sm.png') no-repeat;
}
.bundle-icon-sm--run--failed {
    background: url('../img/bundle_icon_run_sm-red.png') no-repeat;
}
pre, .bundle__file_pre, .bundle__file_pre pre {
    font-family: Consolas, "Liberation Mono", Courier, monospace;
}
[ng\:cloak], [ng-cloak], .ng-cloak {
  display: none !important;
}
.nav-list li {
    display: inline-block;
<<<<<<< HEAD
=======
}
.keyboard-shorcut {
    padding: 2px 4px;
    color: #d14;
    background-color: #f7f7f9;
    border-color: #e1e1e8;
    border-width: 1px;
    border-style: solid;
    font-size: 12px;
>>>>>>> c0ad49ce
}<|MERGE_RESOLUTION|>--- conflicted
+++ resolved
@@ -2801,8 +2801,6 @@
 }
 .nav-list li {
     display: inline-block;
-<<<<<<< HEAD
-=======
 }
 .keyboard-shorcut {
     padding: 2px 4px;
@@ -2812,5 +2810,4 @@
     border-width: 1px;
     border-style: solid;
     font-size: 12px;
->>>>>>> c0ad49ce
 }