--- conflicted
+++ resolved
@@ -1,762 +1,3 @@
-<<<<<<< HEAD
-$background: #739CB9;
-$foreground: white;
-$banner: #EBF2FB;
-$highlight: #739CB9;
-$active: #ffac31;
-$gray: #666;
-$light-gray: #ccc;
-$light-medium-gray: #a4a4a4;
-$medium-light-gray: #999;
-$dark-gray: #333;
-$light-background-blue:#eff2f9;
-$link-color: #676278;
-$background-gray:#f8f8f8;
-$white:#fff;
-$text-color-gray:#3b3b3b;
-$text-link-color:#8a8a8a;
-$grayish-blue:#79a2c0;
-$text-color-light-gray:#797979;
-$dropdown-gray:#d6d6d6;
-$purple-gray:#7a768b;
-
-$primary: $background;
-
-$body-font-color: $gray;
-$header-font-color: $gray;
-
-$topbar-bg: $background;
-$topbar-fg: $foreground;
-$topbar-margin-bottom: 0px;
-$topbar-title-weight: normal;
-$topbar-title-font-size: xx-large;
-$topbar-link-weight: normal;
-$topbar-link-font-size: 100%;
-$topbar-link-hover-lightness: -30%;
-$topbar-link-bg-active: $active;
-
-$anchor-font-color: $background;
-$anchor-font-color-hover: $background;
-$anchor-font-color-active: $active;
-
-$inline-list-bottom-margin: 0;
-
-$panel-margin-bottom: 0px;
-$panel-padding-bottom: 0px;
-
-$button-font-color: $foreground;
-
-$section-title-color: $highlight;
-$section-title-color-active: $gray;
-$section-title-bg-hover: none;
-
-$tooltip-bg: $background;
-$tooltip-close-font-color: $foreground;
-$has-tip-border-bottom: 0px;
-$has-tip-border-bottom-hover: 0px;
-$has-tip-cursor-type: none;
-
-$side-nav-list-margin: 0px;
-$side-nav-link-color: $background;
-$side-nav-link-color-active: $active;
-$side-nav-link-color-hover: $active;
-$side-nav-font-size: 15px;
-
-@mixin linkStyle {
-	color:$purple-gray !important;
-	font-size:1.10 !important;
-}
-
-@mixin paragraph-Style {
-	color:$text-color-gray;
-	font-size:13px;
-	line-height:22px;
-}
-@mixin h4-Style {
-	color:$text-color-light-gray;
-	font-size:28px;
-	font-weight:normal;
-}
-
-@mixin textbox-style {
-	box-shadow:inset 0 0 8px #ccc;
-	border-radius:5px;
-}
-
-@mixin textbox-style-square {
-	box-shadow:inset 0 0 8px #ccc;
-	height:30px;
-}
-@mixin button-Style-Brown {
-    padding:15px;
-    font-size:13px;
-    font-weight:bold;
-    letter-spacing:2px;
-    color:$white !important;
-    background:#676278;
-    border:0;
-    text-transform:uppercase;
-    margin-left:10px;
-    width:112px;
-    cursor:pointer;
-	&:hover{opacity:0.7}
-	&:focus{color:$white !important; opacity:0.9}
-}
-@mixin Main-font-normal{
-    font-family: Segoe UI,'Segoe UI', Helvetica, Arial,'Trebuchet MS',sans-serif !important;
-	font-weight: normal;
-}
-@mixin Main-font-light{
-    font-family: Segoe UI Light,'Segoe UI Light', Helvetica, Arial,'Trebuchet MS',sans-serif !important;
-	font-weight: normal;
-}
-
-
-*{
-    font-family: Segoe UI,'Segoe UI', Helvetica, Arial,'Trebuchet MS',sans-serif;
-	font-size:   100%;
-	font-weight: normal;
-}
-
-select {
-	color: $dark-gray;
-}
-
-form textarea {
-	color: $dark-gray;
-	font-size: 16px;
-}
-
-.menu-icon {
-	background: $background;
-}
-
-.menu-icon > span, .menu-icon > span a, .menu-icon > span a:hover {
-	border-bottom-style: none;
-	border: 0px;
-	padding: 2px;
-}
-
-div.large-12 div.row div.small-12 div.panel p {
-	font-size: .9em;
-}
-
-span.has-tip {
-	border-bottom: 0px;
-}
-
-html.js body.body div#layout.container div.large-12 div.row div.large-10 div.section-container section.active div.content div.row div.large-3 {
-	padding-top: 13px;
-}
-
-div.competition-tile article.subContainer div.articleTextArea div.small-10 button.globalYellowButtonSmall a {
-	color: $foreground;
-}
-
-nav.top-bar section.top-bar-section ul.right {
-	color: $foreground;
-	background: $background;
-	vertical-align: text-bottom;
-}
-.top-bar {
-	box-shadow:0 3px 5px #666;
-	height:60px !important;
-	background:$white !important;
-}
-
-nav.top-bar .name h1 {
-	line-height:60px;
-}
-
-nav.top-bar .name h1 a {
- color:$grayish-blue;
-}
-
-section.top-bar-section  > ul  {
-	background:$white !important;
-	li > a {
-	color:$text-link-color;
-	line-height:60px;
-	}
-}
-
-section.top-bar-section li {
-	a:not(.button) {
-	line-height:60px;
-	background:$white;
-	}
-	.dropdown{
-		a:not(.button) {
-			background:$gray;
-			line-height:25px;
-		}
-	}
-}
-
-div.CompetitionsDetailContainer div.section-container section:not(.active) p a:hover {
- 	color: $active;
-}
-
-div.CompetitionsDetailContainer div.section-container section.active div.content div.section-container section p.title {
-	background: transparent;
-}
-
-div.CompetitionsDetailContainer div.section-container section.active div.content div.section-container section.active div.content {
-	border: 0px;
-}
-
-div.CompetitionsDetailContainer div.section-container section.active div.content div.section-container section p.title a {
-	padding: 2px;
-	text-align: right;
-	border: 0px;
-}
-
-div.CompetitionsDetailContainer div.section-container section.active div.content div.section-container section p {
-	border: 0px;
-}
-
-div.CompetitionsDetailContainer div.section-container section.active div.content div.section-container div.content {
-	margin-left: 10px;
-	font-size: 13px;
-}
-
-div.CompetitionsDetailContainer div.section-container section.active div.content div.section-container div.content ul {
-	list-style: disc;
-	margin-left: 20px;
-}
-
-div.CompetitionsDetailContainer div.section-container section.active div.content div.section-container section.active div.content em {
-	font-size: 13px;
-}
-
-#layout.container div.large-12 div.row div div.large-3 ul {
-	text-align: right;
-}
-
-#layout.container div.large-12 div.row div div.large-3 ul a:hover {
-	color: $active;
-}
-
-#layout.container div.large-12 div.row div.large-9 {
-	font-size: 13px;
-}
-
-#layout.container div.large-12 div.row div div.large-3 ul {
-	padding: 0px;
-}
-
-td > i {
-	color: $background;
-}
-
-a > i {
-	height: 100%;
-	color: $grayish-blue;
-}
-
-.competitionsDetailTabArea > section > .title {
-    font-size: 19px;
-    font-weight: 400;
-}
-
-.competitionsDetailTabArea > section > .title a:hover {
-	color: $active;
-}
-
-.process_participant_request {
-	padding-top: 10px;
-}
-
-.competitionUserBlock
-{
-    border:solid 1px #ccc;
-    margin-bottom:10px;
-    position:relative;
-    padding:0;
-}
-
-.user_results, .competition_results {
-	padding-top: 10px;
-}
-
-.globalBlueButton a, .globalBlueButton a:hover {
-	color: $foreground;
-}
-
-.content > h3 {
-	font-size: 14px;
-	font-weight: 700;
-}
-
-.content > p {
-	font-size: 13px;
-}
-
-.section-container.vertical-tabs > section > .content {
-	border: 0px;
-	color: #3b3b3b;
-}
-
-.competitionProcessHeader > ul > li {
-	height: 100%;
-}
-
-.competitionProcessHeader > ul > li > a {
-	color: $foreground;
-	font-size: 13px;
-	padding-left: 40px;
-	padding-right: 40px;
-}
-
-.competition-preview {
-	border: 1px solid $light-gray;
-	margin-top: 5px;
-	margin-bottom: 5px;
-}
-
-.competition-summary {
-	background: #fafafa;
-	height: 100px;
-	overflow: hidden;
-}
-
-.competition-preview > .columns > .button.small {
-	vertical-align: middle;
-	margin-bottom: 5px;
-	margin-top: 5px;
-	text-align: center;
-	background: $active;
-	border-color: $active;
-}
-
-.competition-summary > .columns {
-	margin: 0px;
-	padding: 0px;
-}
-
-.competition-label {
-	height: 100px;
-	background: $background;
-	color: $foreground;
-	padding-right: 0px;
-	padding-left: 0px;
-}
-
-.competition-image {
-	padding: 0px;
-	margin: 0px;
-	height: 100px;
-	vertical-align: middle;
-}
-
-.competition-info .columns {
-	padding: 0px;
-	margin: 0px;
-}
-
-.competition-title {
-	color: $dark-gray;
-	text-align: left;
-	font-size:15px;
-}
-
-.large-12 > .competition-label {
-	margin: 0px;
-	padding: 0px;
-	width: 30px;
-}
-
-.competition-description, .competition-owner {
-	font-size: small;
-	color:$medium-light-gray;
-}
-
-.slider {
-	color: $foreground;
-	font-size: 3.5em;
-	font-weight: lighter;
-	position: relative;
-	text-align: center;
-	background: $grayish-blue;
-	padding-top: 120px;
-	margin: 0 auto;
-	width: 100%;
-	min-height: 300px;
-	vertical-align: middle;
-	@include Main-font-light;
-}
-
-.subheader {
-    height: auto;
-    padding-bottom: 10px;
-}
-
-#footer, #footer a, #footer a:hover {
-	font-size: small;
-	background: $background;
-	color: $foreground;
-}
-
-.topbar-title {
-	font-size: x-large;
-	font-weight: light;
-}
-
-.header{
-	position:fixed;
-	left:0;
-	width:100%;
-	top:0;
-	z-index:1000;
-}
-
-.container {
-	padding-top:45px;
-	padding-bottom:20px;
-}
-
-p.competition-paragraph {
-	font-size:11px;
-	color:$gray;
-	line-height:15px;
-	margin-bottom:0;
-}
-
-.competition-info {
-	height:90px;
-	overflow:hidden;
-	padding-top:5px;
-}
-
-.competition-image > img {
-	height:90px;
-	margin-top:5px;
-}
-
-.competition-preview.panel {
-	background:#fafafa;
-}
-
-.competition-tile {
-	margin-bottom:10px;
-}
-
-.competition-tile h3 {
-	font-size:16px;
-	color:$dark-gray;
-}
-
-.articleHeadingContainer h3 {
-	margin:0;
-	line-height:100%;
-}
-
-.articleHeadingContainer label {
-	color:$light-medium-gray;
-	margin-bottom:14px;
-	font-size:12px;
-}
-
-.signin-centered-container {
-	margin:auto !important;
-	float:none !important;
-	background:$light-background-blue;
-	padding:25px;
-}
-
-.small-6.pull-6.columns > .globalBlueButton {
-	float:right
-}
-
-.globalBlueButton, .globalBlueButtonBig, .globalBlueButtonInput, .globalBlueButtonAtag > a, .globalBlueButtonSmallAtag > a, .globalBlueButtonSmall, .globalBlueButtonSmallFlexi, .buttonAccept {
-	box-shadow:none;
-	white-space:nowrap;
-	height:44px;
-	padding:11px !important;
-	min-width:112px !important;
-	width:auto !important;
-	margin-top:0;
-	&:hover{@include button-Style-Brown; opacity:0.7}
-	&:focus{@include button-Style-Brown; color:$white !important; opacity:0.9}
-	a {	
-		&:hover{@include button-Style-Brown; opacity:0.7}
-		&:focus{@include button-Style-Brown; color:$white !important; opacity:0.9}
-		margin-top:0;
-	}
-	@include button-Style-Brown;
-}
-
-.signin-centered-container > p > a {
-	display:inline-block;
-}
-
-ul.side-nav {
-	 padding-top:0;
-	 li {
-		margin-bottom:2px;
-		padding-bottom:0 !important;
-	 }
-	 li a {
-		font-weight:normal;
-		@include linkStyle;
-		&:hover{color:$purple-gray; font-weight:bold}
-		&:active{background:none; font-weight:bold}
-	  }
-	li.active a {
-		color:$gray !important
-	}
-}
-
-.glossary-page-container, competitions-block-Styling {
-	.fixed {
-		left:auto;
-		top:auto;
-		margin-left:0;
-		a {
-			display:inline-block
-		}
-	}
-	h6 { 
-		font-size:16px; 
-		color:$purple-gray;
-		margin-bottom:0px;
-		}
-
-	p { 
-		font-size:15px; 
-		color:$purple-gray;
-		padding-bottom:14px;
-		
-		}
-
-	ol { 
-		font-size:13px; color:$gray;
-
-		li {
-			padding-bottom:10px;
-			list-style-type:disc;
-		}
-	}
-
-	ul { 
-		font-size:15px; 
-		color:$purple-gray;
-		margin-left:20px;
-
-		li{
-			padding-bottom:10px;
-			list-style-type:none;
-			b { 
-				color:$purple-gray;
-			}
-		}
-	}
-
-	pre {
-		padding:10px;
-		background:$banner;
-		margin-bottom:15px;
-		}
-
-	p a {
-		color:$link-color
-		}
-
-	b {
-		color:$gray
-	}
-}
-
-div.auto.section-container > section > .title, .auto.section-container > .section > .title{
-		a{
-		background:$white;
-		padding-left:40px !important;
-		padding-right:40px !important;
-		font-size:19px;
-		height:57px;
-		}
-}
-
-.auto.section-container > section > .content, .auto.section-container > .section > .content, .vertical-tabs.section-container > section > .content, .vertical-tabs.section-container > .section > .content {
-	background:$background-gray !important;
-}
-
-.auto.section-container > section.active > .title {
-	border-bottom:solid 1px $background-gray !important;
-	a {
-		background:$background-gray !important;
-	}
-}
-
-.section-container.vertical-tabs {
-	 .content{
-			padding-top:1px !important;
-			@extend competitions-block-Styling;
-				p {
-					@include paragraph-Style;
-				}
-			}
-	
-	.CompetitionsDetailLftUl {
-		margin-bottom:2px;
-
-		p a {
-			@include linkStyle;
-			&:hover{color:$active !important}
-			&:active{background:none !important}
-		}
-	}
-
-	.active p a {
-			color:$gray !important;
-			font-weight:bold;
-	}
-}
-
-.participateInfoBlock p {
-	@include paragraph-Style;
-}
-
-.deny_reason {
-	@include textbox-style;
-}
-
-div.pending-approval-select.columns {
-	padding-left:0.93em;
-}
-.competitionUserBlock {
-	 h3 {
-		color:$highlight;
-		margin-bottom:2px;
-	 }
-}
-/*Homepage-------------------*/
-
-body{
-	
-	 p {
-		color:$text-color-light-gray
-	}
-	h4 {
-		@include h4-Style;
-		@include Main-font-light;
-	}
-}
-
-.horizontal-ruler {
-	margin-top:0px;
-	hr {
-		margin-top:0;
-	}
-}
-
-body ul.banner-navigation{
-	padding:20px 0 30px;
-	margin:0;
-	li {
-		height:auto;
-	}
-	a {
-		width:10px;
-		height:10px;
-		border-radius:10px;
-		background:#c2c2c2;
-		border:solid 1px #929292;
-		padding:2px !important;
-	}
-	li.current a{
-		background:#8d8d8d !important;
-	}
-}
-body section.top-bar-section ul.signin-dropdown {
-	background:$dropdown-gray !important;
-	padding:10px;
-	width:250px;
-	max-width:250px;
-	&:after {
-		display:none !important;
-	}
-	&:before {
-		display:none !important;
-	}
-	input[type="text"],input[type="password"] {
-		@include textbox-style-square;
-	}
-	li {
-	width:100%;
-		&:hover{background:none !important;}
-		& > a{
-			background:none !important;
-			&:hover{background:none !important}
-			
-		}
-	}
-	.button-Style-Brown {
-		width:100% !important;
-		@include button-Style-Brown;
-		margin:0;
-		min-height:44px;
-	}
-	label {
-		display:table-cell;
-	}
-}
-.login-button-separator {
-	width:90%;
-	margin:auto;
-	display:table;
-	hr {
-		background:red;
-		border-bottom:solid 1px $text-link-color
-	}
-	label {
-		display:table-cell;
-		vertical-align:middle;
-		width:30px;
-		text-align:center;
-		font-weight:bold;
-		color:$text-link-color;
-	}
-}
-
-body .login > p {
-padding-top:0px;
-}
-body .login > p:nth-child(4) > input {
-	float:left;
-	position:relative;
-	top:-24px;
-	padding-left:0;
-}
-
-body .login > p:nth-child(4) > label {
-	padding-left:20px;
-	display:inline-block;
-}
-
-/*Homepage-------------------*/
-
-/*SubPage-------------------*/
-
-body .subheader-strip{
-	margin-top:16px;
-	background:$grayish-blue url("../../site/images/headerBg.jpg") repeat-x;
-	padding:5px 0;
-	min-height:95px;
-	margin-bottom:32px;
-	h4 {
-		font-size:40px;
-		color:#fff;
-		@include Main-font-light;
-		margin-bottom:0;
-	}
-}
-ul li.name.cl-logo {
-	margin-top:10px;
-	a {
-		color: $grayish-blue !important;
-	}
-=======
 $background: #739CB9;
 $foreground: white;
 $banner: #F5F5F5;
@@ -1420,7 +661,6 @@
 	text-align: left;
 }
 
-.preloader-handler {
-	position:relative;
->>>>>>> d5a76f76
-}
+.preloader-handler {
+	position:relative;
+}