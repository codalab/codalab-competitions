--- conflicted
+++ resolved
@@ -653,20 +653,6 @@
 				@include table-header-white;
 			}
 		}
-<<<<<<< HEAD
-			tr{
-				th.dataTable-column-active{
-								background:#99bece !important;
-								color:#fff !important;
-							}
-		}
-		tr:nth-child(odd){
-			.dataTable-column-active {
-				background:#e8e8e8 !important;
-			}
-		}
-
-=======
 		tr {
 			th.column-selected {
 				background:#99bece !important;
@@ -678,7 +664,6 @@
 				background:#e8e8e8 !important;  
 			}  
 		}
->>>>>>> 2a98c909
 		tr:nth-child(2) {
 			th:nth-child(1) {
 				@include table-header-white;
