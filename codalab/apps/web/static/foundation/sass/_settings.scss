--- conflicted
+++ resolved
@@ -74,7 +74,7 @@
 }
 
 @mixin table-header-white {
-	background:#648ca8; 
+	background:#648ca8 !important;  
 	color:#fff;  
 }  
 
@@ -641,21 +641,9 @@
 				color:#648ca8;
 				font-size: 12px;
 			}
-<<<<<<< HEAD
-			th.test {
-					color:red !important;
-			}
-			td.dataTable-column-active{
-				background:#d0d0d0 !important;
-			}
-		}
-		tr.dataTable-header{
-			th{
-=======
 		}
 		tr.dataTable-header {
 			th {
->>>>>>> 30cfecca
 				@include table-header-white;
 			}
 		}
@@ -670,17 +658,6 @@
 				@include table-header-white;
 			}
 		}
-		tr{
-			th.dataTable-column-active{
-					background:#99bece !important;
-					color:#fff !important;
-				}
-		}
-		tr:nth-child(odd){
-			.dataTable-column-active {
-				background:#e8e8e8 !important;
-			}
-		}
 	}
 }
 
@@ -724,39 +701,4 @@
 			width: auto;
 		}
 	}
-}
-#dialog
-{
-	display:none;
-}
-.dialog-box{
-	left:0;
-	top:-100%;
-	right:0;
-	margin:auto;
-	position:absolute;
-	z-index:999;
-	background:#fff;
-	width:60%;
-	height:450px;
-	padding:20px;
-	opacity:0;
-}
-.dialog-box-background{
-	background:#000;
-	opacity:0.5;
-	display: none;
-	z-index:900;
-	left:0;
-	top:0;
-	bottom:0;
-	right:0;
-	position:absolute;
-}
-.dialog-box #Idialog{
-	width:93%;
-	height:100%;
-}
-.login-form{
-	overflow:hidden;
 }