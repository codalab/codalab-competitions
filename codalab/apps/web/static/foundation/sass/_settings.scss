$background: #739CB9;
$foreground: white;
<<<<<<< HEAD
$banner: #f5f5f5;
=======
$banner: #F5F5F5;
>>>>>>> 59928cef
$highlight: #739CB9;
$active: #676278;
$gray: #666;
$light-gray: #ccc;
$light-medium-gray: #a4a4a4;
$medium-light-gray: #999;
$dark-gray: #333;
$light-background-blue:#eff2f9;
$link-color: #676278;
$background-gray:#f8f8f8;
$white:#fff;
$text-color-gray:#3b3b3b;

$primary-color: $background;

$body-font-color: $gray;
$header-font-color: $gray;

$topbar-bg: $background;
$topbar-fg: $foreground;
$topbar-margin-bottom: 0px;
$topbar-title-weight: normal;
$topbar-title-font-size: xx-large;
$topbar-link-weight: normal;
$topbar-link-font-size: 100%;
$topbar-link-hover-lightness: -30%;
$topbar-link-bg-active: $active;

$anchor-font-color: $link-color;
$anchor-font-color-hover: $background;
$anchor-font-color-active: $active;

$inline-list-bottom-margin: 0;

$panel-margin-bottom: 0px;
$panel-padding-bottom: 0px;

$primary-button-color: #676278;
$button-font-color: $foreground;

$section-title-color: $highlight;
$section-title-color-active: $gray;
$section-title-bg-hover: none;

$tooltip-bg: $background;
$tooltip-close-font-color: $foreground;
$has-tip-border-bottom: 0px;
$has-tip-border-bottom-hover: 0px;
$has-tip-cursor-type: none;

$side-nav-list-margin: 0px;
$side-nav-link-color: $background;
$side-nav-link-color-active: $active;
$side-nav-link-color-hover: $active;
$side-nav-font-size: 15px;
$purple-gray:#7a768b;

@mixin linkStyle {
	color:$link-color !important;
	font-size:15px !important;
}

@mixin paragraph-Style {
	color:$text-color-gray;
	font-size:13px;
	line-height:22px;
}

@mixin textbox-style {
	box-shadow:inset 0 0 8px #ccc;
	border-radius:5px;
}

*{
    font-family: 'Segoe UI', Segoe, 'Helvetica Neue', Helvetica, Arial, sans-serif;
	font-size:   100%;
	font-weight: normal;
}

select {
	color: $dark-gray;
}

form textarea {
	color: $dark-gray;
	font-size: 16px;
}

.menu-icon {
	background: $background;
}

.menu-icon > span, .menu-icon > span a, .menu-icon > span a:hover {
	border-bottom-style: none;
	border: 0px;
	padding: 2px;
}

div.large-12 div.row div.small-12 div.panel p {
	font-size: .9em;
}

span.has-tip {
	border-bottom: 0px;
}

html.js body.body div#layout.container div.large-12 div.row div.large-10 div.section-container section.active div.content div.row div.large-3 {
	padding-top: 13px;
}

div.competition-tile article.subContainer div.articleTextArea div.small-10 button.globalYellowButtonSmall a {
	color: $foreground;
}

nav.top-bar section.top-bar-section ul.right {
	color: $foreground;
	background: $background;
	vertical-align: text-bottom;
}

div.CompetitionsDetailContainer div.section-container section:not(.active) p a:hover {
 	color: $active;
}

div.CompetitionsDetailContainer div.section-container section.active div.content div.section-container section p.title {
	background: transparent;
}

div.CompetitionsDetailContainer div.section-container section.active div.content div.section-container section.active div.content {
	border: 0px;
}

div.CompetitionsDetailContainer div.section-container section.active div.content div.section-container section p.title a {
	padding: 2px;
	text-align: right;
	border: 0px;
}

div.CompetitionsDetailContainer div.section-container section.active div.content div.section-container section p {
	border: 0px;
}

div.CompetitionsDetailContainer div.section-container section.active div.content div.section-container div.content {
	margin-left: 10px;
	font-size: 13px;
}

div.CompetitionsDetailContainer div.section-container section.active div.content div.section-container div.content ul {
	list-style: disc;
	margin-left: 20px;
}

div.CompetitionsDetailContainer div.section-container section.active div.content div.section-container section.active div.content em {
	font-size: 13px;
}

#layout.container div.large-12 div.row div div.large-3 ul {
	text-align: right;
}

#layout.container div.large-12 div.row div div.large-3 ul a:hover {
	color: $active;
}

#layout.container div.large-12 div.row div.large-9 {
	font-size: 13px;
}

#layout.container div.large-12 div.row div div.large-3 ul {
	padding: 0px;
}

td > i, td > a > i {
	color: $background;
}

a > i {
	height: 100%;
	color: $foreground;
}

.competitionsDetailTabArea > section > .title {
    font-size: 19px;
    font-weight: 400;
}

.competitionsDetailTabArea > section > .title a:hover {
	color: $active;
}

.process_participant_request {
	padding-top: 10px;
}

.competitionUserBlock
{
    border:solid 1px #ccc;
    margin-bottom:10px;
    position:relative;
    padding:0;
}

.user_results, .competition_results {
	padding-top: 10px;
}

.globalBlueButton a, .globalBlueButton a:hover {
	color: $foreground;
}

.content > h3 {
	font-size: 14px;
	font-weight: 700;
}

.content > p {
	font-size: 13px;
}

.section-container.vertical-tabs > section > .content {
	border: 0px;
	color: #3b3b3b;
}

.competitionProcessHeader > ul > li {
	height: 100%;
}

.competitionProcessHeader > ul > li > a {
	color: $foreground;
	font-size: 13px;
	padding-left: 40px;
	padding-right: 40px;
}

.competition-preview {
	border: 1px solid $light-gray;
	margin-top: 5px;
	margin-bottom: 5px;
}

.competition-summary {
	background: #fafafa;
	height: 100px;
	overflow: hidden;
}

.competition-preview > .columns > .button.small {
	vertical-align: middle;
	margin-bottom: 5px;
	margin-top: 5px;
	text-align: center;
	background: $active;
	border-color: $active;
}

.competition-summary > .columns {
	margin: 0px;
	padding: 0px;
}

.competition-label {
	height: 100px;
	background: $background;
	color: $foreground;
	padding-right: 0px;
	padding-left: 0px;
}

.competition-image {
	padding: 0px;
	margin: 0px;
	height: 100px;
	vertical-align: middle;
}

.competition-info .columns {
	padding: 0px;
	margin: 0px;
}

.competition-title {
	color: $dark-gray;
	text-align: left;
	font-size:15px;
}

.large-12 > .competition-label {
	margin: 0px;
	padding: 0px;
	width: 30px;
}

.competition-description, .competition-owner {
	font-size: small;
	color:$medium-light-gray;
}

.slider {
	color: $foreground;
   	font-family: "HelveticaNeue-Light", "Helvetica Neue Light", "Helvetica Neue", Helvetica, Arial, "Lucida Grande", sans-serif; 
	font-size: 3.5em;
	font-weight: 100;
	position: relative;
	text-align: center;
	background: #D0D0D0;
	padding-top: 70px;
	margin: 0 auto;
	width: 100%;
	min-height: 200px;
	vertical-align: middle;
}

.subheader {
    height: auto;
    padding-bottom: 10px;
}

#footer, #footer a, #footer a:hover {
	font-size: small;
	background: $background;
	color: $foreground;
}

.topbar-title {
	font-size: x-large;
	font-weight: light;
}

.header{
	position:fixed;
	left:0;
	width:100%;
	top:0;
	z-index:1000;
}

.container {
	padding-top:45px;
	padding-bottom:20px;
}

p.competition-paragraph {
	font-size:11px;
	color:$gray;
	line-height:15px;
	margin-bottom:0;
}

.competition-info {
	height:90px;
	overflow:hidden;
	padding-top:5px;
}

.competition-image > img {
	height:90px;
	margin-top:5px;
}

.competition-preview.panel {
	background:#fafafa;
}

.competition-tile {
	margin-bottom:10px;
}

.competition-tile h3 {
	font-size:16px;
	color:$dark-gray;
}

.articleHeadingContainer h3 {
	margin:0;
	line-height:100%;
}

.articleHeadingContainer label {
	color:$light-medium-gray;
	margin-top:4px;
	margin-bottom:14px;
	font-size:12px;
}

.signin-centered-container {
	margin:auto !important;
	float:none !important;
	background:$light-background-blue;
	padding:25px;
}

.small-6.pull-6.columns > .globalBlueButton {
	float:right
}

.signin-formfields p:nth-child(3) > input {
	float:left;
	position:relative;
	top:-20px;
}

.signin-formfields p:nth-child(3) > label {
	padding-left:20px;
}

.globalBlueButton, .globalBlueButtonBig, .globalBlueButtonInput, .globalBlueButtonAtag > a, .globalBlueButtonSmallAtag > a, .globalBlueButtonSmall, .globalBlueButtonSmallFlexi, .buttonAccept {
	box-shadow:none;
	white-space:nowrap;
	a {
		&:focus{color:$white !important}
	}
}

.signin-centered-container > p > a {
	display:inline-block;
}

ul.side-nav {
	 padding-top:0;
	 position:fixed;
	 li {
		margin-bottom:2px;
	 }
	 li a {
		@include linkStyle;
		&:hover{color:$active}
		&:active{background:none}
	  }
	li.active a {
		color:$gray !important;
		border-left: #676278 4px solid;
		text-indent: 10px;
	}
} 

.glossary-page-container, competitions-block-Styling {
	h6 { 
		font-size:18px; 
		color:$gray;
		}

	p { 
		font-size:14px; 
		color:$gray;
		}

	ol { 
		font-size:14px; color:$gray;

		li {
			padding-bottom:10px;
			list-style-type:disc;
		}
	}

	ul { 
		font-size:14px; 
		color:$gray;
		margin-left:20px;

		li{
			padding-bottom:10px;
			list-style-type:disc;
		}
	}

	pre {
		padding:10px;
		background:$banner;
		margin-bottom:15px;
		}

	p a {
		color:$link-color;
		}

	b {
		color:$gray;
	}
}

div.auto.section-container > section > .title, .auto.section-container > .section > .title{
		a{
		background:$white;
		padding-left:40px !important;
		padding-right:40px !important;
		font-size:19px;
		height:57px;
		}
}

.auto.section-container > section > .content, .auto.section-container > .section > .content, .vertical-tabs.section-container > section > .content, .vertical-tabs.section-container > .section > .content {
	background:$background-gray !important;
}

.auto.section-container > section.active > .title {
	border-bottom:solid 1px $background-gray !important;
	a {
		background:$background-gray !important;
	}
}

.section-container.vertical-tabs {
	 .content{
			padding-top:1px !important;
			@extend competitions-block-Styling;
				p {
					@include paragraph-Style;
				}
			}
	
	.CompetitionsDetailLftUl {
		margin-bottom:2px;

		p a {
			@include linkStyle;
			&:hover{color:$active !important;}
			&:active{background:none !important;}
		}
	}

	.active p a {
			color:$gray !important;
			font-weight:bold;
	}
}

.participateInfoBlock p {
	@include paragraph-Style;
}

.deny_reason {
	@include textbox-style;
}

div.pending-approval-select.columns {
	padding-left:0.93em;
}
.competitionUserBlock {
	 h3 {
		color:$highlight;
		margin-bottom:2px;
	 }
}

.glossary-page-container {
       .fixed {
              left:auto;
              top:auto;
              margin-left:0;
              a {
                     display:inline-block
              }
       }
       h6 { 
              font-size:16px; 
              color:$purple-gray;
              margin-bottom:0px;
              }
  
       p { 
              font-size:15px; 
              color:$purple-gray;
              padding-bottom:14px;
              
              }
  
       ol { 
              font-size:13px; color:$gray;
  
              li {
                     padding-bottom:10px;
                     list-style-type:disc;
              }
       }
  
       ul { 
              font-size:15px; 
              color:$purple-gray;
              margin-left:20px;
  
              li{
                     padding-bottom:10px;
                     list-style-type:none;
                     b { 
                           color:$purple-gray;
                     }
              }
       }
  
       pre {
              padding:10px;
              background:$banner;
              margin-bottom:15px;
              }
  
       p a {
              color:$link-color
              }
  
       b {
              color:$gray
       }
  }
<<<<<<< HEAD

=======
  
>>>>>>> 59928cef
.hide
{
	display:none !important;
}<|MERGE_RESOLUTION|>--- conflicted
+++ resolved
@@ -1,10 +1,6 @@
 $background: #739CB9;
 $foreground: white;
-<<<<<<< HEAD
-$banner: #f5f5f5;
-=======
 $banner: #F5F5F5;
->>>>>>> 59928cef
 $highlight: #739CB9;
 $active: #676278;
 $gray: #666;
@@ -610,11 +606,7 @@
               color:$gray
        }
   }
-<<<<<<< HEAD
-
-=======
-  
->>>>>>> 59928cef
+  
 .hide
 {
 	display:none !important;
