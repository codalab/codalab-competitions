--- conflicted
+++ resolved
@@ -167,10 +167,5 @@
       line-height: 0;
     }
   }
-<<<<<<< HEAD
-  
-  $anchor-text-decoration: underline !default; // changed from none
-=======
 
-$anchor-text-decoration: underline !default;
->>>>>>> 79b1adee
+$anchor-text-decoration: underline !default; // changed from none
