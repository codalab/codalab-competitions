{% load url from future %}
{% load account %}
{% load analytical %}
{% load compress %}

<!DOCTYPE html>

<!-- paulirish.com/2008/conditional-stylesheets-vs-css-hacks-answer-neither/ -->
<!--[if lt IE 7]> <html class="no-js lt-ie9 lt-ie8 lt-ie7" lang="en"> <![endif]-->
<!--[if IE 7]>    <html class="no-js lt-ie9 lt-ie8" lang="en"> <![endif]-->
<!--[if IE 8]>    <html class="no-js lt-ie9" lang="en"> <![endif]-->
<!--[if gt IE 8]><!-->  <html class="no-js" lang="en"> <!--<![endif]-->

<head>
  <meta charset="utf-8" /> 

  <!-- Set the viewport width to device width for mobile -->
  <meta name="viewport" content="width=device-width" />
  <link type="image/x-icon" rel="shortcut icon" href="{{ STATIC_URL }}site/Images/favicon.ico">

  {% block meta %}{% endblock %}

  <title>CodaLab - {% block head_title %}{% endblock %}</title>

  {% block css %}
    {% compress css %}
        <!-- Included CSS Files (Compressed) -->
        <link rel="stylesheet" href="{{ STATIC_URL }}foundation/css/jquery.dataTables.css">
        <link rel="stylesheet" href="{{ STATIC_URL }}site/css/Main.css">
        <link rel="stylesheet" href="{{ STATIC_URL }}foundation/css/codalab.css">
    {% endcompress %}

    {% compress js %}
        <script src="{{ STATIC_URL }}foundation/js/vendor/custom.modernizr.js"></script>

        <!-- IE Fix for HTML5 Tags -->
        <!--[if lt IE 9]>
          <script src="http://html5shiv.googlecode.com/svn/trunk/html5.js"></script>
        <![endif]-->
    {% endcompress %}
  {% endblock css %}

  {% block extra_headers %}
  {% endblock extra_headers %}

  {% analytical_head_top %}
  {% analytical_head_bottom %}

  <script src="http://ajax.aspnetcdn.com/ajax/jquery/jquery-1.10.2.min.js"></script>
  <script src="http://ajax.aspnetcdn.com/ajax/jquery.ui/1.10.1/jquery-ui.min.js"></script> 
</head>

  <body class="body">

    <!-- Main Page Content and Sidebar -->
    <div class="container" id="layout">
        <!-- Nav Bar -->
        <div class="header">
          <nav class="top-bar">
            <ul class="title-area">
              <!-- Title Area -->
              <li class="name cl-logo"><a href="/" tabindex=1><img src="{{STATIC_URL}}site/Images/CL_Header_Logo.png" alt="Home"></a></li>
              <!-- Remove the class "menu-icon" to get rid of menu icon. Take out "Menu" to just have icon alone -->
              <li class="toggle-topbar menu-icon"><a href="#"><span>Menu</span></a></li>
            </ul>
            <section class="top-bar-section">
              <!-- Left Nav Section -->

              <!-- Right Nav Section -->
              <ul class="right">
<!--                 <li class="has-form">
                  <form action="/search" method="get">
                    <input name="query" type="search" placeholder="Search">
                  </form>
                </li> 
-->
                <!-- <li id="liExperiments"><a href="/experiments" tabindex=2>Experiments</a></li> -->             
                <li id="liCompetitions"><a href="/competitions" tabindex=3>Competitions</a></li>
                {% if user.is_authenticated %}
                  <li id="liMyCodalab"><a href="/my" tabindex=4>My CodaLab</a></li>
                {% else %}
                  <li><a href="{% url 'account_login' %}?modal=on"  tabindex=4 data-reveal-id="login-modal" data-reveal-ajax="true" name="next" value="/my">My CodaLab</a></li>  
                {% endif %}
                <li id="liAbout"><a href="/help/about.html" tabindex=5>About</a></li>
                {% if user.is_authenticated %}
                  <li class="has-dropdown">
                      <a href="#profile"><img src="{{ STATIC_URL }}site/Images/icon_mini_avatar.png" class="mini_avatar" alt="{{user.username}}"> {{user.username}}</a>
                      <ul class="dropdown">
                        <!-- <li><a href="#">My Profile</a></li> -->
                        <li class="divider"></li>
                        <li>
                          <a href="{% url 'account_logout' %}" data-reveal-id="logout-modal" data-reveal-ajax="true">Sign Out</a>
                        </li>
                      </ul>
                  </li>
                {% else %}
                  <li class="menu-icon">
                    <a href="{% url 'account_login' %}?modal=on" data-reveal-id="login-modal" data-reveal-ajax="true"><img src="{{ STATIC_URL }}site/Images/icon_mini_avatar.png" class="mini_avatar" alt="Sign In"> Sign In</a></li>  
                {% endif %}      
              </ul>
            </section>
          </nav>
        </div>
        <!-- End Nav -->

    {% if "modal" not in view.request.GET %}
            {% block nosubheader %}
                  {% block subheader %} 
                    <div class="header-title-bg">
                      <div class="large-12 columns">
                        <div class="row">
                          <div class="large-12 columns">
                            <h1> {% block page_title %}{% endblock page_title %} </h1>
                          </div>
                        </div>
                      </div>
                    </div>
                  {% endblock subheader %}
            {% endblock nosubheader %}
    {% endif %} 

        {% block hero_subheader %}
        {% endblock hero_subheader %}

        <div class="large-12 large-centered columns content">
          {% block content %}{% endblock content %}
        </div>
        <div id="layout_footer"></div>
    </div>
  </div>
    <!-- End Main Content and Sidebar -->

{% if "modal" not in view.request.GET %}
    <!-- Footer -->
    <footer id="footer">
        <div class="small-6 columns">
          <ul class="inline-list left">            
            <li>   
                <span>
                  <a href="http://www.windowsazure.com/" target="_blank"><img src="{{ STATIC_URL }}site/Images/Azure_Footer_Logo.png" border="0"/></a>
                </span>
            </li>
            <li>   
                <span>
                  <a href="http://codalab.github.io/codalab/" target="_blank"><img src="{{STATIC_URL}}foundation/img/github.png" border="0"/></a>
                  <!-- <a href="{{last_commit}}">{{app_version}}</a> -->
                </span>
            </li>

          </ul>
        </div>
        <div class="small-6 columns">
          <ul class="inline-list right">
            <!-- <li>CodaLab v.0 ()</li> -->
            <li><a href="/help/about.html">Help</a></li>
<<<<<<< HEAD
            <li><a href="mailto:info@codalab.org">Feedback</a></li>
=======
            <li><a href="mailto:info@codalab.org">Contact Us</a></li>
            <li><a href="http://go.microsoft.com/?linkid=9837806">Feedback</a></li>
>>>>>>> b8857bb6
            <li><a href="http://codalab.github.io/codalab/notices.html">Notices</a></li>
            <li><a href="http://codalab.github.io/codalab/terms.html">Terms of Use</a></li>
          </ul>
        </div>
    </footer>
 {% endif %} 


    <!-- Check for Zepto support, load jQuery if necessary -->
    <script src="http://ajax.aspnetcdn.com/ajax/jquery.validate/1.11.1/jquery.validate.min.js"></script>
    <script src="http://ajax.aspnetcdn.com/ajax/jquery.dataTables/1.9.4/jquery.dataTables.min.js"></script>
    <script src="{{ STATIC_URL }}foundation/js/vendor/jquery.liteuploader-1.4.1.min.js"></script>

    <!-- Included JS Files (Compressed) -->
    <script src="{{ STATIC_URL }}foundation/js/foundation.min.js"></script>

    <!-- Initialize JS Plugins -->
    <script src="{{ STATIC_URL }}foundation/js/app.js"></script>

    <script>
        $(document).foundation();
        {% block js %}
        {% endblock js %}
    </script>

    {% block jsincludes %}
    {% endblock jsincludes %}

  {% analytical_body_top %}
  {% analytical_body_bottom %}

  <div id="login-modal" class="reveal-modal small"></div>
  <div id="logout-modal" class="reveal-modal small"></div>
  <div id="signup-modal" class="reveal-modal small"></div>
  <div id="forgotpasswd-modal" class="reveal-modal small"></div>
  <script>
    $("#login-modal").on('opened', function () {
        if ($("#sections").length > 0) {
            $("#sections").foundation('section', 'reflow');
        }
        $("#id_login").focus();
    });
    $("#logout-modal").on('opened', function () {
        if ($("#sections").length > 0) {
            $("#sections").foundation('section', 'reflow');
        }
        $("#id_signout").focus();
    });
    $("#signup-modal").on('opened', function () {
        if ($("#sections").length > 0) {
            $("#sections").foundation('section', 'reflow');
        }
        $("#id_email").focus();
    });
  </script>
  </body>
</html>
<|MERGE_RESOLUTION|>--- conflicted
+++ resolved
@@ -1,218 +1,214 @@
-{% load url from future %}
-{% load account %}
-{% load analytical %}
-{% load compress %}
-
-<!DOCTYPE html>
-
-<!-- paulirish.com/2008/conditional-stylesheets-vs-css-hacks-answer-neither/ -->
-<!--[if lt IE 7]> <html class="no-js lt-ie9 lt-ie8 lt-ie7" lang="en"> <![endif]-->
-<!--[if IE 7]>    <html class="no-js lt-ie9 lt-ie8" lang="en"> <![endif]-->
-<!--[if IE 8]>    <html class="no-js lt-ie9" lang="en"> <![endif]-->
-<!--[if gt IE 8]><!-->  <html class="no-js" lang="en"> <!--<![endif]-->
-
-<head>
-  <meta charset="utf-8" /> 
-
-  <!-- Set the viewport width to device width for mobile -->
-  <meta name="viewport" content="width=device-width" />
-  <link type="image/x-icon" rel="shortcut icon" href="{{ STATIC_URL }}site/Images/favicon.ico">
-
-  {% block meta %}{% endblock %}
-
-  <title>CodaLab - {% block head_title %}{% endblock %}</title>
-
-  {% block css %}
-    {% compress css %}
-        <!-- Included CSS Files (Compressed) -->
-        <link rel="stylesheet" href="{{ STATIC_URL }}foundation/css/jquery.dataTables.css">
-        <link rel="stylesheet" href="{{ STATIC_URL }}site/css/Main.css">
-        <link rel="stylesheet" href="{{ STATIC_URL }}foundation/css/codalab.css">
-    {% endcompress %}
-
-    {% compress js %}
-        <script src="{{ STATIC_URL }}foundation/js/vendor/custom.modernizr.js"></script>
-
-        <!-- IE Fix for HTML5 Tags -->
-        <!--[if lt IE 9]>
-          <script src="http://html5shiv.googlecode.com/svn/trunk/html5.js"></script>
-        <![endif]-->
-    {% endcompress %}
-  {% endblock css %}
-
-  {% block extra_headers %}
-  {% endblock extra_headers %}
-
-  {% analytical_head_top %}
-  {% analytical_head_bottom %}
-
-  <script src="http://ajax.aspnetcdn.com/ajax/jquery/jquery-1.10.2.min.js"></script>
-  <script src="http://ajax.aspnetcdn.com/ajax/jquery.ui/1.10.1/jquery-ui.min.js"></script> 
-</head>
-
-  <body class="body">
-
-    <!-- Main Page Content and Sidebar -->
-    <div class="container" id="layout">
-        <!-- Nav Bar -->
-        <div class="header">
-          <nav class="top-bar">
-            <ul class="title-area">
-              <!-- Title Area -->
-              <li class="name cl-logo"><a href="/" tabindex=1><img src="{{STATIC_URL}}site/Images/CL_Header_Logo.png" alt="Home"></a></li>
-              <!-- Remove the class "menu-icon" to get rid of menu icon. Take out "Menu" to just have icon alone -->
-              <li class="toggle-topbar menu-icon"><a href="#"><span>Menu</span></a></li>
-            </ul>
-            <section class="top-bar-section">
-              <!-- Left Nav Section -->
-
-              <!-- Right Nav Section -->
-              <ul class="right">
-<!--                 <li class="has-form">
-                  <form action="/search" method="get">
-                    <input name="query" type="search" placeholder="Search">
-                  </form>
-                </li> 
--->
-                <!-- <li id="liExperiments"><a href="/experiments" tabindex=2>Experiments</a></li> -->             
-                <li id="liCompetitions"><a href="/competitions" tabindex=3>Competitions</a></li>
-                {% if user.is_authenticated %}
-                  <li id="liMyCodalab"><a href="/my" tabindex=4>My CodaLab</a></li>
-                {% else %}
-                  <li><a href="{% url 'account_login' %}?modal=on"  tabindex=4 data-reveal-id="login-modal" data-reveal-ajax="true" name="next" value="/my">My CodaLab</a></li>  
-                {% endif %}
-                <li id="liAbout"><a href="/help/about.html" tabindex=5>About</a></li>
-                {% if user.is_authenticated %}
-                  <li class="has-dropdown">
-                      <a href="#profile"><img src="{{ STATIC_URL }}site/Images/icon_mini_avatar.png" class="mini_avatar" alt="{{user.username}}"> {{user.username}}</a>
-                      <ul class="dropdown">
-                        <!-- <li><a href="#">My Profile</a></li> -->
-                        <li class="divider"></li>
-                        <li>
-                          <a href="{% url 'account_logout' %}" data-reveal-id="logout-modal" data-reveal-ajax="true">Sign Out</a>
-                        </li>
-                      </ul>
-                  </li>
-                {% else %}
-                  <li class="menu-icon">
-                    <a href="{% url 'account_login' %}?modal=on" data-reveal-id="login-modal" data-reveal-ajax="true"><img src="{{ STATIC_URL }}site/Images/icon_mini_avatar.png" class="mini_avatar" alt="Sign In"> Sign In</a></li>  
-                {% endif %}      
-              </ul>
-            </section>
-          </nav>
-        </div>
-        <!-- End Nav -->
-
-    {% if "modal" not in view.request.GET %}
-            {% block nosubheader %}
-                  {% block subheader %} 
-                    <div class="header-title-bg">
-                      <div class="large-12 columns">
-                        <div class="row">
-                          <div class="large-12 columns">
-                            <h1> {% block page_title %}{% endblock page_title %} </h1>
-                          </div>
-                        </div>
-                      </div>
-                    </div>
-                  {% endblock subheader %}
-            {% endblock nosubheader %}
-    {% endif %} 
-
-        {% block hero_subheader %}
-        {% endblock hero_subheader %}
-
-        <div class="large-12 large-centered columns content">
-          {% block content %}{% endblock content %}
-        </div>
-        <div id="layout_footer"></div>
-    </div>
-  </div>
-    <!-- End Main Content and Sidebar -->
-
-{% if "modal" not in view.request.GET %}
-    <!-- Footer -->
-    <footer id="footer">
-        <div class="small-6 columns">
-          <ul class="inline-list left">            
-            <li>   
-                <span>
-                  <a href="http://www.windowsazure.com/" target="_blank"><img src="{{ STATIC_URL }}site/Images/Azure_Footer_Logo.png" border="0"/></a>
-                </span>
-            </li>
-            <li>   
-                <span>
-                  <a href="http://codalab.github.io/codalab/" target="_blank"><img src="{{STATIC_URL}}foundation/img/github.png" border="0"/></a>
-                  <!-- <a href="{{last_commit}}">{{app_version}}</a> -->
-                </span>
-            </li>
-
-          </ul>
-        </div>
-        <div class="small-6 columns">
-          <ul class="inline-list right">
-            <!-- <li>CodaLab v.0 ()</li> -->
-            <li><a href="/help/about.html">Help</a></li>
-<<<<<<< HEAD
-            <li><a href="mailto:info@codalab.org">Feedback</a></li>
-=======
-            <li><a href="mailto:info@codalab.org">Contact Us</a></li>
-            <li><a href="http://go.microsoft.com/?linkid=9837806">Feedback</a></li>
->>>>>>> b8857bb6
-            <li><a href="http://codalab.github.io/codalab/notices.html">Notices</a></li>
-            <li><a href="http://codalab.github.io/codalab/terms.html">Terms of Use</a></li>
-          </ul>
-        </div>
-    </footer>
- {% endif %} 
-
-
-    <!-- Check for Zepto support, load jQuery if necessary -->
-    <script src="http://ajax.aspnetcdn.com/ajax/jquery.validate/1.11.1/jquery.validate.min.js"></script>
-    <script src="http://ajax.aspnetcdn.com/ajax/jquery.dataTables/1.9.4/jquery.dataTables.min.js"></script>
-    <script src="{{ STATIC_URL }}foundation/js/vendor/jquery.liteuploader-1.4.1.min.js"></script>
-
-    <!-- Included JS Files (Compressed) -->
-    <script src="{{ STATIC_URL }}foundation/js/foundation.min.js"></script>
-
-    <!-- Initialize JS Plugins -->
-    <script src="{{ STATIC_URL }}foundation/js/app.js"></script>
-
-    <script>
-        $(document).foundation();
-        {% block js %}
-        {% endblock js %}
-    </script>
-
-    {% block jsincludes %}
-    {% endblock jsincludes %}
-
-  {% analytical_body_top %}
-  {% analytical_body_bottom %}
-
-  <div id="login-modal" class="reveal-modal small"></div>
-  <div id="logout-modal" class="reveal-modal small"></div>
-  <div id="signup-modal" class="reveal-modal small"></div>
-  <div id="forgotpasswd-modal" class="reveal-modal small"></div>
-  <script>
-    $("#login-modal").on('opened', function () {
-        if ($("#sections").length > 0) {
-            $("#sections").foundation('section', 'reflow');
-        }
-        $("#id_login").focus();
-    });
-    $("#logout-modal").on('opened', function () {
-        if ($("#sections").length > 0) {
-            $("#sections").foundation('section', 'reflow');
-        }
-        $("#id_signout").focus();
-    });
-    $("#signup-modal").on('opened', function () {
-        if ($("#sections").length > 0) {
-            $("#sections").foundation('section', 'reflow');
-        }
-        $("#id_email").focus();
-    });
-  </script>
-  </body>
-</html>
+{% load url from future %}
+{% load account %}
+{% load analytical %}
+{% load compress %}
+
+<!DOCTYPE html>
+
+<!-- paulirish.com/2008/conditional-stylesheets-vs-css-hacks-answer-neither/ -->
+<!--[if lt IE 7]> <html class="no-js lt-ie9 lt-ie8 lt-ie7" lang="en"> <![endif]-->
+<!--[if IE 7]>    <html class="no-js lt-ie9 lt-ie8" lang="en"> <![endif]-->
+<!--[if IE 8]>    <html class="no-js lt-ie9" lang="en"> <![endif]-->
+<!--[if gt IE 8]><!-->  <html class="no-js" lang="en"> <!--<![endif]-->
+
+<head>
+  <meta charset="utf-8" /> 
+
+  <!-- Set the viewport width to device width for mobile -->
+  <meta name="viewport" content="width=device-width" />
+  <link type="image/x-icon" rel="shortcut icon" href="{{ STATIC_URL }}site/Images/favicon.ico">
+
+  {% block meta %}{% endblock %}
+
+  <title>CodaLab - {% block head_title %}{% endblock %}</title>
+
+  {% block css %}
+    {% compress css %}
+        <!-- Included CSS Files (Compressed) -->
+        <link rel="stylesheet" href="{{ STATIC_URL }}foundation/css/jquery.dataTables.css">
+        <link rel="stylesheet" href="{{ STATIC_URL }}site/css/Main.css">
+        <link rel="stylesheet" href="{{ STATIC_URL }}foundation/css/codalab.css">
+    {% endcompress %}
+
+    {% compress js %}
+        <script src="{{ STATIC_URL }}foundation/js/vendor/custom.modernizr.js"></script>
+
+        <!-- IE Fix for HTML5 Tags -->
+        <!--[if lt IE 9]>
+          <script src="http://html5shiv.googlecode.com/svn/trunk/html5.js"></script>
+        <![endif]-->
+    {% endcompress %}
+  {% endblock css %}
+
+  {% block extra_headers %}
+  {% endblock extra_headers %}
+
+  {% analytical_head_top %}
+  {% analytical_head_bottom %}
+
+  <script src="http://ajax.aspnetcdn.com/ajax/jquery/jquery-1.10.2.min.js"></script>
+  <script src="http://ajax.aspnetcdn.com/ajax/jquery.ui/1.10.1/jquery-ui.min.js"></script> 
+</head>
+
+  <body class="body">
+
+    <!-- Main Page Content and Sidebar -->
+    <div class="container" id="layout">
+        <!-- Nav Bar -->
+        <div class="header">
+          <nav class="top-bar">
+            <ul class="title-area">
+              <!-- Title Area -->
+              <li class="name cl-logo"><a href="/" tabindex=1><img src="{{STATIC_URL}}site/Images/CL_Header_Logo.png" alt="Home"></a></li>
+              <!-- Remove the class "menu-icon" to get rid of menu icon. Take out "Menu" to just have icon alone -->
+              <li class="toggle-topbar menu-icon"><a href="#"><span>Menu</span></a></li>
+            </ul>
+            <section class="top-bar-section">
+              <!-- Left Nav Section -->
+
+              <!-- Right Nav Section -->
+              <ul class="right">
+<!--                 <li class="has-form">
+                  <form action="/search" method="get">
+                    <input name="query" type="search" placeholder="Search">
+                  </form>
+                </li> 
+-->
+                <!-- <li id="liExperiments"><a href="/experiments" tabindex=2>Experiments</a></li> -->             
+                <li id="liCompetitions"><a href="/competitions" tabindex=3>Competitions</a></li>
+                {% if user.is_authenticated %}
+                  <li id="liMyCodalab"><a href="/my" tabindex=4>My CodaLab</a></li>
+                {% else %}
+                  <li><a href="{% url 'account_login' %}?modal=on"  tabindex=4 data-reveal-id="login-modal" data-reveal-ajax="true" name="next" value="/my">My CodaLab</a></li>  
+                {% endif %}
+                <li id="liAbout"><a href="/help/about.html" tabindex=5>About</a></li>
+                {% if user.is_authenticated %}
+                  <li class="has-dropdown">
+                      <a href="#profile"><img src="{{ STATIC_URL }}site/Images/icon_mini_avatar.png" class="mini_avatar" alt="{{user.username}}"> {{user.username}}</a>
+                      <ul class="dropdown">
+                        <!-- <li><a href="#">My Profile</a></li> -->
+                        <li class="divider"></li>
+                        <li>
+                          <a href="{% url 'account_logout' %}" data-reveal-id="logout-modal" data-reveal-ajax="true">Sign Out</a>
+                        </li>
+                      </ul>
+                  </li>
+                {% else %}
+                  <li class="menu-icon">
+                    <a href="{% url 'account_login' %}?modal=on" data-reveal-id="login-modal" data-reveal-ajax="true"><img src="{{ STATIC_URL }}site/Images/icon_mini_avatar.png" class="mini_avatar" alt="Sign In"> Sign In</a></li>  
+                {% endif %}      
+              </ul>
+            </section>
+          </nav>
+        </div>
+        <!-- End Nav -->
+
+    {% if "modal" not in view.request.GET %}
+            {% block nosubheader %}
+                  {% block subheader %} 
+                    <div class="header-title-bg">
+                      <div class="large-12 columns">
+                        <div class="row">
+                          <div class="large-12 columns">
+                            <h1> {% block page_title %}{% endblock page_title %} </h1>
+                          </div>
+                        </div>
+                      </div>
+                    </div>
+                  {% endblock subheader %}
+            {% endblock nosubheader %}
+    {% endif %} 
+
+        {% block hero_subheader %}
+        {% endblock hero_subheader %}
+
+        <div class="large-12 large-centered columns content">
+          {% block content %}{% endblock content %}
+        </div>
+        <div id="layout_footer"></div>
+    </div>
+  </div>
+    <!-- End Main Content and Sidebar -->
+
+{% if "modal" not in view.request.GET %}
+    <!-- Footer -->
+    <footer id="footer">
+        <div class="small-6 columns">
+          <ul class="inline-list left">            
+            <li>   
+                <span>
+                  <a href="http://www.windowsazure.com/" target="_blank"><img src="{{ STATIC_URL }}site/Images/Azure_Footer_Logo.png" border="0"/></a>
+                </span>
+            </li>
+            <li>   
+                <span>
+                  <a href="http://codalab.github.io/codalab/" target="_blank"><img src="{{STATIC_URL}}foundation/img/github.png" border="0"/></a>
+                  <!-- <a href="{{last_commit}}">{{app_version}}</a> -->
+                </span>
+            </li>
+
+          </ul>
+        </div>
+        <div class="small-6 columns">
+          <ul class="inline-list right">
+            <!-- <li>CodaLab v.0 ()</li> -->
+            <li><a href="/help/about.html">Help</a></li>
+            <li><a href="mailto:info@codalab.org">Contact Us</a></li>
+            <li><a href="http://go.microsoft.com/?linkid=9837806">Feedback</a></li>
+            <li><a href="http://codalab.github.io/codalab/notices.html">Notices</a></li>
+            <li><a href="http://codalab.github.io/codalab/terms.html">Terms of Use</a></li>
+          </ul>
+        </div>
+    </footer>
+ {% endif %} 
+
+
+    <!-- Check for Zepto support, load jQuery if necessary -->
+    <script src="http://ajax.aspnetcdn.com/ajax/jquery.validate/1.11.1/jquery.validate.min.js"></script>
+    <script src="http://ajax.aspnetcdn.com/ajax/jquery.dataTables/1.9.4/jquery.dataTables.min.js"></script>
+    <script src="{{ STATIC_URL }}foundation/js/vendor/jquery.liteuploader-1.4.1.min.js"></script>
+
+    <!-- Included JS Files (Compressed) -->
+    <script src="{{ STATIC_URL }}foundation/js/foundation.min.js"></script>
+
+    <!-- Initialize JS Plugins -->
+    <script src="{{ STATIC_URL }}foundation/js/app.js"></script>
+
+    <script>
+        $(document).foundation();
+        {% block js %}
+        {% endblock js %}
+    </script>
+
+    {% block jsincludes %}
+    {% endblock jsincludes %}
+
+  {% analytical_body_top %}
+  {% analytical_body_bottom %}
+
+  <div id="login-modal" class="reveal-modal small"></div>
+  <div id="logout-modal" class="reveal-modal small"></div>
+  <div id="signup-modal" class="reveal-modal small"></div>
+  <div id="forgotpasswd-modal" class="reveal-modal small"></div>
+  <script>
+    $("#login-modal").on('opened', function () {
+        if ($("#sections").length > 0) {
+            $("#sections").foundation('section', 'reflow');
+        }
+        $("#id_login").focus();
+    });
+    $("#logout-modal").on('opened', function () {
+        if ($("#sections").length > 0) {
+            $("#sections").foundation('section', 'reflow');
+        }
+        $("#id_signout").focus();
+    });
+    $("#signup-modal").on('opened', function () {
+        if ($("#sections").length > 0) {
+            $("#sections").foundation('section', 'reflow');
+        }
+        $("#id_email").focus();
+    });
+  </script>
+  </body>
+</html>