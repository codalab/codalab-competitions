{% load url from future %}
{% load account %}
{% load analytical %}
{% load codalab_tags %}
{% load compress %}

<!DOCTYPE html>
<html class="no-js" {% block custom_html_attributes %}{% endblock %} lang="en">

<head>
    <meta charset="utf-8" />
    <meta name="globalsign-domain-verification" content="1lsowFdlUrrtcRyvAiFS11btFe-ChVU8h2FmxHw7sD" />

    <!-- Set the viewport width to device width for mobile -->
    <meta name="viewport" content="width=device-width, initial-scale=1">
    <link type="image/x-icon" rel="shortcut icon" href="{{ STATIC_URL }}img/favicon.ico">
    {% block meta %}
    {% endblock %}

    <title>CodaLab - {% block head_title %}{% endblock %}</title>

    {% block css %}
        <!-- Included CSS Files (Compressed) -->
        <link rel="stylesheet" href="{{ STATIC_URL }}css/jquery.dataTables.css">
        <link rel="stylesheet" href="{{ STATIC_URL }}css/jquery-editable.css">
        <link rel="stylesheet" href="{{ STATIC_URL }}js/vendor/select2/select2.css" />
        <link rel="stylesheet" href="{{ STATIC_URL }}css/jquery-eu-cookie-law-popup.css">
        {% if compile_less %}
            <link rel="stylesheet" type="text/css" href="{{ STATIC_URL }}css/imports.css">
        {% else %}
            <link rel="stylesheet/less" type="text/css" href="{{ STATIC_URL }}less/imports.less">
            <script src="//cdnjs.cloudflare.com/ajax/libs/less.js/1.7.5/less.min.js"></script>
        {% endif %}
        <script src="//cdnjs.cloudflare.com/ajax/libs/Chart.js/2.5.0/Chart.bundle.min.js"></script>
        <script src="{{ STATIC_URL }}js/vendor/jquery-1.10.2.min.js"></script>
        <script src="{{ STATIC_URL }}js/vendor/custom.modernizr.js"></script>
        <!-- IE Fix for HTML5 Tags -->
        <!--[if lt IE 9]>
            <script src="http://html5shiv.googlecode.com/svn/trunk/html5.js"></script>
        <![endif]-->
        <script src="{{ STATIC_URL }}js/vendor/jquery-eu-cookie-law-popup.js"></script>
    {% endblock css %}

    {% block extra_headers %}
    {% endblock extra_headers %}

    {% analytical_head_top %}
    {% analytical_head_bottom %}

    {% block extra_scripts %}
    {% endblock extra_scripts %}


    <script type="text/javascript">

    </script>
</head>

<body {% block custom_body_attributes %}{% endblock %}>
    <nav class="navbar navbar-default navbar-fixed-top" role="navigation">
        <div class="container-fluid">
            <div class="navbar-header">
                <button type="button" class="navbar-toggle collapsed" data-toggle="collapse" data-target="#navbar_collapse">
                    <span class="sr-only">Toggle navigation</span>
                    <span class="icon-bar"></span>
                    <span class="icon-bar"></span>
                    <span class="icon-bar"></span>
                </button>
                {% block title %}
                    <a class="navbar-brand" href="/" tabIndex=1 target="_self">
                        {% if CUSTOM_HEADER_LOGO %}
                            <img src="{{ CUSTOM_HEADER_LOGO }}" alt="Home">
                        {% else %}
                            <img src="{{ STATIC_URL }}img/codalab-logo-fullcolor-positive.png" alt="Home">
                        {% endif %}
                    </a>
                {% endblock title %}
            </div>
            {% block top_bar_right_menus %}
                <div class="collapse navbar-collapse" id="navbar_collapse">
                    {% if BETA %}
                        <form action="/search" method="get" class="navbar-form navbar-left" role="search">
                            <div class="form-group">
                                <input class="form-control" name="q" type="search" placeholder="Search">
                            </div>
                        </form>
                    {% endif %}
                    <ul class="nav navbar-nav navbar-right">
                          <li class="{% active request '/my/' %}">
                              {% if SINGLE_COMPETITION_VIEW_PK %}
                                  {% if request.user.is_superuser or request.user.is_staff %}
                                      <a href="/my">My Competitions</a>
                                  {% endif %}
                              {% else %}
                                  {% if user.is_authenticated %}
                                      <a href="/my">My Competitions</a>
                                  {% else %}
                                      <a href="/competitions/">Search Competitions</a>
                                  {% endif %}
                              {% endif %}
                          </li>
                          <li class="{% active request '/my/' %}">
                          {% if not user.is_authenticated %}
                          <a href="{% url 'account_login' %}?next={{request.path}}" target="_self">My Competitions</a>
                          {% endif %}
                          </li>
                        <li>
                            <a href="https://github.com/codalab/codalab-competitions/wiki" target="_blank">Help</a>
                        </li>
                        {% if user.is_authenticated %}
                            <li class="dropdown {% active request '/accounts/' %}">
                                <a href="{% url 'user_settings' %}">
                                    <img src="{{ STATIC_URL }}img/icon_mini_avatar.png" class="mini-avatar" alt="{{user.username}}"> {{user.username}} <span class="caret"></span>
                                </a>
                                <ul class="dropdown-menu" role="menu">
                                    {% if user.is_superuser %}
                                        <li><a href="{% url 'admin_monitoring_links' %}">Admin Monitoring Links</a></li>
                                        <li class="divider"></li>
                                        <li><a href="{% url 'customize_codalab' %}">Customize Codalab</a></li>
                                        <li class="divider"></li>
                                        <li><a href="{% url 'su-login' %}">Switch User</a></li>
                                        <li class="divider"></li>
                                    {% endif %}
                                    <li><a href="{% url 'user_settings' %}">Settings</a></li>
                                    <li class="divider"></li>
                                    <li><a href="/accounts/password/reset/" target="_self">Change Password</a></li>
                                    {% if settings.MAILCHIMP_API_KEY %}
                                    <li class="divider"></li>
                                    <li><a href="/newsletter/signup/" target="_self">Newsletter</a></li>
                                    {% endif %}
                                    <li class="divider"></li>
                                    <li><a href="/newsletter/signup/" target="_self">Newsletter</a></li>
                                    <li class="divider"></li>
                                    <li><a href="{% url 'account_logout' %}" target="_self">Sign Out</a></li>
                                </ul>
                            </li>
                        {% else %}
                            {% if settings.MAILCHIMP_API_KEY %}
                            <li>
                                <a href="/newsletter/signup/" target="_self">Newsletter</a>
                            </li>
                            {% endif %}
                            <li>
                                <a href="/newsletter/signup/" target="_self">Newsletter</a>
                            </li>
                            <li>
                                <a href="{% url 'account_signup' %}?next={{request.path}}" target="_self">Sign Up</a>
                            </li>
                            <li>
                                <a href="{% url 'account_login' %}?next={{request.path}}" target="_self">Sign In</a>
                            </li>
                        {% endif %}
                    </ul>
                </div>
            {% endblock top_bar_right_menus %}
        </div>
    </nav>

    {% block nosubheader %}
        {% block subheader %}
            <div class="page-header">
                <div class="container">
                    <h1>{% block page_title %}{% endblock page_title %}</h1>
                </div>
            </div>
        {% endblock subheader %}
    {% endblock nosubheader %}

    {% block hero_subheader %}
    {% endblock hero_subheader %}

    {% block content_wrapper %}
        <div class="{% if stretch_100_percent_width %}container-fluid{% else %}container{% endif %}" style="padding-bottom: 40px;">
            {% block content %}
            {% endblock content %}
        </div>
    {% endblock content_wrapper %}

    <footer class="navbar-fixed-bottom">
        <div class="container-fluid">
            <ul class="nav navbar-nav navbar-right">
<<<<<<< HEAD
            {% if settings.MAILCHIMP_API_KEY %}
            <li><a href="/newsletter/signup/" target="_self">Newsletter</a></li>
            {% endif %}
=======
            <li><a href="/newsletter/signup/" target="_self">Newsletter</a></li>
>>>>>>> 1a9ad004
                <li><a href="https://github.com/codalab/codalab/issues" target="_blank">Join us on Github for contact & bug reports</a></li>
                {% if SINGLE_COMPETITION_VIEW_PK %}
                    <li><a href="http://codalab.org/" target="_blank">Powered by Codalab</a></li>
                {% else %}
                    <li><a href="https://github.com/codalab/codalab/wiki/Project_About_CodaLab" target="_blank">About</a></li>
                    <li><a href="https://github.com/codalab/codalab/wiki/Privacy" target="_blank">Privacy and Terms</a></li>
                {% endif %}

                <li><a>v{{ CODALAB_VERSION }}</a></li>
            </ul>
        </div>
    </footer>

    <script src="//ajax.aspnetcdn.com/ajax/jquery.validate/1.11.1/jquery.validate.min.js"></script>

    <script src="{{ STATIC_URL }}bootstrap/js/bootstrap.min.js"></script>
    <script src="{{ STATIC_URL }}js/vendor/select2/select2-forked.js"></script>
    <script src="{{ STATIC_URL }}lib/jq/jquery.cookie.js"></script>

    <script type="text/javascript" src="{{STATIC_URL}}js/app.js"></script>
    <script type="text/javascript" src="{{STATIC_URL}}js/Competition.js"></script>
    <script type="text/javascript" src="{{STATIC_URL}}js/main.js"></script>


    <div id="migration_modal" class="modal fade" tabindex="-1" role="dialog">
        <div class="modal-dialog" role="document">
            <div class="modal-content">
                <div class="modal-header">
                    <button type="button" class="close" data-dismiss="modal" aria-label="Close">
                        <span aria-hidden="true">&times;</span></button>
                    <h4 class="modal-title">Migration warning</h4>
                </div>
                <div class="modal-body">
                    <p>We have scheduled a important maintenance operation for the Codalab public instance (<a href="http://competitions.codalab.org">http://competitions.codalab.org</a>) for Saturday, September 8th.</p>

                    <p>The migration will start at approximately 9AM PST and should hopefully be completed by approximately 1PM PST that same day.
                        During that time the server will be down.</p>

                    <p>If you have a scheduling conflict with this move, please let us know before September
                        1st by posting an issue to GitHub here:</br>
                        <a href="https://github.com/codalab/codalab-competitions/issues">https://github.com/codalab/codalab-competitions/issues</a></p>

                </div>
                <div class="modal-footer">
                    <button type="button" class="btn btn-default" data-dismiss="modal">Close</button>
                    <button id="hide_migration_warning" type="button" class="btn btn-primary" data-dismiss="modal" onclick="hide_migration_warning">OK don't tell me again!</button>
                </div>
            </div>
        </div>
    </div>

    <script type="text/javascript">

    //GOOGLE ANALYTICS SNIPPET
        (function(i,s,o,g,r,a,m){i['GoogleAnalyticsObject']=r;i[r]=i[r]||function(){
              (i[r].q=i[r].q||[]).push(arguments)},i[r].l=1*new Date();a=s.createElement(o),
              m=s.getElementsByTagName(o)[0];a.async=1;a.src=g;m.parentNode.insertBefore(a,m)
              })(window,document,'script','https://www.google-analytics.com/analytics.js','ga');

              ga('create', 'UA-42847758-2', 'auto');
              ga('send', 'pageview');

    {% block js %}
        Competition.initialize();

    {% endblock js %}
        CODAUSER = {
            username: "{{ request.user.username }}",
            user_id: {{ request.user.pk|default:0 }},
            email: "{{ user.email }}",
            is_authenticated: {{ user.is_authenticated|yesno:"true,false" }},
        }

        /*
         * If we want to do a migration again, can use this warning!
        $(document).ready(function() {
            var migration_warning = localStorage.getItem('migration_warning')
            if(migration_warning === null) {
                $("#migration_modal").modal('show')
            }

            $("#hide_migration_warning").click(function() {
                localStorage.setItem('migration_warning', true)
            })
        })*/
    </script>
    {% block jsincludes %}

    {% endblock jsincludes %}

    {% analytical_body_top %}
    {% analytical_body_bottom %}
    <div class="eupopup eupopup-top"></div>

</body>
</html><|MERGE_RESOLUTION|>--- conflicted
+++ resolved
@@ -179,13 +179,9 @@
     <footer class="navbar-fixed-bottom">
         <div class="container-fluid">
             <ul class="nav navbar-nav navbar-right">
-<<<<<<< HEAD
             {% if settings.MAILCHIMP_API_KEY %}
             <li><a href="/newsletter/signup/" target="_self">Newsletter</a></li>
             {% endif %}
-=======
-            <li><a href="/newsletter/signup/" target="_self">Newsletter</a></li>
->>>>>>> 1a9ad004
                 <li><a href="https://github.com/codalab/codalab/issues" target="_blank">Join us on Github for contact & bug reports</a></li>
                 {% if SINGLE_COMPETITION_VIEW_PK %}
                     <li><a href="http://codalab.org/" target="_blank">Powered by Codalab</a></li>
