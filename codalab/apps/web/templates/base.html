--- conflicted
+++ resolved
@@ -82,13 +82,8 @@
                     <input class="round" name="q" type="search" placeholder="Search">
                     </form>
                 </li> 
-<<<<<<< HEAD
-                -->
+                {% endif %}
                 {%if True %}
-=======
-                {% endif %}
-                <!-- 
->>>>>>> 93c2b644
                 <li id="liExperiments"><a href="/experiments" tabindex=2>Experiments</a></li> 
                 {% endif %}
                 <li id="liCompetitions"><a href="/competitions" tabindex=3>Competitions</a></li>
