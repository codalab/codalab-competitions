--- conflicted
+++ resolved
@@ -3,7 +3,7 @@
 {% load account %}
 {% load url from future %}
 
-{% block subheader %}<div class="small-12 columns account_widget"><H4>{% trans "Sign In" %}</h4></div>{% endblock subheader %}
+{% block subheader %}<H4>{% trans "Sign In" %}</h4>{% endblock subheader %}
 
 {% block content %}
 	<div class="small-12 columns account_widget">
@@ -30,20 +30,6 @@
 			<input type="hidden" name="{{ redirect_field_name }}" value="{{ redirect_field_value }}" />
 			{% endif %}
 			<div class="row">
-<<<<<<< HEAD
-				<div class="globalBlueButtonAtag">
-					<button class="primaryAction globalBlueButton button-Style-Brown" type="submit">{% trans "Sign In" %}</button>
-                    <div class="login-button-separator">
-                                                <hr />
-                                                <label>OR</label>
-                                                <hr />
-                                            </div>
-                                            <a data-reveal-id="signup-modal" data-reveal-ajax="true" class="button secondaryAction button-Style-Brown" href="{{signup_url}}">sign up</a>
-                   <br />
-				</div>
-			</div>
-			
-=======
 				<div class="small-12 columns">
 					<button class="button right" type="submit">{% trans "Sign In" %}</button>
 				</div>
@@ -51,7 +37,6 @@
 			<div class="row">
 				<a data-reveal-id="signup-modal" data-reveal-ajax="true" href="{{signup_url}}">Register</a> &nbsp; if you don't have an account.
 			</div>
->>>>>>> d5a76f76
 		</form>
     </div>
 {% endblock %}