<<<<<<< HEAD

<table class="prevResultSubmission dataTable" id="competition_results">
    <thead>
    <tr>
        <th width="70px">Rank</th>
        <th width="100px">User</th>
        <th width="225px">Submission</th>
        <th width="140px">Date</th>
        <th width="5px"></th>
        <th width="100px">Dice</th>
        <th width="100px">Hausdorff</th>
    </tr>
    </thead>
    <tbody>
    {% for submission in active_phase.board.submissions %}
    <tr>
        <td></td>
        <td>{{submission.submission.participant.user.username}}</td>
        <td>
            <a href="#" data-dropdown="details_{{submission.id}}_{{result.id}}" data-options="is_hover:true">{{submission.name}}</a>
            <ul id="details_{{submission.id}}_{{result.id}}" class="f-dropdown content tiny" data-dropdown-content>
            {% for score in submission.scores.all %}
                <li>{{score.label}} : {{score.value}} </li>
            {% endfor %}
            </ul>
        </td>
        <td>{{submission.submission.submitted_at|date:"SHORT_DATETIME_FORMAT"}}</td>
        <td></td>
        <td>
            {% for score in submission.scores.all %}
            {% if score.label == "Dice" %}
                {{ score.value }}
            {% endif %}
            {% endfor %}
        </td>
        <td>
            {% for score in submission.scores.all %}
            {% if score.label == "Hausdorff" %}
                {{ score.value }}
            {% endif %}
            {% endfor %}
        </td>
    </tr>
    {% endfor %}        
    </tbody>
</table>
=======
<div class="leaderboard-result-table">
<table class="prevResultSubmission dataTable">
    <tr>
        <th rowspan="2">Rank</th>
        <th rowspan="2">User</th>
        <th colspan="3">Dice</th>
        <th colspan="3">Sensitivity</th>
        <th colspan="3">Specificity</th>
        <th colspan="3">Hausdorff</th>
        <th rowspan="2">Kappa</th>
    </tr>
    <tr>
        <th>complete</th>
        <th>core</th>
        <th>enhancing</th>
        <th>complete</th>
        <th>core</th>
        <th>enhancing</th>
        <th>complete</th>
        <th>core</th>
        <th>enhancing</th>
        <th>complete</th>
        <th>core</th>
        <th>enhancing</th>
    </tr>
    <tr>
        <td>1</td>
        <td>Syed Reza</td>
        <td>0.92 (1)</td>
        <td>0.91 (2)</td>
        <td>0.68 (1)</td>
        <td>0.97 (1)</td>
        <td>0.95 (1)</td>
        <td>0.70 (1)</td>
        <td>0.89 (5)</td>
        <td>0.88 (2)</td>
        <td>0.66 (1)</td>
        <td>0.89 (5)</td>
        <td>0.88 (2)</td>
        <td>0.66 (1)</td>
        <td>1.00 (1)</td>
        
    </tr>
    <tr>
        <td>1</td>
        <td>Syed Reza</td>
        <td>0.92 (1)</td>
        <td>0.91 (2)</td>
        <td>0.68 (1)</td>
        <td>0.97 (1)</td>
        <td>0.95 (1)</td>
        <td>0.70 (1)</td>
        <td>0.89 (5)</td>
        <td>0.88 (2)</td>
        <td>0.66 (1)</td>
        <td>0.89 (5)</td>
        <td>0.88 (2)</td>
        <td>0.66 (1)</td>
        <td>1.00 (1)</td>
        
    </tr>
    <tr>
        <td>1</td>
        <td>Syed Reza</td>
        <td>0.92 (1)</td>
        <td>0.91 (2)</td>
        <td>0.68 (1)</td>
        <td>0.97 (1)</td>
        <td>0.95 (1)</td>
        <td>0.70 (1)</td>
        <td>0.89 (5)</td>
        <td>0.88 (2)</td>
        <td>0.66 (1)</td>
        <td>0.89 (5)</td>
        <td>0.88 (2)</td>
        <td>0.66 (1)</td>
        <td>1.00 (1)</td>
        
    </tr>
    
</table>
</div>

<!--
<table class="prevResultSubmission dataTable" id="competition_results">
    <thead>
    <tr>
        <th width="70px">Rank</th>
        <th width="100px">User</th>
        <th width="225px">Submission</th>
        <th width="140px">Date</th>
        <th width="5px"></th>
        <th width="100px">Dice</th>
        <th width="100px">Hausdorff</th>
    </tr>
    </thead>
    <tbody>
    {% for submission in phase.board.submissions %}
    <tr>
        <td></td>
        <td>{{submission.submission.participant.user.username}}</td>
        <td>
            <a href="#" data-dropdown="details_{{submission.id}}_{{result.id}}" data-options="is_hover:true">{{submission.name}}</a>
            <ul id="details_{{submission.id}}_{{result.id}}" class="f-dropdown content tiny" data-dropdown-content>
            {% for score in submission.scores.all %}
                <li>{{score.label}} : {{score.value}} </li>
            {% endfor %}
            </ul>
        </td>
        <td>{{submission.submission.submitted_at|date:"SHORT_DATETIME_FORMAT"}}</td>
        <td></td>
        <td>
            {% for score in submission.scores.all %}
            {% if score.label == "Dice" %}
                {{ score.value }}
            {% endif %}
            {% endfor %}
        </td>
        <td>
            {% for score in submission.scores.all %}
            {% if score.label == "Hausdorff" %}
                {{ score.value }}
            {% endif %}
            {% endfor %}
        </td>
    </tr>
    {% endfor %}        
    </tbody>
</table>
-->
>>>>>>> 96419686
<|MERGE_RESOLUTION|>--- conflicted
+++ resolved
@@ -1,179 +1,130 @@
-<<<<<<< HEAD
-
-<table class="prevResultSubmission dataTable" id="competition_results">
-    <thead>
-    <tr>
-        <th width="70px">Rank</th>
-        <th width="100px">User</th>
-        <th width="225px">Submission</th>
-        <th width="140px">Date</th>
-        <th width="5px"></th>
-        <th width="100px">Dice</th>
-        <th width="100px">Hausdorff</th>
-    </tr>
-    </thead>
-    <tbody>
-    {% for submission in active_phase.board.submissions %}
-    <tr>
-        <td></td>
-        <td>{{submission.submission.participant.user.username}}</td>
-        <td>
-            <a href="#" data-dropdown="details_{{submission.id}}_{{result.id}}" data-options="is_hover:true">{{submission.name}}</a>
-            <ul id="details_{{submission.id}}_{{result.id}}" class="f-dropdown content tiny" data-dropdown-content>
-            {% for score in submission.scores.all %}
-                <li>{{score.label}} : {{score.value}} </li>
-            {% endfor %}
-            </ul>
-        </td>
-        <td>{{submission.submission.submitted_at|date:"SHORT_DATETIME_FORMAT"}}</td>
-        <td></td>
-        <td>
-            {% for score in submission.scores.all %}
-            {% if score.label == "Dice" %}
-                {{ score.value }}
-            {% endif %}
-            {% endfor %}
-        </td>
-        <td>
-            {% for score in submission.scores.all %}
-            {% if score.label == "Hausdorff" %}
-                {{ score.value }}
-            {% endif %}
-            {% endfor %}
-        </td>
-    </tr>
-    {% endfor %}        
-    </tbody>
-</table>
-=======
-<div class="leaderboard-result-table">
-<table class="prevResultSubmission dataTable">
-    <tr>
-        <th rowspan="2">Rank</th>
-        <th rowspan="2">User</th>
-        <th colspan="3">Dice</th>
-        <th colspan="3">Sensitivity</th>
-        <th colspan="3">Specificity</th>
-        <th colspan="3">Hausdorff</th>
-        <th rowspan="2">Kappa</th>
-    </tr>
-    <tr>
-        <th>complete</th>
-        <th>core</th>
-        <th>enhancing</th>
-        <th>complete</th>
-        <th>core</th>
-        <th>enhancing</th>
-        <th>complete</th>
-        <th>core</th>
-        <th>enhancing</th>
-        <th>complete</th>
-        <th>core</th>
-        <th>enhancing</th>
-    </tr>
-    <tr>
-        <td>1</td>
-        <td>Syed Reza</td>
-        <td>0.92 (1)</td>
-        <td>0.91 (2)</td>
-        <td>0.68 (1)</td>
-        <td>0.97 (1)</td>
-        <td>0.95 (1)</td>
-        <td>0.70 (1)</td>
-        <td>0.89 (5)</td>
-        <td>0.88 (2)</td>
-        <td>0.66 (1)</td>
-        <td>0.89 (5)</td>
-        <td>0.88 (2)</td>
-        <td>0.66 (1)</td>
-        <td>1.00 (1)</td>
-        
-    </tr>
-    <tr>
-        <td>1</td>
-        <td>Syed Reza</td>
-        <td>0.92 (1)</td>
-        <td>0.91 (2)</td>
-        <td>0.68 (1)</td>
-        <td>0.97 (1)</td>
-        <td>0.95 (1)</td>
-        <td>0.70 (1)</td>
-        <td>0.89 (5)</td>
-        <td>0.88 (2)</td>
-        <td>0.66 (1)</td>
-        <td>0.89 (5)</td>
-        <td>0.88 (2)</td>
-        <td>0.66 (1)</td>
-        <td>1.00 (1)</td>
-        
-    </tr>
-    <tr>
-        <td>1</td>
-        <td>Syed Reza</td>
-        <td>0.92 (1)</td>
-        <td>0.91 (2)</td>
-        <td>0.68 (1)</td>
-        <td>0.97 (1)</td>
-        <td>0.95 (1)</td>
-        <td>0.70 (1)</td>
-        <td>0.89 (5)</td>
-        <td>0.88 (2)</td>
-        <td>0.66 (1)</td>
-        <td>0.89 (5)</td>
-        <td>0.88 (2)</td>
-        <td>0.66 (1)</td>
-        <td>1.00 (1)</td>
-        
-    </tr>
-    
-</table>
-</div>
-
-<!--
-<table class="prevResultSubmission dataTable" id="competition_results">
-    <thead>
-    <tr>
-        <th width="70px">Rank</th>
-        <th width="100px">User</th>
-        <th width="225px">Submission</th>
-        <th width="140px">Date</th>
-        <th width="5px"></th>
-        <th width="100px">Dice</th>
-        <th width="100px">Hausdorff</th>
-    </tr>
-    </thead>
-    <tbody>
-    {% for submission in phase.board.submissions %}
-    <tr>
-        <td></td>
-        <td>{{submission.submission.participant.user.username}}</td>
-        <td>
-            <a href="#" data-dropdown="details_{{submission.id}}_{{result.id}}" data-options="is_hover:true">{{submission.name}}</a>
-            <ul id="details_{{submission.id}}_{{result.id}}" class="f-dropdown content tiny" data-dropdown-content>
-            {% for score in submission.scores.all %}
-                <li>{{score.label}} : {{score.value}} </li>
-            {% endfor %}
-            </ul>
-        </td>
-        <td>{{submission.submission.submitted_at|date:"SHORT_DATETIME_FORMAT"}}</td>
-        <td></td>
-        <td>
-            {% for score in submission.scores.all %}
-            {% if score.label == "Dice" %}
-                {{ score.value }}
-            {% endif %}
-            {% endfor %}
-        </td>
-        <td>
-            {% for score in submission.scores.all %}
-            {% if score.label == "Hausdorff" %}
-                {{ score.value }}
-            {% endif %}
-            {% endfor %}
-        </td>
-    </tr>
-    {% endfor %}        
-    </tbody>
-</table>
--->
->>>>>>> 96419686
+<div class="leaderboard-result-table">
+<table class="prevResultSubmission dataTable">
+    <tr>
+        <th rowspan="2">Rank</th>
+        <th rowspan="2">User</th>
+        <th colspan="3">Dice</th>
+        <th colspan="3">Sensitivity</th>
+        <th colspan="3">Specificity</th>
+        <th colspan="3">Hausdorff</th>
+        <th rowspan="2">Kappa</th>
+    </tr>
+    <tr>
+        <th>complete</th>
+        <th>core</th>
+        <th>enhancing</th>
+        <th>complete</th>
+        <th>core</th>
+        <th>enhancing</th>
+        <th>complete</th>
+        <th>core</th>
+        <th>enhancing</th>
+        <th>complete</th>
+        <th>core</th>
+        <th>enhancing</th>
+    </tr>
+    <tr>
+        <td>1</td>
+        <td>Syed Reza</td>
+        <td>0.92 (1)</td>
+        <td>0.91 (2)</td>
+        <td>0.68 (1)</td>
+        <td>0.97 (1)</td>
+        <td>0.95 (1)</td>
+        <td>0.70 (1)</td>
+        <td>0.89 (5)</td>
+        <td>0.88 (2)</td>
+        <td>0.66 (1)</td>
+        <td>0.89 (5)</td>
+        <td>0.88 (2)</td>
+        <td>0.66 (1)</td>
+        <td>1.00 (1)</td>
+        
+    </tr>
+    <tr>
+        <td>1</td>
+        <td>Syed Reza</td>
+        <td>0.92 (1)</td>
+        <td>0.91 (2)</td>
+        <td>0.68 (1)</td>
+        <td>0.97 (1)</td>
+        <td>0.95 (1)</td>
+        <td>0.70 (1)</td>
+        <td>0.89 (5)</td>
+        <td>0.88 (2)</td>
+        <td>0.66 (1)</td>
+        <td>0.89 (5)</td>
+        <td>0.88 (2)</td>
+        <td>0.66 (1)</td>
+        <td>1.00 (1)</td>
+        
+    </tr>
+    <tr>
+        <td>1</td>
+        <td>Syed Reza</td>
+        <td>0.92 (1)</td>
+        <td>0.91 (2)</td>
+        <td>0.68 (1)</td>
+        <td>0.97 (1)</td>
+        <td>0.95 (1)</td>
+        <td>0.70 (1)</td>
+        <td>0.89 (5)</td>
+        <td>0.88 (2)</td>
+        <td>0.66 (1)</td>
+        <td>0.89 (5)</td>
+        <td>0.88 (2)</td>
+        <td>0.66 (1)</td>
+        <td>1.00 (1)</td>
+        
+    </tr>
+    
+</table>
+</div>
+
+<!--
+<table class="prevResultSubmission dataTable" id="competition_results">
+    <thead>
+    <tr>
+        <th width="70px">Rank</th>
+        <th width="100px">User</th>
+        <th width="225px">Submission</th>
+        <th width="140px">Date</th>
+        <th width="5px"></th>
+        <th width="100px">Dice</th>
+        <th width="100px">Hausdorff</th>
+    </tr>
+    </thead>
+    <tbody>
+    {% for submission in phase.board.submissions %}
+    <tr>
+        <td></td>
+        <td>{{submission.submission.participant.user.username}}</td>
+        <td>
+            <a href="#" data-dropdown="details_{{submission.id}}_{{result.id}}" data-options="is_hover:true">{{submission.name}}</a>
+            <ul id="details_{{submission.id}}_{{result.id}}" class="f-dropdown content tiny" data-dropdown-content>
+            {% for score in submission.scores.all %}
+                <li>{{score.label}} : {{score.value}} </li>
+            {% endfor %}
+            </ul>
+        </td>
+        <td>{{submission.submission.submitted_at|date:"SHORT_DATETIME_FORMAT"}}</td>
+        <td></td>
+        <td>
+            {% for score in submission.scores.all %}
+            {% if score.label == "Dice" %}
+                {{ score.value }}
+            {% endif %}
+            {% endfor %}
+        </td>
+        <td>
+            {% for score in submission.scores.all %}
+            {% if score.label == "Hausdorff" %}
+                {{ score.value }}
+            {% endif %}
+            {% endfor %}
+        </td>
+    </tr>
+    {% endfor %}        
+    </tbody>
+</table>
+-->