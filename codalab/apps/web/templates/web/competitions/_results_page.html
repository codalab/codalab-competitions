--- conflicted
+++ resolved
@@ -8,15 +8,9 @@
             <tr class="table-title">
               <th colspan="{{group.total_span}}">{{group.label}}</th>
             </tr>
-<<<<<<< HEAD
-             <tr class="dataTable-header">
-                <th rowspan="2" class="column-selectable">test</th>
-                <th rowspan="2" class="column-selectable">User</th>
-=======
              <tr class="leaderboard-result-table-header">
                 <th rowspan="2"></th>
                 <th rowspan="2">User</th>
->>>>>>> 2a98c909
                  {% for head in group.headers %}
                  {% if head.subs %}
                  <th colspan="{{head.subs|length}}">{{head.label}}</th>
@@ -27,16 +21,9 @@
              </tr>
              <tr>
                 {% for head in group.headers %}
-<<<<<<< HEAD
-                {% for label,subs in head.items %} 
-                    {% if subs %}
-                    {% for s in subs %}
-                    <th class="column-selectable" name="{{ label }}">{{s}}</th>
-=======
                     {% if head.subs %}
                     {% for sub in head.subs %}
                     <th {% if group.selection_key == sub.key %} class="column-selectable column-selected" {% else %} class="column-selectable" {% endif %} name="{{sub.key}}">{{sub.label}}</th>
->>>>>>> 2a98c909
                     {% endfor %}
                     {% endif %}
                 {% endfor %}
@@ -52,11 +39,7 @@
                 <td>{{scoredata.username}}</td>
                 {% for v in scoredata.values %}
                     {% if 'rnk' in v %}
-<<<<<<< HEAD
-                        <td tabindex="{{scoredata}}">{{v.val}} (<span class="rank">{{v.rnk}}</span>)</td>
-=======
                         <td {% if group.selection_key == v.name %} class="column-selected" {% endif %} name={{v.name}}>{{v.val}} (<span class="rank">{{v.rnk}}</span>)</td>
->>>>>>> 2a98c909
                     {% else %}
                         <td {% if group.selection_key == v.name %} class="column-selected" {% endif %} name={{v.name}}>{{v.val}} <span class="rank hide">{{v.hidden_rnk}}</span></td>
                     {% endif %}
