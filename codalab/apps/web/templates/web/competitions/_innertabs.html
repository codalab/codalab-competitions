<div class="row">
    <div class="col-sm-3">
        <ul class="nav nav-sidenav innertabs">
            {% for content in contents %}
                <li class="{% if forloop.first %}active{% endif %}"><a href="#{{tab.codename|slugify}}-{{content.codename|slugify}}" data-toggle="tab">{{content.label}}</a></li>
            {% endfor %}
        </ul>
    </div>
    <div class="col-sm-9">
        <div class="tab-content sidenav">
            {% for content in contents %}
                <div class="tab-pane{% if forloop.first %} active{% endif %}" id="{{tab.codename|slugify}}-{{content.codename|slugify}}">
                    {% if content.codename == "submit_results" %}
                        {% include "web/competitions/_submit_results.html" with competition=competition user=user %}
                    {% elif content.codename == "get_starting_kit" %}
                        {% include "web/competitions/_get_starting_kit.html" with competition=competition user=user %}
                    {% else %}
<<<<<<< HEAD
                        {{ content.processed_html|safe}}
=======
                        <h1>Get data</h1>
                        {{content.html|safe}}
>>>>>>> ef3c2834
                        {% if content.codename == "get_data" and competition.show_datasets_from_yaml %}
                            <!-- Include data for each phase if appropriate -->
                            <ul>
                                {% for phase in competition.phases.all %}
                                    {% if phase.datasets.count > 0 %}
                                        {% if phase.is_active or phase.is_past %}
                                            <li>{{ phase.label }}:
                                                <ul>
                                                    {% for dataset in phase.datasets.all %}
                                                        <li><a href="{{ dataset.datafile.source_url }}">{{dataset.datafile.name}}</a></li>
                                                    {% endfor %}
                                                </ul>
                                            </li>
                                        {% endif %}
                                    {% endif %}
                                {% endfor %}
                            </ul>
                        {% endif %}
                    {% endif %}
                </div>
            {% endfor %}
        </div>
    </div>
</div><|MERGE_RESOLUTION|>--- conflicted
+++ resolved
@@ -15,12 +15,8 @@
                     {% elif content.codename == "get_starting_kit" %}
                         {% include "web/competitions/_get_starting_kit.html" with competition=competition user=user %}
                     {% else %}
-<<<<<<< HEAD
-                        {{ content.processed_html|safe}}
-=======
                         <h1>Get data</h1>
-                        {{content.html|safe}}
->>>>>>> ef3c2834
+                        {{ content.processed_html|safe }}
                         {% if content.codename == "get_data" and competition.show_datasets_from_yaml %}
                             <!-- Include data for each phase if appropriate -->
                             <ul>
