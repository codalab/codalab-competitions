--- conflicted
+++ resolved
@@ -280,13 +280,9 @@
             {% if active_phase.is_blind %}
                 <!-- Do nothing -->
             {% else %}
-<<<<<<< HEAD
-                {% include "web/competitions/_chart.html" %}
-=======
                 {% if graph %}
                     {% include "web/competitions/_chart.html" %}
                 {% endif %}
->>>>>>> ebfbaa40
             {% endif %}
         </div>
     </div>
