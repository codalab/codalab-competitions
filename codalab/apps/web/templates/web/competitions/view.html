{% extends 'base.html' %}
{% load url from future %}
{% load staticfiles %}
{% load codalab_tags %}
{% load tz %}
{% block head_title %}Competition{% endblock %}
{% block page_title %}Competition{% endblock page_title %}

{% block content %}

{% if request.user.is_staff %}
    <a href="{% url "competitions:download" competition_pk=competition.pk %}" class="btn btn-primary">DOWNLOAD COMPETITION BUNDLE!</a>
{% endif %}

<style>
    .like, .dislike {
        cursor: pointer;
        cursor; hand;
    }
    .already-liked {
        color: green;
    }
    .already-disliked {
        color: red;
    }
</style>


<div class="competition-view">
    <div class="row">
        <div class="col-sm-2">
            <div class="img-container">
                {% if competition.image_url %}
                    <img class="img-responsive" src="{{ competition.image_url }}">
                {% else %}
                    <img class="img-responsive" src="{% static "img/ProfileImageDummy.jpg" %}">
                {% endif %}
            </div>
        </div>
        <div class="col-sm-10">
            <h2>{{ competition.title }}</h2>
            {% if not competition.published %}
                <code>Secret url: <a href="{% url 'competitions:view' pk=competition.pk %}?secret_key={{ competition.secret_key }}">http://{{ site }}{% url 'competitions:view' pk=competition.pk %}?secret_key={{ competition.secret_key }}</a></code>
            {% endif %}
            <div class="organizer">Organized by {{ competition.creator }} - Current server time: {{ current_server_time|utc }} UTC</div>
            <input type="hidden" id="competitionId" value="{{competition.id}}" />
            <input type="hidden" id="cstoken" value="{{csrf_token}}" />
            <div class="phase-container">
                <div class="row">
                    {% if previous_phase and active_phase %}
                        <div class="col-sm-4">
                            <div class="phase">
                                <h4>Previous</h4>
                                <span class="phase-label label phase-label-{% if previous_phase.color %}{{ previous_phase.color }}{% else %}default{% endif %}">{{previous_phase.label}}</span>
                                <div class="date">{{previous_phase.start_date|utc}} UTC</div>
                            </div>
                        </div>
                    {% endif %}

                    {% if active_phase %}
                        <div class="col-sm-4">
                            <div class="phase current">
                                <h4><span class="glyphicon glyphicon-play"></span> Current</h4>
                                <span class="phase-label label phase-label-{% if active_phase.color %}{{ active_phase.color }}{% else %}default{% endif %}">{{active_phase.label}}</span>
                                <div class="date">{{active_phase.start_date|utc}} UTC</div>
                            </div>
                        </div>
                    {% endif %}

                    {# If we haven't begun the competition yet, show the first phase #}
                    {% if not active_phase %}
                        <div class="col-sm-4">
                            <div class="phase">
                                <h4>First phase</h4>
                                <span class="phase-label label phase-label-{% if first_phase.color %}{{ first_phase.color }}{% else %}default{% endif %}">{{first_phase.label}}</span>
                                <div class="date">{{first_phase.start_date|utc}} UTC</div>
                            </div>
                        </div>
                    {% endif %}

                    {% if next_phase %}
                        <div class="col-sm-4">
                            <div class="phase">
                                <h4>Next</h4>
                                <span class="phase-label label phase-label-{% if next_phase.color %}{{ next_phase.color }}{% else %}default{% endif %}">{{next_phase.label}}</span>
                                <div class="date">{{next_phase.start_date|utc}} UTC</div>
                            </div>
                        </div>
                    {% else %}
                        <div class="col-sm-4">
                            <div class="phase">
                                <h4>End</h4>
                                <span class="phase-label label competition-end">Competition Ends</span>
                                <div class="date">{% if competition.end_date %}{{competition.end_date|utc}} UTC{% else %}Never{% endif %}</div>
                            </div>
                        </div>
                    {% endif %}

                </div>
            </div>
        </div>
    </div>
    <section class="competition-tabs">
        <ul class="nav nav-tabs" id="competition_tab_nav">
            {% for tab, contents in tabs.items %}
                {% if tab.codename == "participate" %}
                    {# Put this before participate tab #}
                    <li><a href="#phases" role="tab" data-toggle="tab">Phases</a></li>
                {% endif %}
                <li><a href="#{{tab.codename|slugify}}" role="tab" data-toggle="tab">{{tab.name}}</a></li>
                {% if tab.codename == "results" %}
                    {# Put this after results tab #}
                    {% if competition.allow_public_submissions %}
                    <li><a href="#public_submissions" role="tab" data-toggle="tab">Public submissions</a></li>
                    {% endif %}
                    {% if competition.enable_forum %}
                    <li><a href="{% url 'forum_detail' forum_pk=competition.forum.pk %}">Forums <i class="glyphicon glyphicon-log-in"></i></a></li>
                    {% endif %}
                {% endif %}
            {% endfor %}
        </ul>
        <div class="tab-content">
            {% for tab, contents in tabs.items %}
                {# Let's insert the "phases" tab just before participate #}
                {% if tab.codename == "participate" %}
                    <div class="tab-pane" id="phases">
                        <div class="tab-inner">
                            <div class="phase-list">
                                {% for phase in competition.phases.all %}
                                    <div class="phase-list-item panel phase-list-item-{% if phase.color %}{{ phase.color }}{% else %}default{% endif %}">
                                        <div class="panel-heading">
                                            <h3 class="panel-title">{{ phase.label }}</h3>
                                        </div>
                                        <div class="panel-body">
                                            <p><strong>Start:</strong> {{ phase.start_date }}</p>
                                            {% if phase.description %}
                                                <p><strong>Description:</strong> {{ phase.description }}</p>
                                            {% endif %}
                                        </div>
                                    </div>
                                {% endfor %}
                            </div>
                        </div>
                    </div>
                {% endif %}
                <div class="tab-pane" id="{{ tab.codename|slugify }}">
                    <div class="tab-inner">
                        {% if tab.codename == "participate" %}
                            {% if not user.is_authenticated %}
                                <p>You must be logged in to participate in competitions.</p>
                                <a href="{% url 'account_login' %}?next=/competitions/{{ competition.id }}%23participate-get-data" class="btn btn-primary">Sign In</a>
                            {% else %}
                                {% if my_status == "unknown" %}
                                    <form id="participate_form">
                                        {% csrf_token %}
                                        <p>You have not yet registered for this competition.</p>
                                        <p>To participate in this competition, you must accept its specific terms and conditions. After you register, the competition organizer will review your application and notify you when your participation is approved.</p>
                                        <div class="checkbox">
                                            <label>
                                                <input type="checkbox" name="agreed_terms" id="checkbox" required onclick="Competition.registationCanProceed();">
                                                I accept the <a href="#learn_the_details-terms_and_conditions">terms and conditions</a> of the competition.
                                            </label>
                                        </div>
                                        <input type="submit" id="participateButton" class="disabledStatus btn btn-primary margin-top" value="Register" />
                                    </form>
                                {% elif my_status == "pending" %}
                                    <p>Your request to participate in this challenge has been received and a decision is pending.</p>
                                {% elif my_status == "denied" %}
                                    <p>Your request to participate in this competition was denied or your privileges have been suspended.</p>
                                    {% if my_participant.reason %}
                                        <p>Reason: {{my_participant.reason}}</p>
                                    {% endif %}
                                {% endif %}
                                {% if my_status == "approved" %}
                                    {% include "web/competitions/_innertabs.html" %}
                                {% endif %}
                            {% endif %}
                        {% elif tab.codename == 'results' %}
                            {% include "web/competitions/_results.html"%}
                        {% else %}
                            {% include "web/competitions/_innertabs.html" %}
                        {% endif %}
                    </div>
                </div>
                <div class="tab-pane" id="public_submissions">
                    <div class="tab-inner">
                        {% if not public_submissions %}
                            <i>No submissions have been made public!</i>
                        {% else %}
                            <h3>Filters</h3>
                            <p><input type="checkbox" id="public_submission_filter_only_leaderboard"> Only show results currently on leaderboard</p>

                            <table id="public_submission_table" class="table table-bordered table-striped">
                                <thead>
                                    <tr>
                                        <td width="40"><b>#</b></td>
                                        <td width="125"><b>User</b></td>
                                        <td width="125"><b>Date</b></td>
                                        <td><b>Description</b></td>
                                        <td width="200">Likes</td>
                                        <td width="250"><b>Downloads</b></td>
                                    </tr>
                                </thead>
                                <tbody>
                                    {% for submission in public_submissions %}
                                    <tr data-on-leaderboard="{% if submission.leaderboard_entry_result.count %}true{% endif %}">
                                        <td>{{ forloop.counter }}</td>
                                        <td><b>{{ submission.participant.user.username }}</b></td>
                                        <td>{{ submission.submitted_at|date:"M d Y" }}</td>
                                        <td>{{ submission.description|default_if_none:""|escape }}</td>
                                        <td>
                                            <i class="glyphicon glyphicon-thumbs-up like {% if submission.already_liked %}already-liked{% endif %}"
                                               submission-pk="{{ submission.pk }}"></i>
                                            <i class="glyphicon glyphicon-thumbs-down dislike {% if submission.already_disliked %}already-disliked{% endif %}"
                                               submission-pk="{{ submission.pk }}"></i>
                                            <span style="margin-top: 20px;">
                                                <span class="like-count">{{ submission.get_overall_like_count|default:0 }}</span>
                                                likes
                                            </span>
                                        </td>
                                        <td>
                                            <button class="view_download_btn btn btn-default"
                                                    data-submission-id="{{ submission.pk }}"
                                                    data-toggle="modal"
                                                    data-target="#public-submission-modal"
                                                    data-download-count="{{ submission.download_counter|default:0 }}">
                                                View downloads
                                            </button>
                                        </td>
                                    </tr>
                                    {% endfor %}
                                </tbody>
                            </table>
                        {% endif %}
                    </div>
                </div>
            {% endfor %}
        </div>
    </section>
</div>

<div class="modal fade" id="public-submission-modal">
    <div class="modal-dialog">
        <div class="modal-content">
            <div class="modal-header">
                <button type="button" class="close" data-dismiss="modal" aria-label="Close"><span aria-hidden="true">&times;</span></button>
                <h4 class="modal-title">Submission details</h4>
            </div>
            <div class="modal-body">
                <ul class="download-list list-unstyled">
                    {# "1" in these urls gets replaced with the proper ID #}
<<<<<<< HEAD
                    <li><a href="/my/competition/submission/1/input.zip">Download submission (<span class="download_count"></span> downloads)</a></li>
                    <li><a href="/my/competition/submission/1/predict_stdout.txt" target="_blank">View predict output log</a></li>
                    <li><a href="/my/competition/submission/1/predict_stderr.txt" target="_blank">View predict error log</a></li>
=======
                    <li><a href="/my/competition/submission/1/input.zip">Download submission</a></li>
>>>>>>> b9120f86
                    <li><a href="/my/competition/submission/1/stdout.txt" target="_blank">View scoring output log</a></li>
                    <li><a href="/my/competition/submission/1/stderr.txt" target="_blank">View scoring error log</a></li>
                    {% if not submission.phase.is_scoring_only %}
                        <li><a href="/my/competition/submission/1/predict_stdout.txt" target="_blank">View predict output log</a></li>
                        <li><a href="/my/competition/submission/1/predict_stderr.txt" target="_blank">View predict error log</a></li>
                        <li><a href="/my/competition/submission/1/prediction-output.zip">Download evaluation output from prediction step</a></li>
                    {% endif %}
                    {% if submission.phase.competition.enable_detailed_results %}
                        <li><a href="/my/competition/submission/1/detailed_results" target="_blank">View detailed results</a></li>
                    {% endif %}
                    <li><a href="/my/competition/submission/1/output.zip">Download evaluation output from scoring step</a></li>
                </ul>
            </div>
            <div class="modal-footer">
                <button type="button" class="btn btn-default" data-dismiss="modal">Close</button>
            </div>
        </div>
    </div>
</div>
{% endblock content %}

{% block jsincludes %}
    <script>
        $('#view_all_phases').on('click', function(e){
            $('#competition_tab_nav a[href="#phases"]').tab('show');
        });
        $(function(){
            var show_location = function(hash) {
                var main_tab = hash.split('-')[0];
                var sub_tab = hash.split('-')[1];

                $('#competition_tab_nav a[href="' + main_tab + '"]').tab('show');
                $(main_tab + ' .innertabs a[href="' + main_tab + '-' + sub_tab + '"]').tab('show');
            };

            if(location.hash !== ''){
                show_location(location.hash);
            }else {
                $('#competition_tab_nav a:first').tab('show')
            }
            $('#competition_tab_nav a, .innertabs a').on('show.bs.tab', function(e){
                return location.hash = $(e.target).attr('href').substr(1);
            });
            if($('#participate-submit_results').hasClass('active')){
                $('#submissions_phase_buttons .active').click();
            } else if($('#results').hasClass('active')){
                $('#results_phase_buttons .active').click();
            };
            $('a[href="#participate-submit_results"]').on('shown.bs.tab', function(e){
                $($(e.target).attr('href') + ' .active').click();
            });
            $('a[href="#results"]').on('shown.bs.tab', function(e){
                $($(e.target).attr('href') + ' .active').click();
            });

            $('#learn_the_details .col-sm-9 a').on('click', function() {
                show_location('#' + $(this).attr('href').split('#')[1]);
            });

            /******************************************************************
            Public submissions
             *****************************************************************/
            // Thumbs up submissions
            $(".like").click(function() {
                var element = $(this);
                var already_liked = element.hasClass("already-liked");
                var url = "{% url "coopetitions:like" submission_pk="0" %}";
                url = url.replace(0, element.attr('submission-pk'));
                $.get(url)
                        .success(function(new_like_count){
                            element.parent().find(".like-count").text(new_like_count);
                            if(!already_liked) {
                                element.addClass("already-liked");
                                element.parent().find(".dislike").removeClass("already-disliked");
                            } else {
                                element.removeClass("already-liked");
                            }
                        })
                        .error(function() {
                            alert("Could not like submission, is your Internet connection working?");
                        });
            });

            $(".dislike").click(function() {
                var element = $(this);
                var already_disliked = element.hasClass("already-disliked");
                var url = "{% url "coopetitions:dislike" submission_pk="0" %}";
                url = url.replace(0, element.attr('submission-pk'));
                $.get(url)
                        .success(function(new_like_count){
                            element.parent().find(".like-count").text(new_like_count);
                            if(!already_disliked) {
                                element.addClass("already-disliked");
                                element.parent().find(".like").removeClass("already-liked");
                            } else {
                                element.removeClass("already-disliked");
                            }
                        })
                        .error(function() {
                            alert("Could not dislike submission, is your Internet connection working?");
                        });
            });

            // Handle modal to download public submissions
            $(".view_download_btn").click(function() {
                var submission_id = $(this).attr('data-submission-id');
                var download_count = $(this).attr('data-download-count');
                var regex = /\/my\/competition\/submission\/\d+\//g;
                var download_list = $('#public-submission-modal .download-list');

                // Replace download count
                $("#public-submission-modal .download_count").text(download_count);

                // Replace id in links with new submission id
                download_list.html(download_list.html().replace(regex, '/my/competition/submission/' + submission_id + '/'));
            });

            // Filter not on leaderboard
            $("#public_submission_filter_only_leaderboard").change(function() {
                if($(this).prop('checked')) {
                    $("#public_submission_table tbody tr").each(function() {
                        if(!$(this).attr('data-on-leaderboard')) {
                            $(this).hide();
                        }
                    });
                    window.localStorage.setItem('only_show_public_leaderboard_submissions', true);
                } else {
                    $("#public_submission_table tbody tr").show();
                    window.localStorage.setItem('only_show_public_leaderboard_submissions', false);
                }
            });

            var only_show_public_leaderboard_submissions = window.localStorage.getItem('only_show_public_leaderboard_submissions') == "true";
            $("#public_submission_filter_only_leaderboard").attr('checked', only_show_public_leaderboard_submissions);
            // Call change to force the change on page reload
            $("#public_submission_filter_only_leaderboard").change();
        });
    </script>
{% endblock %}<|MERGE_RESOLUTION|>--- conflicted
+++ resolved
@@ -249,20 +249,14 @@
             <div class="modal-body">
                 <ul class="download-list list-unstyled">
                     {# "1" in these urls gets replaced with the proper ID #}
-<<<<<<< HEAD
-                    <li><a href="/my/competition/submission/1/input.zip">Download submission (<span class="download_count"></span> downloads)</a></li>
-                    <li><a href="/my/competition/submission/1/predict_stdout.txt" target="_blank">View predict output log</a></li>
-                    <li><a href="/my/competition/submission/1/predict_stderr.txt" target="_blank">View predict error log</a></li>
-=======
                     <li><a href="/my/competition/submission/1/input.zip">Download submission</a></li>
->>>>>>> b9120f86
-                    <li><a href="/my/competition/submission/1/stdout.txt" target="_blank">View scoring output log</a></li>
-                    <li><a href="/my/competition/submission/1/stderr.txt" target="_blank">View scoring error log</a></li>
                     {% if not submission.phase.is_scoring_only %}
                         <li><a href="/my/competition/submission/1/predict_stdout.txt" target="_blank">View predict output log</a></li>
                         <li><a href="/my/competition/submission/1/predict_stderr.txt" target="_blank">View predict error log</a></li>
                         <li><a href="/my/competition/submission/1/prediction-output.zip">Download evaluation output from prediction step</a></li>
                     {% endif %}
+                    <li><a href="/my/competition/submission/1/stdout.txt" target="_blank">View scoring output log</a></li>
+                    <li><a href="/my/competition/submission/1/stderr.txt" target="_blank">View scoring error log</a></li>
                     {% if submission.phase.competition.enable_detailed_results %}
                         <li><a href="/my/competition/submission/1/detailed_results" target="_blank">View detailed results</a></li>
                     {% endif %}
