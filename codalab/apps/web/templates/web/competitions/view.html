{% extends 'base.html' %}
{% load url from future %}
{% load staticfiles %}
{% load codalab_tags %}
{% load i18n %}
{% load tz %}
{% block head_title %}{% trans 'Competition' %}{% endblock head_title %}
{% block page_title %}{% trans 'Competition' %}{% endblock page_title %}

{% block extra_scripts %}
    <script src="{{ STATIC_URL }}js/vendor/readmore.min.js"></script>

    <script src="{{ STATIC_URL }}js/vendor/jquery.tablesorter.min.js"></script>

    <style>
    #public_submission_table th b {
        cursor: pointer;
    }
    </style>
{% endblock %}

{% block content %}

{% if request.user.is_staff %}
    <a href="{% url "competitions:download" competition_pk=competition.pk %}" class="btn btn-primary">{% trans 'DOWNLOAD COMPETITION BUNDLE!' %}</a>
{% endif %}
{% if is_admin_or_owner %}
    <h3>{% trans "Admin features"%}</h3>
    <a href="{% url "competitions:edit" pk=competition.pk %}" class="btn btn-primary">{% trans 'Edit' %}</a>
    <a href="{% url 'my_competition_participants' competition_id=competition.pk %}" class="btn btn-primary">
        {% trans 'Participants' %}
        {% if comp_num_pending_teams > 0 %}
        <span class="glyphicon glyphicon-exclamation-sign" style="color:red">
        {% endif %}
    </a>
    <a href="{% url 'my_competition_submissions' competition_id=competition.pk %}" class="btn btn-primary">{% trans 'Submissions' %}</a>
    <a href="{% url 'competitions:dumps' competition_pk=competition.pk %}" class="btn btn-primary">{% trans 'Dumps' %}</a>
    <hr>
{% endif %}
<div class="competition-view">
    <div class="row">
        <div class="col-sm-2">
            <div class="img-container">
                {% if competition.image_url %}
                    <img class="img-responsive" src="{{ competition.image_url }}">
                {% else %}
                    <img class="img-responsive" src="{% static "img/ProfileImageDummy.jpg" %}">
                {% endif %}
            </div>
        </div>
        <div class="col-sm-10">
            <h2>{{ competition.title }}</h2>
            {% if not competition.published %}
                <code id="secret_url">Secret url:
                    <a href="{% url 'competitions:view' pk=competition.pk %}?secret_key={{ competition.secret_key }}">https://{{ site }}{% url 'competitions:view' pk=competition.pk %}?secret_key={{ competition.secret_key }}</a>
                </code>


            {% endif %}
            <div class="organizer">{% trans 'Organized by'%} {{ competition.creator }} - {% trans 'Current server time:'%} {{ current_server_time|timezone:"Asia/Shanghai" }} {% trans 'UTC' %} </div>
            <input type="hidden" id="competitionId" value="{{competition.id}}" />
            <input type="hidden" id="cstoken" value="{{csrf_token}}" />
            <div class="phase-container">
                <div class="row">
                    {% if previous_phase and active_phase %}
                        <div class="col-sm-4">
                            <div class="phase">
                                <h4>Previous</h4>
                                <span class="phase-label label phase-label-{% if previous_phase.color %}{{ previous_phase.color }}{% else %}default{% endif %}">{{previous_phase.label}}</span>
                                <div class="date">{{previous_phase.start_date|timezone:"Asia/Shanghai" }} {% trans 'UTC' %}</div>
                            </div>
                        </div>
                    {% endif %}

                    {% if active_phase %}
                        <div class="col-sm-4">
                            <div class="phase current">
                                <h4><span class="glyphicon glyphicon-play"></span> {% trans 'Current' %}</h4>
                                <span class="phase-label label phase-label-{% if active_phase.color %}{{ active_phase.color }}{% else %}default{% endif %}">{{active_phase.label}}</span>
                                <div class="date">{{active_phase.start_date|timezone:"Asia/Shanghai" }} {% trans 'UTC' %}</div>
                            </div>
                        </div>
                    {% endif %}

                    {# If we haven't begun the competition yet, show the first phase #}
                    {% if not active_phase %}
                        <div class="col-sm-4">
                            <div class="phase">
                                <h4>{% trans 'First phase' %}</h4>
                                <span class="phase-label label phase-label-{% if first_phase.color %}{{ first_phase.color }}{% else %}default{% endif %}">{{first_phase.label}}</span>
                                <div class="date">{{first_phase.start_date|timezone:"Asia/Shanghai" }} {% trans 'UTC' %}</div>
                            </div>
                        </div>
                    {% endif %}

                    {% if next_phase %}
                        <div class="col-sm-4">
                            <div class="phase">
                                <h4>{% trans 'Next' %}</h4>
                                <span class="phase-label label phase-label-{% if next_phase.color %}{{ next_phase.color }}{% else %}default{% endif %}">{{next_phase.label}}</span>
                                <div class="date">{{next_phase.start_date|timezone:"Asia/Shanghai" }} {% trans 'UTC' %}</div>
                            </div>
                        </div>
                    {% else %}
                        <div class="col-sm-4">
                            <div class="phase">
                                <h4>{% trans 'End' %}</h4>
                                <span class="phase-label label competition-end">{% trans 'Competition Ends' %}</span>
                                <div class="date">{% if competition.end_date %}{{competition.end_date|timezone:"Asia/Shanghai" }} {% trans 'UTC' %}{% else %}{% trans 'Never' %}{% endif %}</div>
                            </div>
                        </div>
                    {% endif %}

                </div>
            </div>
        </div>
    </div>
    <section class="competition-tabs">
        <ul class="nav nav-tabs" id="competition_tab_nav">
            {% for tab, contents in tabs.items %}
                {% if tab.codename == "participate" %}
                    {# Put this before participate tab #}
                    <li><a href="#phases" role="tab" data-toggle="tab">{% trans 'Phases' %}</a></li>
                {% endif %}
                <li><a href="#{{tab.codename|slugify}}" role="tab" data-toggle="tab">{{tab.name}}</a></li>
                {% if tab.codename == "results" %}
                    {# Put this after results tab #}
                    {% if competition.allow_public_submissions %}
                    <!--<li><a href="#public_submissions" role="tab" data-toggle="tab">Public submissions</a></li>-->
                    <li><a href="{% url 'competitions:public_submissions' pk=competition.pk%}">{% trans 'Public Submissions' %}</a></li>
                    {% endif %}
                    {% if competition.enable_forum %}
                    <li><a href="{% url 'forum_detail' forum_pk=competition.forum.pk %}">{% trans 'Forums' %} <i class="glyphicon glyphicon-log-in"></i></a></li>
                    {% endif %}
                    {% if competition.enable_teams %}
                        {% if my_status == "approved" %}
                            <li>
                                <a href="{% url 'team_detail' competition_pk=competition.pk %}">{% trans 'Team' %}
                                    <i class="glyphicon glyphicon-cog"></i>
                                    {% if new_team_submission > 0 %}
                                        <span class="label label-danger">{{new_team_submission}}</span>
                                    {% endif %}
                                    {% if my_team_alert == 1 %}
                                        <span class="glyphicon glyphicon-exclamation-sign" style="color:red"></span>
                                    {% endif %}
                                </a>
                            </li>
                        {% endif %}
                    {% endif %}
                {% endif %}
            {% endfor %}
        </ul>
        <div class="tab-content">
            {% for tab, contents in tabs.items %}
                {# Let's insert the "phases" tab just before participate #}
                {% if tab.codename == "participate" %}
                    <div class="tab-pane" id="phases">
                        <div class="tab-inner">
                            <div class="phase-list">
                                {% for phase in competition.phases.all %}
                                    <div class="phase-list-item panel phase-list-item-{% if phase.color %}{{ phase.color }}{% else %}default{% endif %}">
                                        <div class="panel-heading">
                                            <h3 class="panel-title">{{ phase.label }}</h3>
                                        </div>
                                        <div class="panel-body">
                                            <p><strong>{% trans 'Start:' %}</strong> {{ phase.start_date }}</p>
                                            {% if phase.description %}
                                                <p><strong>{% trans 'Description:' %}</strong> {{ phase.description }}</p>
                                            {% endif %}
                                        </div>
                                    </div>
                                {% endfor %}
                                <div class="phase-list-item panel phase-list-item-default phase-list-item-deadline">
                                <div class="panel-heading">
                                    <h3 class="panel-title"><strong>{% trans 'Competition Ends' %}</strong></h3>
                                </div>
                                <div class="panel-body">
                                    <p> {% if competition.end_date %} <strong>{{competition.end_date}}</strong>
                                    {% else %} <strong>Never</strong>
                                    {% endif %}
                                    </p>
                                </div>
                                </div>
                            </div>

                        </div>
                    </div>
                {% endif %}
                <div class="tab-pane" id="{{ tab.codename|slugify }}">
                    <div class="tab-inner">
                        {% if tab.codename == "participate" %}
                            {% if not user.is_authenticated %}
                                <p>{% trans 'You must be logged in to participate in competitions.' %}</p>
                                <a href="{% url 'account_login' %}?next=/competitions/{{ competition.id }}%23participate-get-data" class="btn btn-primary">{% trans 'Sign In' %}</a>
                            {% else %}
                                {% if my_status == "unknown" %}
                                    <form id="participate_form">
                                        {% csrf_token %}
                                        <p>{% trans 'You have not yet registered for this competition.' %}</p>
                                        <p>{% trans 'To participate in this competition, you must accept its specific terms and conditions. After you register, the competition organizer will review your application and notify you when your participation is approved.' %}</p>
                                        <div class="checkbox">
                                            <label>
                                                <input type="checkbox" name="agreed_terms" id="checkbox" required onclick="Competition.registationCanProceed();">
                                                {% trans 'I accept the ' %}<a href="#learn_the_details-terms_and_conditions" target="_blank">{% trans 'terms and conditions' %}</a> {% trans 'of the competition.' %}
                                            </label>
                                        </div>
                                        <input type="submit" id="participateButton" class="disabledStatus btn btn-primary margin-top" value="{% trans "Register" %}" />
                                    </form>
                                {% elif my_status == "pending" %}
                                    <p>{% trans 'Your request to participate in this challenge has been received and a decision is pending.' %}</p>
                                {% elif my_status == "denied" %}
                                    <p>{% trans 'Your request to participate in this competition was denied or your privileges have been suspended.' %}</p>
                                    {% if my_participant.reason %}
                                        <p>Reason: {{my_participant.reason}}</p>
                                    {% endif %}
                                {% endif %}
                                {% if my_status == "approved" %}
                                    {% include "web/competitions/_innertabs.html" %}
                                {% endif %}
                            {% endif %}
                        {% elif tab.codename == 'results' %}
                            {% include "web/competitions/_results.html"%}
                        {% else %}
                            {% include "web/competitions/_innertabs.html" %}
                        {% endif %}
                    </div>
                </div>

            {% endfor %}
        </div>
    </section>
        <div class="row">
<<<<<<< HEAD
        <div class="col-md-4">
            {% if top_three_leaders and not active_phase.is_blind %}
                <div class="panel">
                    <div class="panel-body">
                        <center><h4>{% trans "Top Three"%}</h4></center>
                        <table class="table table-responsive">
                            <thead>
                                <tr>
                                    <th>{% trans "Rank"%}</th>
                                    <th>{% trans "Username"%}</th>
                                    <th>{% trans "Score"%}</th>
                                </tr>
                            </thead>
                            <tbody>
                                {% for leader in top_three_leaders %}
                                    <tr>
                                        <td class="leader">{{ forloop.counter }}</td>
                                        <td class="leader">{{ leader.username }}</td>
                                        <td class="leader">{{ leader.score }}</td>
                                    </tr>
                                {% endfor %}
                            </tbody>
                        </table>
                    </div>
                </div>
            {% else %}
                <div class="panel">
                    <div class="panel-body">
                        <center><h4>{% trans "Top Three"%}</h4></center>
                        <table class="table table-responsive">
                            <thead>
                                <tr>
                                    <th>{% trans "Rank"%}</th>
                                    <th>{% trans "Username"%}</th>
                                    <th>{% trans "Score"%}</th>
                                </tr>
                            </thead>
                            <tbody>
                                <tr>
                                    <td>{% trans "No data"%}</td>
                                </tr>
                            </tbody>
                        </table>
                    </div>
                </div>
=======
        <div class="col-sm-4">
            {% if competition.show_top_three and top_three %}
                <table class="table">
                    <thead>
                    <tr>
                        <th>#</th>
                        <th>Username</th>
                        <th>Score</th>
                    </tr>
                    </thead>
                    <tbody>
                    {% for leader in top_three %}
                        <tr>
                            <td>{{ forloop.counter }}</td>
                            <td>{{ leader.username }}</td>
                            <td>{{ leader.score }}</td>
                        </tr>
                    {% endfor %}
                    </tbody>
                </table>
>>>>>>> f13bf548
            {% endif %}
        </div>
        <div class="col-sm-8">
            {% if competition.show_chart %}
                {% if graph %}
                    {% include "web/competitions/_chart.html" %}
                {% endif %}
            {% else %}
                <!-- Do nothing -->
            {% endif %}
        </div>
    </div>
</div>

{% endblock content %}

{% block jsincludes %}
    <script>
        $('#view_all_phases').on('click', function(e){
            $('#competition_tab_nav a[href="#phases"]').tab('show');
        });
        $(function(){
            var show_location = function(hash) {
                var main_tab = hash.split('-')[0];
                var sub_tab = hash.split('-')[1];

                $('#competition_tab_nav a[href="' + main_tab + '"]').tab('show');
                $(main_tab + ' .innertabs a[href="' + main_tab + '-' + sub_tab + '"]').tab('show');
            };

            if(location.hash !== ''){
                show_location(location.hash);
            }else {
                $('#competition_tab_nav a:first').tab('show')
            }
            $('#competition_tab_nav a, .innertabs a').on('show.bs.tab', function(e){
                return location.hash = $(e.target).attr('href').substr(1);
            });
            if($('#participate-submit_results').hasClass('active')){
                $('#submissions_phase_buttons .active').click();
            } else if($('#results').hasClass('active')){
                $('#results_phase_buttons .active').click();
            };
            $('a[href="#participate-submit_results"]').on('shown.bs.tab', function(e){
                $($(e.target).attr('href') + ' .active').click();
            });
            $('a[href="#results"]').on('shown.bs.tab', function(e){
                $($(e.target).attr('href') + ' .active').click();
            });

            $('#learn_the_details .col-sm-9 a').on('click', function() {
                show_location('#' + $(this).attr('href').split('#')[1]);
            });
        });

    </script>
{% endblock %}

{% block extra_headers %}
    {{ submission_upload_form.media }}
{% endblock %}<|MERGE_RESOLUTION|>--- conflicted
+++ resolved
@@ -230,61 +230,14 @@
         </div>
     </section>
         <div class="row">
-<<<<<<< HEAD
-        <div class="col-md-4">
-            {% if top_three_leaders and not active_phase.is_blind %}
-                <div class="panel">
-                    <div class="panel-body">
-                        <center><h4>{% trans "Top Three"%}</h4></center>
-                        <table class="table table-responsive">
-                            <thead>
-                                <tr>
-                                    <th>{% trans "Rank"%}</th>
-                                    <th>{% trans "Username"%}</th>
-                                    <th>{% trans "Score"%}</th>
-                                </tr>
-                            </thead>
-                            <tbody>
-                                {% for leader in top_three_leaders %}
-                                    <tr>
-                                        <td class="leader">{{ forloop.counter }}</td>
-                                        <td class="leader">{{ leader.username }}</td>
-                                        <td class="leader">{{ leader.score }}</td>
-                                    </tr>
-                                {% endfor %}
-                            </tbody>
-                        </table>
-                    </div>
-                </div>
-            {% else %}
-                <div class="panel">
-                    <div class="panel-body">
-                        <center><h4>{% trans "Top Three"%}</h4></center>
-                        <table class="table table-responsive">
-                            <thead>
-                                <tr>
-                                    <th>{% trans "Rank"%}</th>
-                                    <th>{% trans "Username"%}</th>
-                                    <th>{% trans "Score"%}</th>
-                                </tr>
-                            </thead>
-                            <tbody>
-                                <tr>
-                                    <td>{% trans "No data"%}</td>
-                                </tr>
-                            </tbody>
-                        </table>
-                    </div>
-                </div>
-=======
         <div class="col-sm-4">
             {% if competition.show_top_three and top_three %}
                 <table class="table">
                     <thead>
                     <tr>
                         <th>#</th>
-                        <th>Username</th>
-                        <th>Score</th>
+                        <th>{% trans "Username"%}</th>
+                        <th>{% trans "Score"%}</th>
                     </tr>
                     </thead>
                     <tbody>
@@ -297,7 +250,6 @@
                     {% endfor %}
                     </tbody>
                 </table>
->>>>>>> f13bf548
             {% endif %}
         </div>
         <div class="col-sm-8">
