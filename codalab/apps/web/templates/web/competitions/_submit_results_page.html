{% if phase == None %}
{% load i18n %}
{% elif phase.is_future %}

    <p>{% trans 'This phase of the competition has not started yet. Please check back later.' %}</p>

{% else %}

    {% if phase.competition.force_submission_to_leaderboard %}
        <div id="forced_to_leaderboard"></div>
    {% endif %}

    {% if phase.competition.disallow_leaderboard_modifying %}
        <div id="disallow_leaderboard_modifying"></div>
    {% endif %}
    <div class="phase-description">
        <h4>{% trans 'Phase description' %}</h4>
        {% if phase.description %}
            <p>{{ phase.description }}</p>
        {% else %}
            <p>{% trans 'None' %}</p>
        {% endif %}

        <p><b>{% trans 'Max submissions per day: ' %}</b> {{ phase.max_submissions_per_day }}</p>
        <p><b>{% trans 'Max submissions total: ' %}</b> {{ phase.max_submissions }}</p>
    </div>

    {% if phase.is_active %}
        <div class="form-group">
            <label class="control-label">{% trans 'Click the Submit button to upload a new submission.' %}</label>

{#            {% if not phase.is_scoring_only and not phase.disable_custom_docker_image %}#}
{#                <div class="form-group">#}
{#                    <input maxLength="128" class="form-control" id="submission_docker_image" placeholder="{% trans "Optional docker image name, eg codalab/default" %}">#}
{#                </div>#}
{#            {% endif %}#}

            {% if not phase.competition.enable_per_submission_metadata %}
<<<<<<< HEAD
                <textarea id="submission_description_textarea" class="form-control" placeholder="{%trans "Optionally add more information about this submission" %}"></textarea>
=======
                <textarea id="submission_description_textarea" class="form-control" placeholder="{% trans "Optionally add more information about this submission" %}"></textarea>
>>>>>>> 6834e30c
            {% else %}
                <br><b>{% trans '*Team name (20 characters max): ' %}</b><input id="submission_team_name" type="text" maxlength="20" class="form-control" placeholder="Team name" value="{{ last_submission_team_name|default_if_none:""|escape }}">
                <br><b>{% trans '*Method name (20 characters max): ' %}</b><input id="submission_method_name" type="text" maxlength="20" class="form-control" placeholder="Method name" value="{{ last_submission_method_name|default_if_none:""|escape }}">
                <br><b>{% trans '*Method description: ' %}</b><textarea id="submission_method_description" class="form-control" placeholder="Method description">{{ last_submission_method_description|default_if_none:""|escape }}</textarea>
                <br><b>{% trans 'Project URL: ' %}</b><input id="submission_project_url" class="form-control" placeholder="Project URL" value="{{ last_submission_project_url|default_if_none:""|escape }}">
                <br><b>{% trans 'Publication URL: ' %}</b><input id="submission_publication_url" class="form-control" placeholder="Publication URL" value="{{ last_submission_publication_url|default_if_none:""|escape }}">
                <br><b>{% trans 'Bibtex: ' %}</b><textarea id="submission_bibtex" class="form-control" placeholder="Bibtex">{{ last_submission_bibtex|default_if_none:""|escape }}</textarea>
                <br><b>{% trans 'Organization/affiliation: ' %}</b><input id="submission_organization_or_affiliation" class="form-control" placeholder="Organization or Affiliation" value="{{ last_submission_organization_or_affiliation|default_if_none:""|escape }}">
            {% endif %}
        </div>

        {% if USE_AWS %}
            <form id="s3_upload_form" action="" method="post">
                {% csrf_token %}
                {{ form }}
                <div id="s3-file-upload"
                        class="button btn btn-primary {% if not phase.reference_data %}disabled{% endif %}"
                        {% if not phase.reference_data %}disabled="disabled"{% endif %}>
                        {% trans 'Submit' %}
                </div>
            </form>
        {% else %}
            <button id="fileUploadButton"
                    class="button btn btn-primary {% if not phase.reference_data %}disabled{% endif %}"
                    {% if not phase.reference_data %}disabled="disabled"{% endif %}>
                    {% trans 'Submit' %}
            </button>
        {% endif %}


        {% if not phase.reference_data %}
            <p><em>{% trans "This phase doesn't have reference_data supplied yet, please add reference data before submissions may be uploaded!" %}</em></p>
        {% endif %}

        <p id="details" class="submission_upload_details"></p>

        <p>{% trans 'Here are your submissions to date' %}
<<<<<<< HEAD
            <span class="small">(<span class="glyphicon glyphicon-ok"></span> {% trans 'indicates submission on leaderboard' %})</span>:</p>
=======
            <span class="small">(<span class="glyphicon glyphicon-ok"></span> {% trans 'indicates submission on leaderboard' %} )</span>:</p>
>>>>>>> 6834e30c
    {% else %}
        <p>{% trans 'This phase of the competition is closed. Here are the submissions you made:' %}</p>
    {% endif %}
    <div class="user_results">
    {% if phase.is_active and not phase.is_blind %}
        <input type="hidden" id="phasestate" value="1" />
    {% else %}
        <input type="hidden" id="phasestate" value="0" />
    {% endif %}
        <input type="hidden" id="submission_phase_id" class="form-control" value="{{ phase.id }}">
        <div class="table-responsive">
            <table class="table resultsTable table-striped table-bordered" id="user_results">
                <thead>
                <tr>
                    <th>{% trans '#' %}</th>
                    {% if not phase.is_blind %}
                        <th>{% trans 'Score' %}</th>
                    {% endif %}
                    <th>{% trans 'Filename' %}</th>
                    <th>{% trans 'Submission date' %}</th>
                    <th>{% trans 'Status' %}</th>
                    <th class="text-center"><span class="glyphicon glyphicon-ok"></span></th>
                </tr>
                </thead>
                <tbody>
                {% if submission_info_list|length_is:"0" %}
                    <tr class="noData">
                        <td class="tdDetails" colspan="7">{% trans 'No data available in table' %}</td>
                    </tr>
                {% else %}
                    {% for submission_info in submission_info_list %}
                        <tr id="{{ submission_info.id }}"
                                {% if submission_info.exception_details %}
                            data-exception="{{ submission_info.exception_details|escape }}"
                                {% endif %}
                            data-score="{{ submission_info.score|default_if_none:""|escape }}"
                            data-description="{{ submission_info.description|default_if_none:""|escape }}"
                            data-method-name="{{ submission_info.method_name|default_if_none:""|escape }}"
                            data-method-description="{{ submission_info.method_description|default_if_none:""|escape }}"
                            data-project-url="{{ submission_info.project_url|default_if_none:""|escape }}"
                            data-publication-url="{{ submission_info.publication_url|default_if_none:""|escape }}"
                            data-team-name="{{ submission_info.team_name|default_if_none:""|escape }}"
                            data-organization-or-affiliation="{{ submission_info.organization_or_affiliation|default_if_none:""|escape }}"
                            data-bibtex="{{ submission_info.bibtex|default_if_none:""|escape }}"
                            data-is-public="{% if submission_info.is_public %}True{% endif %}">
                            {% if submission_info.is_finished %}
                                <input type="hidden" name="state" value='1'/>
                            {% else %}
                                <input type="hidden" name="state" value='0'/>
                            {% endif %}
                            <td>{{ forloop.counter }}</td>
                            {% if not phase.is_blind %}
                                <td>{{ submission_info.score }}</td>
                            {% endif %}
                            <td>{{ submission_info.filename }}</td>
                            <td>{{ submission_info.submitted_at|date:"m/d/Y H:i:s" }}</td>
                            <td class="statusName">{{ submission_info.status_name }}</td>
                            {% if submission_info.is_in_leaderboard %}
                                <td class="status submitted text-center"><span
                                        class="glyphicon glyphicon-ok text-success"></span></td>
                            {% else %}
                                <td class="status not_submitted text-center"></td>
                            {% endif %}
                            <td class="text-center"><span class="glyphicon glyphicon-plus"></span></td>
                        </tr>
                    {% endfor %}
                {% endif %}
                </tbody>
            </table>
        </div>
    </div>
{% include "web/common/_submission_details_template.html" %}
{% endif %}

<script>
    //**************************************************************//
    //**                 docker image max length                  **//
    //**************************************************************//
{#    $('#submission_docker_image').keyup(function () {#}
{#           var max_length = 128;#}
{#           var text = $(this).val();#}
{#           var text_length = text.length;#}
{#           if (text_length >= max_length) {#}
{#               $(this).val(text.substring(0, (max_length)));#}
{#               alert("Sorry, only " + max_length + " characters are allowed");#}
{#           }#}
{#       });#}
{#    //**************************************************************//#}
{#    //**                 docker image local storage               **//#}
{#    //**************************************************************//#}
{#    var docker_image_key = window.location.href + '_docker_image'#}
{#    $(document).ready(function() {#}
{#        load_settings()#}
{#    })#}
{#    $('#s3-file-upload, #fileUploadButton').click(save_settings) //Azure and S3#}
{#    function load_settings() {#}
{#        var remembered_image = localStorage.getItem(docker_image_key)#}
{#        if(remembered_image) {#}
{#            $('#submission_docker_image').val()#}
{#        }#}
{#    }#}
{#    function save_settings() {#}
{#        localStorage.setItem(docker_image_key, $('#submission_docker_image').val())#}
{#    }#}
    //**************************************************************//
    //**                 S3 Filestorage functions                 **//
    //**************************************************************//
    $("#s3-file-upload").click(function(e) {
        // reset form
        $(".s3direct .file-input").val('')
        $('.s3direct a.file-link').attr('href', '')

        $(".s3direct .file-input").click()
    })

    $(".s3direct .file-input").change(function(){
        if($(".s3direct .file-input").val() == '') {
            return
        }

        var test_if_done = function () {
            var uploaded_url = $('.s3direct a.file-link').attr('href')

            if (uploaded_url && uploaded_url != '' && uploaded_url.length > 0) {
                Competition.submitUploadedSubmissionDetails(undefined, uploaded_url)
            } else {
                setTimeout(test_if_done, 100)
            }
        }
        test_if_done()
    })
</script><|MERGE_RESOLUTION|>--- conflicted
+++ resolved
@@ -36,11 +36,7 @@
 {#            {% endif %}#}
 
             {% if not phase.competition.enable_per_submission_metadata %}
-<<<<<<< HEAD
-                <textarea id="submission_description_textarea" class="form-control" placeholder="{%trans "Optionally add more information about this submission" %}"></textarea>
-=======
                 <textarea id="submission_description_textarea" class="form-control" placeholder="{% trans "Optionally add more information about this submission" %}"></textarea>
->>>>>>> 6834e30c
             {% else %}
                 <br><b>{% trans '*Team name (20 characters max): ' %}</b><input id="submission_team_name" type="text" maxlength="20" class="form-control" placeholder="Team name" value="{{ last_submission_team_name|default_if_none:""|escape }}">
                 <br><b>{% trans '*Method name (20 characters max): ' %}</b><input id="submission_method_name" type="text" maxlength="20" class="form-control" placeholder="Method name" value="{{ last_submission_method_name|default_if_none:""|escape }}">
@@ -78,11 +74,7 @@
         <p id="details" class="submission_upload_details"></p>
 
         <p>{% trans 'Here are your submissions to date' %}
-<<<<<<< HEAD
             <span class="small">(<span class="glyphicon glyphicon-ok"></span> {% trans 'indicates submission on leaderboard' %})</span>:</p>
-=======
-            <span class="small">(<span class="glyphicon glyphicon-ok"></span> {% trans 'indicates submission on leaderboard' %} )</span>:</p>
->>>>>>> 6834e30c
     {% else %}
         <p>{% trans 'This phase of the competition is closed. Here are the submissions you made:' %}</p>
     {% endif %}
