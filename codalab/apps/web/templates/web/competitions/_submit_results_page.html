{% if phase == None %}

{% elif phase.is_future %}

    <p>This phase of the competition has not started yet. Please check back later.</p>

{% else %}

    {% if phase.competition.force_submission_to_leaderboard %}
        <div id="forced_to_leaderboard"></div>
    {% endif %}

    {% if phase.competition.disallow_leaderboard_modifying %}
        <div id="disallow_leaderboard_modifying"></div>
    {% endif %}
    <div class="phase-description">
        <h4>Phase description</h4>
        {% if phase.description %}
            <p>{{ phase.description }}</p>
        {% else %}
            <p>None</p>
        {% endif %}

        <p><b>Max submissions per day: </b> {{ phase.max_submissions_per_day }}</p>
        <p><b>Max submissions total: </b> {{ phase.max_submissions }}</p>
    </div>

    {% if phase.is_active %}
        <div class="form-group">
            <label class="control-label">Click the Submit button to upload a new submission.</label>

<<<<<<< HEAD
            {% if not phase.is_scoring_only and not phase.disable_custom_docker_image %}
                <div class="form-group">
                    <input class="form-control" id="submission_docker_image" placeholder="Optional docker image name, eg codalab/default">
                </div>
            {% endif %}
=======
            <div class="form-group">
                <input maxLength="128" class="form-control" id="submission_docker_image" placeholder="Optional docker image name, eg codalab/default">
            </div>
>>>>>>> 1152ba31

            {% if not phase.competition.enable_per_submission_metadata %}
                <textarea id="submission_description_textarea" class="form-control" placeholder="Optionally add more information about this submission"></textarea>
            {% else %}
                <br><b>*Team name (20 characters max): </b><input id="submission_team_name" type="text" maxlength="20" class="form-control" placeholder="Team name" value="{{ last_submission_team_name|default_if_none:""|escape }}">
                <br><b>*Method name (20 characters max): </b><input id="submission_method_name" type="text" maxlength="20" class="form-control" placeholder="Method name" value="{{ last_submission_method_name|default_if_none:""|escape }}">
                <br><b>*Method description: </b><textarea id="submission_method_description" class="form-control" placeholder="Method description">{{ last_submission_method_description|default_if_none:""|escape }}</textarea>
                <br><b>Project URL: </b><input id="submission_project_url" class="form-control" placeholder="Project URL" value="{{ last_submission_project_url|default_if_none:""|escape }}">
                <br><b>Publication URL: </b><input id="submission_publication_url" class="form-control" placeholder="Publication URL" value="{{ last_submission_publication_url|default_if_none:""|escape }}">
                <br><b>Bibtex: </b><textarea id="submission_bibtex" class="form-control" placeholder="Bibtex">{{ last_submission_bibtex|default_if_none:""|escape }}</textarea>
                <br><b>Organization/affiliation: </b><input id="submission_organization_or_affiliation" class="form-control" placeholder="Organization or Affiliation" value="{{ last_submission_organization_or_affiliation|default_if_none:""|escape }}">
            {% endif %}
        </div>

        {% if USE_AWS %}
            <form id="s3_upload_form" action="" method="post">
                {% csrf_token %}
                {{ form }}
                <div id="s3-file-upload"
                        class="button btn btn-primary {% if not phase.reference_data %}disabled{% endif %}"
                        {% if not phase.reference_data %}disabled="disabled"{% endif %}>
                    Submit
                </div>
            </form>
        {% else %}
            <button id="fileUploadButton"
                    class="button btn btn-primary {% if not phase.reference_data %}disabled{% endif %}"
                    {% if not phase.reference_data %}disabled="disabled"{% endif %}>
                Submit
            </button>
        {% endif %}


        {% if not phase.reference_data %}
            <p><em>This phase doesn't have reference_data supplied yet, please add reference data before submissions may be uploaded!</em></p>
        {% endif %}

        <p id="details" class="submission_upload_details"></p>

        <p>Here are your submissions to date
            <span class="small">(<span class="glyphicon glyphicon-ok"></span> indicates submission on leaderboard )</span>:</p>
    {% else %}
        <p>This phase of the competition is closed. Here are the submissions you made:</p>
    {% endif %}
    <div class="user_results">
    {% if phase.is_active and not phase.is_blind %}
        <input type="hidden" id="phasestate" value="1" />
    {% else %}
        <input type="hidden" id="phasestate" value="0" />
    {% endif %}
        <input type="hidden" id="submission_phase_id" class="form-control" value="{{ phase.id }}">
        <table class="table resultsTable dataTable table-striped table-bordered" id="user_results">
            <thead>
                <tr>
                    <th>#</th>
                    <th>Score</th>
                    <th>Filename</th>
                    <th>Score</th>
                    <th>Submission date</th>
                    <th>Status</th>
                    <th class="text-center"><span class="glyphicon glyphicon-ok"></span></th>
                </tr>
            </thead>
            <tbody>
            {% if submission_info_list|length_is:"0" %}
                <tr class="noData">
                    <td class="tdDetails" colspan="7">No data available in table</td>
                </tr>
            {% else %}
                {% for submission_info in submission_info_list %}
                    <tr id="{{ submission_info.id }}"
                        {% if submission_info.exception_details %}
                            data-exception="{{ submission_info.exception_details|escape }}"
                        {% endif %}
                        data-score="{{ submission_info.score|default_if_none:""|escape }}"
                        data-description="{{ submission_info.description|default_if_none:""|escape }}"
                        data-method-name="{{ submission_info.method_name|default_if_none:""|escape }}"
                        data-method-description="{{ submission_info.method_description|default_if_none:""|escape }}"
                        data-project-url="{{ submission_info.project_url|default_if_none:""|escape }}"
                        data-publication-url="{{ submission_info.publication_url|default_if_none:""|escape }}"
                        data-team-name="{{ submission_info.team_name|default_if_none:""|escape }}"
                        data-organization-or-affiliation="{{ submission_info.organization_or_affiliation|default_if_none:""|escape }}"
                        data-bibtex="{{ submission_info.bibtex|default_if_none:""|escape }}"
                        data-is-public="{% if submission_info.is_public %}True{% endif %}">
                        {% if submission_info.is_finished %}
                            <input type="hidden" name="state" value='1' />
                        {% else %}
                            <input type="hidden" name="state" value='0' />
                        {% endif %}
                        <td>{{ forloop.counter }}</td>
                        <td>{{ submission_info.score }}</td>
                        <td>{{ submission_info.filename }}</td>
                        <td>{{ submission_info.submitted_at|date:"m/d/Y H:i:s" }}</td>
                        <td class="statusName">{{ submission_info.status_name }}</td>
                        {% if submission_info.is_in_leaderboard %}
                            <td class="status submitted text-center"><span class="glyphicon glyphicon-ok text-success"></span></td>
                        {% else %}
                            <td class="status not_submitted text-center"></td>
                        {% endif %}
                        <td class="text-center"><span class="glyphicon glyphicon-plus"></span></td>
                    </tr>
                {% endfor %}
            {% endif %}
            </tbody>
        </table>
    </div>
{% include "web/common/_submission_details_template.html" %}
{% endif %}

<script>
    //**************************************************************//
    //**                 docker image max length                  **//
    //**************************************************************//
    $('#submission_docker_image').keyup(function () {
           var maxLength = 128;
           var text = $(this).val();
           var textLength = text.length;
           if (textLength = maxLength) {
               $(this).val(text.substring(0, (maxLength)));
               alert("Sorry, only " + maxLength + " characters are allowed");
           }
       });
    //**************************************************************//
    //**                 docker image local storage               **//
    //**************************************************************//
    var docker_image_key = window.location.href + '_docker_image'
    $(document).ready(function() {
        load_settings()
    })
    $('#s3-file-upload, #fileUploadButton').click(save_settings) //Azure and S3
    function load_settings() {
        $('#submission_docker_image').val(localStorage.getItem(docker_image_key))
    }
    function save_settings() {
        localStorage.setItem(docker_image_key, $('#submission_docker_image').val())
    }
    //**************************************************************//
    //**                 S3 Filestorage functions                 **//
    //**************************************************************//
    $("#s3-file-upload").click(function(e) {
        // reset form
        $(".s3direct .file-input").val('')
        $('.s3direct a.file-link').attr('href', '')

        $(".s3direct .file-input").click()
    })

    $(".s3direct .file-input").change(function(){
        if($(".s3direct .file-input").val() == '') {
            return
        }

        var test_if_done = function () {
            var uploaded_url = $('.s3direct a.file-link').attr('href')

            if (uploaded_url && uploaded_url != '' && uploaded_url.length > 0) {
                Competition.submitUploadedSubmissionDetails(undefined, uploaded_url)
            } else {
                setTimeout(test_if_done, 100)
            }
        }
        test_if_done()
    })
</script><|MERGE_RESOLUTION|>--- conflicted
+++ resolved
@@ -29,17 +29,11 @@
         <div class="form-group">
             <label class="control-label">Click the Submit button to upload a new submission.</label>
 
-<<<<<<< HEAD
             {% if not phase.is_scoring_only and not phase.disable_custom_docker_image %}
                 <div class="form-group">
-                    <input class="form-control" id="submission_docker_image" placeholder="Optional docker image name, eg codalab/default">
+                    <input maxLength="128" class="form-control" id="submission_docker_image" placeholder="Optional docker image name, eg codalab/default">
                 </div>
             {% endif %}
-=======
-            <div class="form-group">
-                <input maxLength="128" class="form-control" id="submission_docker_image" placeholder="Optional docker image name, eg codalab/default">
-            </div>
->>>>>>> 1152ba31
 
             {% if not phase.competition.enable_per_submission_metadata %}
                 <textarea id="submission_description_textarea" class="form-control" placeholder="Optionally add more information about this submission"></textarea>
