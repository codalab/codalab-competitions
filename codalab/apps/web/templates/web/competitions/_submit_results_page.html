{% if phase == None %}
{% elif phase.is_future %}
    <p>This phase of the competition has not started yet. Please check back later.</p>
{% else %}
    {% if phase.is_active %}
    <div class="row">
      <p>Click the Submit Results button to upload a new submission.</p>
      <button id="fileUploadButton" class="button">Submit Results</button>
      <input type="file" name="file" style="display: none" id="fileUpload" class="fileUpload" />
      <div id="details"></div>
      <p>Here are your submissions to date:</p>
    </div>
    {% else %}
      <p>This phase of the competition is closed. Here are the submissions you made:</p>
    {% endif %}
    <div class="row">
      <div class="user_results">
        {% if phase.is_active %}
        <input type="hidden" id="phasestate" value='1' />
        {% else %}
        <input type="hidden" id="phasestate" value='0' />
        {% endif %}
        <table class="prevResultSubmission dataTable" id="user_results">
          <thead>
            <tr>
                <th>Submission</th>
                <th>Submission date</th>
                <th>Status</th>
                <th width="40px"></th>
                <th width="40px"></th>
                <th width="40px"></th>
            </tr>
          </thead>
          <tbody>
            {% for submission in my_submissions %}
              <tr id="{{submission.id}}">
                {% if submission.status.codename == "finished" %}
                <input type="hidden" name="state" value='1' />
                {% else %}
                <input type="hidden" name="state" value='0' />
                {% endif %}
                <td>{{submission.submission_number}}</td>
                <td>{{submission.submitted_at|date:"m/d/Y H:i:s"}}</td>
                <td class="statusName">{{submission.status.name}}</td>
                <td></td>
                {% if submission.id == id_of_submission_in_leaderboard %}
                <td class="status submitted"><i class="enclosed-foundicon-checkmark"></i></td>
                {% else %}
                <td class="status not_submitted"></td>
                {% endif %}
                <td><i class="enclosed-foundicon-plus"></i></td>
              </tr>
            {% endfor %}
          </tbody>
        </table>
      </div>
    </div>
    <div id="submission_details_template" class="hide">
<<<<<<< HEAD
        <table><tr class="trDetails"><td class="details" colspan = "6">
        <div class="submission_details">
            <div class="small-2 large-4 columns">
                <a href="/my/competition/submission/_/stdout.txt" target="_blank">Standard output log</a></br>
                <a href="/my/competition/submission/_/stderr.txt" target="_blank">Standard error log</a></br>
                <a href="/my/competition/submission/_/output.zip">Scoring Output</a>
            </div>
            <div class="small-2 large-4 columns preloader-handler"></div>
            <div class="small-2 large-4 columns">
                <button class="button rFloat hide"></button>
            </div>
        </div>
            </td></tr></table>
=======
        <table>
            <tr class="trDetails">
                <td class="tdDetails" colspan="6">
                    <div class="submission_details">
                        <div class="small-2 large-4 columns">
                            <a href="/my/competition/submission/_/stdout.txt" target="_blank">Standard output log</a></br>
                            <a href="/my/competition/submission/_/stderr.txt" target="_blank">Standard error log</a></br>
                            <a href="/my/competition/submission/_/output.zip">Scoring Output</a>
                        </div>
                        <div class="small-2 large-4 columns preloader-handler"></div>
                        <div class="small-2 large-4 columns">
                            <button class="button rFloat hide"></button>
                        </div>
                    </div>
                </td>
            </tr>
        </table>
>>>>>>> d5a76f76
        <table id="submission_row_template">
            <tr>
                <input type="hidden" name="state" value="0" />
                <td></td>
                <td></td>
                <td class="statusName"></td>
                <td></td>
                <td class="status not_submitted"></td>
                <td><i class="enclosed-foundicon-plus"></i></td>
            </tr>
        </table>
    </div>
{% endif %}
<|MERGE_RESOLUTION|>--- conflicted
+++ resolved
@@ -1,104 +1,88 @@
-{% if phase == None %}
-{% elif phase.is_future %}
-    <p>This phase of the competition has not started yet. Please check back later.</p>
-{% else %}
-    {% if phase.is_active %}
-    <div class="row">
-      <p>Click the Submit Results button to upload a new submission.</p>
-      <button id="fileUploadButton" class="button">Submit Results</button>
-      <input type="file" name="file" style="display: none" id="fileUpload" class="fileUpload" />
-      <div id="details"></div>
-      <p>Here are your submissions to date:</p>
-    </div>
-    {% else %}
-      <p>This phase of the competition is closed. Here are the submissions you made:</p>
-    {% endif %}
-    <div class="row">
-      <div class="user_results">
-        {% if phase.is_active %}
-        <input type="hidden" id="phasestate" value='1' />
-        {% else %}
-        <input type="hidden" id="phasestate" value='0' />
-        {% endif %}
-        <table class="prevResultSubmission dataTable" id="user_results">
-          <thead>
-            <tr>
-                <th>Submission</th>
-                <th>Submission date</th>
-                <th>Status</th>
-                <th width="40px"></th>
-                <th width="40px"></th>
-                <th width="40px"></th>
-            </tr>
-          </thead>
-          <tbody>
-            {% for submission in my_submissions %}
-              <tr id="{{submission.id}}">
-                {% if submission.status.codename == "finished" %}
-                <input type="hidden" name="state" value='1' />
-                {% else %}
-                <input type="hidden" name="state" value='0' />
-                {% endif %}
-                <td>{{submission.submission_number}}</td>
-                <td>{{submission.submitted_at|date:"m/d/Y H:i:s"}}</td>
-                <td class="statusName">{{submission.status.name}}</td>
-                <td></td>
-                {% if submission.id == id_of_submission_in_leaderboard %}
-                <td class="status submitted"><i class="enclosed-foundicon-checkmark"></i></td>
-                {% else %}
-                <td class="status not_submitted"></td>
-                {% endif %}
-                <td><i class="enclosed-foundicon-plus"></i></td>
-              </tr>
-            {% endfor %}
-          </tbody>
-        </table>
-      </div>
-    </div>
-    <div id="submission_details_template" class="hide">
-<<<<<<< HEAD
-        <table><tr class="trDetails"><td class="details" colspan = "6">
-        <div class="submission_details">
-            <div class="small-2 large-4 columns">
-                <a href="/my/competition/submission/_/stdout.txt" target="_blank">Standard output log</a></br>
-                <a href="/my/competition/submission/_/stderr.txt" target="_blank">Standard error log</a></br>
-                <a href="/my/competition/submission/_/output.zip">Scoring Output</a>
-            </div>
-            <div class="small-2 large-4 columns preloader-handler"></div>
-            <div class="small-2 large-4 columns">
-                <button class="button rFloat hide"></button>
-            </div>
-        </div>
-            </td></tr></table>
-=======
-        <table>
-            <tr class="trDetails">
-                <td class="tdDetails" colspan="6">
-                    <div class="submission_details">
-                        <div class="small-2 large-4 columns">
-                            <a href="/my/competition/submission/_/stdout.txt" target="_blank">Standard output log</a></br>
-                            <a href="/my/competition/submission/_/stderr.txt" target="_blank">Standard error log</a></br>
-                            <a href="/my/competition/submission/_/output.zip">Scoring Output</a>
-                        </div>
-                        <div class="small-2 large-4 columns preloader-handler"></div>
-                        <div class="small-2 large-4 columns">
-                            <button class="button rFloat hide"></button>
-                        </div>
-                    </div>
-                </td>
-            </tr>
-        </table>
->>>>>>> d5a76f76
-        <table id="submission_row_template">
-            <tr>
-                <input type="hidden" name="state" value="0" />
-                <td></td>
-                <td></td>
-                <td class="statusName"></td>
-                <td></td>
-                <td class="status not_submitted"></td>
-                <td><i class="enclosed-foundicon-plus"></i></td>
-            </tr>
-        </table>
-    </div>
-{% endif %}
+{% if phase == None %}
+{% elif phase.is_future %}
+    <p>This phase of the competition has not started yet. Please check back later.</p>
+{% else %}
+    {% if phase.is_active %}
+    <div class="row">
+      <p>Click the Submit Results button to upload a new submission.</p>
+      <button id="fileUploadButton" class="button">Submit Results</button>
+      <input type="file" name="file" style="display: none" id="fileUpload" class="fileUpload" />
+      <div id="details"></div>
+      <p>Here are your submissions to date:</p>
+    </div>
+    {% else %}
+      <p>This phase of the competition is closed. Here are the submissions you made:</p>
+    {% endif %}
+    <div class="row">
+      <div class="user_results">
+        {% if phase.is_active %}
+        <input type="hidden" id="phasestate" value='1' />
+        {% else %}
+        <input type="hidden" id="phasestate" value='0' />
+        {% endif %}
+        <table class="prevResultSubmission dataTable" id="user_results">
+          <thead>
+            <tr>
+                <th>Submission</th>
+                <th>Submission date</th>
+                <th>Status</th>
+                <th width="40px"></th>
+                <th width="40px"></th>
+                <th width="40px"></th>
+            </tr>
+          </thead>
+          <tbody>
+            {% for submission in my_submissions %}
+              <tr id="{{submission.id}}">
+                {% if submission.status.codename == "finished" %}
+                <input type="hidden" name="state" value='1' />
+                {% else %}
+                <input type="hidden" name="state" value='0' />
+                {% endif %}
+                <td>{{submission.submission_number}}</td>
+                <td>{{submission.submitted_at|date:"m/d/Y H:i:s"}}</td>
+                <td class="statusName">{{submission.status.name}}</td>
+                <td></td>
+                {% if submission.id == id_of_submission_in_leaderboard %}
+                <td class="status submitted"><i class="enclosed-foundicon-checkmark"></i></td>
+                {% else %}
+                <td class="status not_submitted"></td>
+                {% endif %}
+                <td><i class="enclosed-foundicon-plus"></i></td>
+              </tr>
+            {% endfor %}
+          </tbody>
+        </table>
+      </div>
+    </div>
+    <div id="submission_details_template" class="hide">
+        <table>
+            <tr class="trDetails">
+                <td class="tdDetails" colspan="6">
+                    <div class="submission_details">
+                        <div class="small-2 large-4 columns">
+                            <a href="/my/competition/submission/_/stdout.txt" target="_blank">Standard output log</a></br>
+                            <a href="/my/competition/submission/_/stderr.txt" target="_blank">Standard error log</a></br>
+                            <a href="/my/competition/submission/_/output.zip">Scoring Output</a>
+                        </div>
+                        <div class="small-2 large-4 columns preloader-handler"></div>
+                        <div class="small-2 large-4 columns">
+                            <button class="button rFloat hide"></button>
+                        </div>
+                    </div>
+                </td>
+            </tr>
+        </table>
+        <table id="submission_row_template">
+            <tr>
+                <input type="hidden" name="state" value="0" />
+                <td></td>
+                <td></td>
+                <td class="statusName"></td>
+                <td></td>
+                <td class="status not_submitted"></td>
+                <td><i class="enclosed-foundicon-plus"></i></td>
+            </tr>
+        </table>
+    </div>
+{% endif %}