--- conflicted
+++ resolved
@@ -22,30 +22,6 @@
     {# TODO: remove JSX and move to deploy processing of JSX #}
     <script src="http://fb.me/JSXTransformer-0.11.1.js"></script>
 
-<<<<<<< HEAD
-    // Following code is shared with competitions which do not yet support AngularJS
-    $(function () {
-        $(".top-bar-section ul > li").removeClass("active");
-        $("#liWorksheets").addClass("active");
-    });
-{% endblock js %}
-
-{% block jsincludes %}
-    <script src="//cdnjs.cloudflare.com/ajax/libs/angular.js/1.2.10/angular.min.js"></script>
-    <script src="//cdnjs.cloudflare.com/ajax/libs/angular.js/1.3.0-beta.3/angular-route.min.js"></script>
-    <script src="//ajax.googleapis.com/ajax/libs/angularjs/1.2.10/angular-animate.min.js"></script>
-
-    <script src="{{ STATIC_URL }}app/js/app.js"></script>
-    <script src="{{ STATIC_URL }}app/js/services/worksheetsapi.js"></script>
-    <script src="{{ STATIC_URL }}app/js/controllers/root.js"></script>
-    <script src="{{ STATIC_URL }}app/js/controllers/worksheets.js"></script>
-    <script src="{{ STATIC_URL }}app/js/controllers/worksheet.js"></script>
-    <script src="{{ STATIC_URL }}app/js/directives/shortcut.js"></script>
-    <script src="{{ STATIC_URL }}app/js/directives/setfocus.js"></script>
-    <script src="{{ STATIC_URL }}app/js/directives/scrollintoview.js"></script>
-
-{% endblock %}
-=======
     {#  JSX FILES #}
     <script type="text/jsx" src="{{ STATIC_URL }}js/search/general_search.js"></script>
     <script type="text/jsx" src="{{ STATIC_URL }}js/worksheet/worksheet_list.js"></script>
@@ -61,5 +37,4 @@
             {% endif %}
         });
     </script>
-{% endblock jsincludes %}
->>>>>>> 4c1b7c73
+{% endblock jsincludes %}