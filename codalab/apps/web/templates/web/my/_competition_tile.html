--- conflicted
+++ resolved
@@ -20,13 +20,8 @@
             </div>
             <div class="col-sm-6 col-md-6">
                 <h3>{{ competition.title }}</h3>
-<<<<<<< HEAD
-                <p class="organizer"> {% trans 'Organized by' %} {{ competition.creator }}</p>
-                <p>{{ competition.description|safe|truncatewords_html:20 }}</p>
-=======
-                <p class="organizer">Organized by {{ competition.creator }}</p>
+                <p class="organizer">{% trans 'Organized by' %} {{ competition.creator }}</p>
                 <p>{{ competition.description|truncatewords_html:20 }}</p>
->>>>>>> f13bf548
             </div>
             <div class="col-sm-4 col-md-4 right-panel">
                 {{ competition.get_start_date|date:"M d, Y" }}-{% if competition.end_date %}{{ competition.end_date|date:"M d, Y" }}{% else %}
