﻿{% extends 'base.html' %}
{% load staticfiles %}
{% load codalab_tags %}
{% load tz %}

{% block page_title %}Participants{% endblock page_title %}
{% block head_title %}Participants{% endblock %}

{% block extra_head %}
    <script src="{% static 'js/foundation/vendor/jquery.validate.min.js' %}"></script>
{% endblock %}

{% block content %}

<a href="{% url "competitions:view" pk=competition_id %}" class="pull-right" >Go Back to Competition Homepage</a>
{% if allow_organizer_teams %}
    <a href="{% url "create_org_team" competition_pk=competition_id %}" class="pull-middle btn btn-default" >Create Organizer Team</a>
    <a href="{% url "create_org_teams_from_csv" competition_pk=competition_id %}" class="pull-middle btn btn-default" >Upload Team CSV</a>
{% endif %}

<div class="participants">
    <h3>Teams</h3>
    {% if teams_enabled or allow_organizer_teams %}
        {% if not allow_organizer_teams %}
            {% if pending_teams %}
                {% for item in pending_teams %}
                    <div class="panel panel-default competitionUserBlock teamUserBlock_{{ item.id }}">
                        <div class="panel-heading">
                            <h3 class="panel-title">{{ item.name }}
                                <span class="participationStatus label label-{{ item.status.codename }}">
                                    {% if item.status.codename == 'pending' %}
                                        Team pending approval
                                    {% elif item.status.codename == 'approved' %}
                                        Team approved
                                    {% elif item.status.codename == 'denied' %}
                                        Team denied
                                    {% elif item.status.codename == 'deleted' %}
                                        Team deleted
                                    {% else %}
                                        Unknown Status
                                    {% endif %}
                                </span>
                            </h3>
                        </div>
                        <div class="panel-body">
                            {% if item.status.codename == 'denied' %}
                                <p class="text-danger">Reason: {{ item.reason }}</p>
                            {% endif %}
                            <form class="custom process_request form-participate" id="team_request_{{ item.id }}">{% csrf_token %}
                                <input type="hidden" name="team_id" value="{{ item.id }}"/>
                                <div class="row">
                                    <div class="col-sm-4">
                                        <div class="form-group">
                                            <label for="status">Status:</label>
                                            <select id="status" name="status" class="form-control">
                                                <option value="approved">Approve</option>
                                                <option value="denied">Deny</option>
                                            </select>
                                        </div>
                                    </div>
                                    <div class="col-sm-8">
                                        <div class="form-group">
                                            <label for="reason">Reason:</label>
                                            <textarea id="reason" name="reason" class="form-control"></textarea>
                                        </div>
                                    </div>
                                </div>
                                <input type="submit" class="btn btn-primary pull-right" value="Process"/>
                            </form>
                        </div>
                    </div>
                {% endfor %}
            {% endif %}
        {% endif %}
        {% if not team_list %}
             <p><em>There are no teams.</em></p>
        {% else %}
            <table class="resultsTable dataTable table table-striped table-bordered">
                <thead>
                    <tr>
                        {% for column in team_columns %}
                        <th>
                            <a href="?order={{column.name}}{% if direction == 'asc' and order == column.name %}&direction=desc{% endif %}">
                                {{column.label}} <i class="{% if order == column.name %}{% if direction == 'asc'%}fi-arrow-down{% else %}fi-arrow-up{% endif %}{% endif %} right"></i>
                            </a>
                        </th>
                        {% endfor %}
                    </tr>
                </thead>
                <tbody>
                    {% for team in team_list %}
                    <tr>
                        {% for column in team_columns %}
                        <td>
                            {% if column.label == "STATUS" %}
                                <span class="label label-{{team|get_item:column.name}}">
                                    {{team|get_item:column.name}}
                                </span>
                                {% if not allow_organizer_teams %}
                                    <button type="button"
                                            class="pull-right btn btn-danger btn-sm team_revoke_button button {% if team.status == "denied" %}hide{% endif %}"
                                            team_id="{{ team.pk }}">Revoke
                                    </button>
                                    <button type="button"
                                            class="pull-right btn btn-success btn-sm team_reinstate_button button {% if team.status == "approved" %}hide{% endif %}"
                                            team_id="{{ team.pk }}">Reinstate
                                    </button>
                                {% else %}
                                    <a href="{% url "edit_org_team" competition_pk=competition_id pk=team.pk %}" class="pull-right button btn-primary btn-xs">Edit</a>
<<<<<<< HEAD
                                    <a href="{% url "delete_org_team" competition_pk=competition_id team_pk=team.pk %}" class="pull-right button btn-danger btn-xs">Delete</a>
=======
                                    <button id="delete_team" class="pull-right button btn-danger btn-xs" onclick="confirm_team_delete({{ team.pk }})">Delete</button>
>>>>>>> d5bdd8ae
                                {% endif %}
                            {% else %}
                                {{ team|get_item:column.name }}
                            {% endif %}
                        </td>
                        {% endfor %}
                    </tr>
                    {% endfor %}
                </tbody>
            </table>
        {% endif %}
    {% endif %}
</div>
<div class="participants">
    <h3>Participants</h3>

{#    {% if not allow_organizer_teams %}#}
        {% if not object_list %}
            <p><em>There are no participants.</em></p>
        {% else %}
            {% if not allow_organizer_teams %}
                {% for item in pending_participants %}
                    <div class="panel panel-default competitionUserBlock competitionUserBlock_{{ item.id }}">
                        <div class="panel-heading">
                            <h3 class="panel-title">{{ item.user.username }}
                                <span class="participationStatus label label-{{ item.status.codename }}">
                                {% if item.status.codename == 'pending' %}
                                    Participation pending approval
                                {% elif item.status.codename == 'approved' %}
                                    Participation approved
                                {% elif item.status.codename == 'denied' %}
                                    Participation denied
                                {% else %}
                                    Unknown Status
                                {% endif %}
                            </span>
                            </h3>
                        </div>
                        <div class="panel-body">
                            {% if item.status.codename == 'denied' %}
                                <p class="text-danger">Reason: {{ item.reason }}</p>
                            {% endif %}
                            <form class="custom process_request form-participate" id="process_request_{{ item.id }}">{% csrf_token %}
                                <input type="hidden" name="participant_id" value="{{ item.id }}"/>
                                <div class="row">
                                    <div class="col-sm-4">
                                        <div class="form-group">
                                            <label for="status">Status:</label>
                                            <select id="status" name="status" class="form-control">
                                                <option value="approved">Approve</option>
                                                <option value="denied">Deny</option>
                                            </select>
                                        </div>
                                    </div>
                                    <div class="col-sm-8">
                                        <div class="form-group">
                                            <label for="reason">Reason:</label>
                                            <textarea id="reason" name="reason" class="form-control"></textarea>
                                        </div>
                                    </div>
                                </div>
                                <input type="submit" class="btn btn-primary pull-right" value="Process"/>
                            </form>
                        </div>
                    </div>
                {% endfor %}
            {% endif %}

            <button type="button" data-toggle="modal" href="#message_all_modal" class="btn btn-primary">Send message to
                all participants?
            </button>

            <table class="resultsTable dataTable table table-striped table-bordered">
                <thead>
                <tr>
                    {% for column in columns %}
                        <th>
                            <a href="?order=
                                    {{ column.name }}{% if direction == 'asc' and order == column.name %}&direction=desc{% endif %}">
                                {{ column.label }} <i class="
                                    {% if order == column.name %}{% if direction == 'asc' %}fi-arrow-down{% else %}fi-arrow-up{% endif %}{% endif %} right"></i>
                            </a>
                        </th>
                    {% endfor %}
                </tr>
                </thead>
                <tbody>
                {% for participant in participant_list %}
                    <tr>
                        {% for column in columns %}
                            <td>
                                {% if column.label == "STATUS" %}
                                    <span class="label label-{{ participant|get_item:column.name }}">
                                    {{ participant|get_item:column.name }}
                                </span>
                                    {% if not allow_organizer_teams %}
                                        <button type="button"
                                                class="pull-right btn btn-danger btn-sm revoke_button button {% if participant.status == "denied" %}hide{% endif %}"
                                                participant_id="{{ participant.pk }}">Revoke
                                        </button>
                                        <button type="button"
                                                class="pull-right btn btn-success btn-sm reinstate_button button {% if participant.status == "approved" %}hide{% endif %}"
                                                participant_id="{{ participant.pk }}">Reinstate
                                        </button>
                                    {% endif %}
                                {% else %}
                                    {{ participant|get_item:column.name }}
                                {% endif %}
                            </td>
                        {% endfor %}
                    </tr>
                {% endfor %}
                </tbody>
            </table>
        {% endif %}
{#    {% endif %}#}
    </div>
</div>
<div class="modal fade" id="message_all_modal">
    <div class="modal-dialog">
        <div class="modal-content">
            <div class="modal-header">
                <button type="button" class="close" data-dismiss="modal" aria-hidden="true">&times;</button>
                <h4 class="modal-title">Email Participants</h4>
            </div>
            <div class="modal-body">
                <form class="form-participate" id="message-form">
                    <div class="form-group">
                        <input id="subject_input" type="text" placeholder="Subject" class="form-control">
                            <div class="alert alert-danger" id="subject-alert" role="alert">
                              <span class="glyphicon glyphicon-exclamation-sign" aria-hidden="true"></span>
                              <span class="sr-only">Error:</span>
                              Enter subject.
                            </div>
                    </div>
                    <div class="form-group">
                        <textarea id="message_textarea" placeholder="Message" class="form-control"></textarea>
                            <div class="alert alert-danger" role="alert" id="message-alert">
                              <span class="glyphicon glyphicon-exclamation-sign" aria-hidden="true"></span>
                              <span class="sr-only">Error:</span>
                              Enter message.
                            </div>
                    </div>
                </form>
            </div>
            <div class="modal-footer">
                <button type="button" class="btn btn-default" data-dismiss="modal">Close</button>
                <button id="direct_message_participants_button" class="btn btn-primary">Send</button>
            </div>
        </div><!-- /.modal-content -->
    </div><!-- /.modal-dialog -->
</div><!-- /.modal -->

{% endblock %}
<script type="text/javascript">
{% block js %}

    var confirm_team_delete = function(team_pk) {
        if (confirm("Do you want to delete this team?")) {
            url = "{% url "delete_org_team" competition_pk=competition_id team_pk=0 %}"
            url = url.replace("0", team_pk)

            console.log(url)
            $.post(url)
                .success(function(data) {
                    location.reload();
                })
        }
    }

    var participant_status_update = function(status, reason, participant_id) {
        $.post(
            "{% url "competition-participation-status" pk=competition_id %}",
            {
                status: status,
                reason: reason,
                participant_id: participant_id
            })
        .error(function() {
            alert("Error updating privileges");
        })
        .success(function() {
            var reinstate_button = $(".reinstate_button[participant_id='" + participant_id + "']");
            var revoke_button = $(".revoke_button[participant_id='" + participant_id + "']");

            if(status=="denied") {
                revoke_button.addClass('hide');
                reinstate_button.removeClass('hide');
            } else {
                revoke_button.removeClass('hide');
                reinstate_button.addClass('hide');
            }

            reinstate_button.parent().children('.column_text').html(status);
        });
    }

    $(".revoke_button").click(function() {
        if(confirm("Really revoke privileges?")) {
            var status = "denied";
            var reason = "";
            var participant_id = $(this).attr('participant_id');

            participant_status_update(status, reason, participant_id);
        }
    });

    $(".reinstate_button").click(function() {
        if(confirm("Are you sure you want to reinstate this participant?")) {
            var status = "approved";
            var reason = "";
            var participant_id = $(this).attr('participant_id');

            participant_status_update(status, reason, participant_id);
        }
    });


    /* $("#process_request").validate(); */

    var ParticipateStatusText = { 'approved': 'Participation Approved',
                                  'denied': 'Participation Denied',
                                  'pending': 'Participation Pending',
                                  'unknown': 'Unknown' };
    var ParticipationReasonStyle = {'denied': 'color:red',
                                    'unknown': '',
                                    'pending': '',
                                    'approved': '' };

    /* attach a submit handler to the form */
    $(".form-participate").submit(function(event) {

        /* stop form from submitting normally */
        event.preventDefault();

        /* get some values from elements on the page: */
        var values = $(this).serialize();
        var fid = $(this).attr('id');

        if (fid.match('team_request_')) {
            /* Send the data using post and put the results in a div */
            request = $.ajax({
                url: "/api/competition/{{competition_id}}/team_status/",
                type: "post",
                dataType: "json",
                accept: {'json': "application/json" },
                data: values,
                success: function(response, textStatus, jqXHR) {
                    $('#'+fid).remove();
                    var data = $.parseJSON(response);

                    var pid = $('div.teamUserBlock_' + data.teamId + ' .participationStatus');


                    pid.text(TeamStatusText[data.status]);

                    if(data.reason) {
                       var reasontext = '<p style="' + TeamReasonStyle[data.status] + ';">Reason: ' + data.reason +'</p>';

                       pid.append(reasontext);
                   }

                },
                error: function(jsXHR, textStatus, errorThrown) {
                    alert("There was a problem processing this request for this competition.");;
                }
            });
        } else {
            /* Send the data using post and put the results in a div */
            request = $.ajax({
                url: "/api/competition/{{competition_id}}/participation_status/",
                type: "post",
                dataType: "json",
                accept: {'json': "application/json"},
                data: values,
                success: function (response, textStatus, jqXHR) {
                    $('#' + fid).remove();
                    var data = $.parseJSON(response);

                    var pid = $('div.competitionUserBlock_' + data.participantId + ' p.participationStatus');


                    pid.text(ParticipateStatusText[data.status]);

                    if (data.reason) {
                        var reasontext = '<p style="' + ParticipationReasonStyle[data.status] + ';">Reason: ' + data.reason + '</p>';

                        pid.append(reasontext);
                    }

                },
                error: function (jsXHR, textStatus, errorThrown) {
                    alert("There was a problem processing this request for this competition.");
                    ;
                }
            });
        }
    });

    // Send email to participants
    $('#direct_message_participants_button').click(function() {
        var subject = $("#subject_input").val();
        var body = $("#message_textarea").val();

        if(subject && body) {
            $('#direct_message_participants_button').text('Sending...').addClass('disabled')
            removeErrorMessage();

            $.post(
                "{% url 'competitions:competition_message_participants' competition_id=competition_id %}",
                {subject: subject, body: body}
            )
            .error(function() {
                alert("Error sending email");
                $('#direct_message_participants_button').text('Send').removeClass('disabled');
            })
            .success(function() {
                $('#direct_message_participants_button').text('Send').removeClass('disabled');
                $('.modal').modal('hide');
                $("#subject_input").val('');
                $('#message_textarea').val('');
                removeErrorMessage();
            });
        } else {
            if ( subject.length < 1 ) {
                $('#subject-alert').css({
                    "display": "block"
                });
            };
            if ( body.length < 1 ) {
                $('#message-alert').css({
                    "display": "block"
                });
            };

        };
    });

$( document ).ready(function() {
    $("#submit_button").click(function () {
        $('#id_csv_file').click();
    });
    $('#id_csv_file').change(function(){
        $('#choose-file').submit()
    })
});

    function removeErrorMessage(){
        $('#subject-alert').css({
            "display": "none"
        });
        $('#message-alert').css({
            "display": "none"
        });
    }

{% endblock js %}
</script><|MERGE_RESOLUTION|>--- conflicted
+++ resolved
@@ -107,11 +107,7 @@
                                     </button>
                                 {% else %}
                                     <a href="{% url "edit_org_team" competition_pk=competition_id pk=team.pk %}" class="pull-right button btn-primary btn-xs">Edit</a>
-<<<<<<< HEAD
-                                    <a href="{% url "delete_org_team" competition_pk=competition_id team_pk=team.pk %}" class="pull-right button btn-danger btn-xs">Delete</a>
-=======
                                     <button id="delete_team" class="pull-right button btn-danger btn-xs" onclick="confirm_team_delete({{ team.pk }})">Delete</button>
->>>>>>> d5bdd8ae
                                 {% endif %}
                             {% else %}
                                 {{ team|get_item:column.name }}
