﻿{% extends 'base.html' %}
{% load staticfiles %}
{% load codalab %}
{% load tz %}

{% block page_title %}Participants{% endblock page_title %}
{% block head_title %}Participants{% endblock %}

{% block extra_head %}
<script src="{% static "js/foundation/vendor/jquery.validate.min.js" %}"></script>
{% endblock %}

{% block content %}

<div class="row">
    <div class="large-12 large-centered columns participants content">
        {% if not object_list %}
        <p>There are no participants.</p>
        {% else %}
        {% for item in pending_participants %}
        <div class="row">
            <div class="competitionUserBlock competitionUserBlock_{{item.id}}">
                <div class="large-8 push-4 columns process_participant_request">
                    <form class="custom process_request" id="process_request_{{item.id}}">
                        {% csrf_token %}
                        <input type="hidden" name="participant_id" value="{{item.id}}"/>
                        <div class="row">
                        <div class="small-8 push-4 columns">
                            <label for="reason">Reason:</label>
                            <textarea id="reason" name="reason"></textarea>
                        </div>
                        <div class="small-4 pull-8 columns">
                            <label for="status">Status:</label>
                            <select id="status" name="status">
                                <option value="approved">Approve</option>
                                <option value="denied">Deny</option>
                            </select>
                        </div>
                    </div>
                        <input type="submit" class="button" value="Process" />
                    </form>
                </div>
                <div class="large-4 pull-8 columns">
                    <h3>{{ item.user.username }}</h3>
		            <p class="participationStatus">
                        {% if item.status.codename == 'pending' %}
                        Participation pending approval
                        {% elif item.status.codename == 'approved' %}
                        Participation approved
                        {% elif item.status.codename == 'denied' %}
                        Participation denied
                        <p style="color:red;">Reason: {{ item.reason }}</p>
                        {% else %}
                        Unknown Status
                        {% endif %}
		            </p>
                </div>
            </div>
        </div>
        {% endfor %}

        <div class="large-12">
            <a href="#" data-reveal-id="myModal" class="button">Send message to all participants?</a>

            <div id="myModal" class="reveal-modal" data-reveal>
                <h2>Email Participants</h2>
                <a class="close-reveal-modal">&#215;</a>

                <form>
                    <input id="subject_input" type="text" placeholder="Subject">

                    <textarea id="message_textarea" placeholder="Message"></textarea>
                </form>

                <a id="direct_message_participants_button" class="button">Send</a>
                <a class="button alert" onclick="$('a.close-reveal-modal').trigger('click');">Cancel</a>
            </div>
        </div>

        <table class="resultsTable dataTable">
            <thead>
                <tr>
                    {% for column in columns %}
                    <th>
                        <a href="?order={{column.name}}{% if direction == 'asc' and order == column.name %}&direction=desc{% endif %}">
                            {{column.label}} <i class="{% if order == column.name %}{% if direction == 'asc'%}fi-arrow-down{% else %}fi-arrow-up{% endif %}{% endif %} right"></i>
                        </a>
                    </th>
                    {% endfor %}
                </tr>
            </thead>
            <tbody>
                {% for participant in participant_list %}
                <tr>
                    {% for column in columns %}
                    <td>
                        {{ participant|get_item:column.name }}

                        {% if column.label == "STATUS" and participant.status == "approved" %}
                            <div class="revoke_button button" participant_id="{{ participant.pk }}">Revoke</div>
                        {% endif %}
                    </td>
                    {% endfor %}
                </tr>
                {% endfor %}
            </tbody>
        </table>
        {% endif %}
    </div>
</div>
{% endblock %}

{% block js %}
<<<<<<< HEAD
    /* $("#process_request").validate(); */

    var ParticipateStatusText = { 'approved': 'Participation Approved',
                                  'denied': 'Participation Denied',
                                  'pending': 'Participation Pending',
                                  'unknown': 'Unknown' };
    var ParticipationReasonStyle = {'denied': 'color:red',
                                    'unknown': '',
                                    'pending': '',
                                    'approved': '' };

    /* attach a submit handler to the form */
    $("form").submit(function(event) {

        /* stop form from submitting normally */
        event.preventDefault();

        /* get some values from elements on the page: */
        var values = $(this).serialize();
        var fid = $(this).attr('id');

        /* Send the data using post and put the results in a div */
        request = $.ajax({
            url: "/api/competition/{{competition_id}}/participation_status/",
            type: "post",
            dataType: "json",
            accept: {'json': "application/json" },
            data: values,
            success: function(response, textStatus, jqXHR) {
                $('#'+fid).remove();
                var data = $.parseJSON(response);

                var pid = $('div.competitionUserBlock_' + data.participantId + ' p.participationStatus');


                pid.text(ParticipateStatusText[data.status]);

                if(data.reason) {
                   var reasontext = '<p style="' + ParticipationReasonStyle[data.status] + ';">Reason: ' + data.reason +'</p>';

                   pid.append(reasontext);
               }

            },
            error: function(jsXHR, textStatus, errorThrown) {
                alert("There was a problem processing this request for this competition.");;
            }
        });
    });


    // Send email to participants
    $('#direct_message_participants_button').click(function() {
        var subject = $("#subject_input").val();
        var body = $("#message_textarea").val();

        if(subject && body) {
            $('#direct_message_participants_button').text('Sending...').addClass('disabled')

            $.post(
                "{% url 'competitions:competition_message_participants' competition_id=competition_id %}",
                {subject: subject, body: body}
            )
            .error(function() {
                alert("Error sending email");
                $('#direct_message_participants_button').text('Send').removeClass('disabled');
            })
            .success(function() {
                $('a.close-reveal-modal').trigger('click');
                $('#direct_message_participants_button').text('Send').removeClass('disabled');
            });
        } else {
            alert("Please enter a subject and a message!");
=======
$(".revoke_button").click(function() {
    if(confirm("Really revoke privileges?")) {
        var status = "denied";
        var reason = "";
        var participant_id = $(this).attr('participant_id');

        $.post(
            "{% url "competition-participation-status" pk=competition_id %}",
            {
                status: status,
                reason: reason,
                participant_id: participant_id
            })
        .error(function() {
            alert("Error revoking privileges");
        })
        .success(function() {
            var button = $(".revoke_button[participant_id='" + participant_id + "']");
            button.hide();
            button.parent().html('denied')
        });
    }
});

/* $("#process_request").validate(); */

var ParticipateStatusText = { 'approved': 'Participation Approved',
                              'denied': 'Participation Denied',
                              'pending': 'Participation Pending',
                              'unknown': 'Unknown' };
var ParticipationReasonStyle = {'denied': 'color:red',
                                'unknown': '',
                                'pending': '',
                                'approved': '' };

/* attach a submit handler to the form */
$("form").submit(function(event) {

    /* stop form from submitting normally */
    event.preventDefault();

    /* get some values from elements on the page: */
    var values = $(this).serialize();
    var fid = $(this).attr('id');

    /* Send the data using post and put the results in a div */
    request = $.ajax({
        url: "/api/competition/{{competition_id}}/participation_status/",
        type: "post",
        dataType: "json",
        accept: {'json': "application/json" },
        data: values,
        success: function(response, textStatus, jqXHR) {
            $('#'+fid).remove();
            var data = $.parseJSON(response);

            var pid = $('div.competitionUserBlock_' + data.participantId + ' p.participationStatus');


            pid.text(ParticipateStatusText[data.status]);

            if(data.reason) {
               var reasontext = '<p style="' + ParticipationReasonStyle[data.status] + ';">Reason: ' + data.reason +'</p>';

               pid.append(reasontext);
           }

        },
        error: function(jsXHR, textStatus, errorThrown) {
            alert("There was a problem processing this request for this competition.");;
>>>>>>> 1dc1e24b
        }
    });

{% endblock js %}<|MERGE_RESOLUTION|>--- conflicted
+++ resolved
@@ -111,7 +111,33 @@
 {% endblock %}
 
 {% block js %}
-<<<<<<< HEAD
+
+    $(".revoke_button").click(function() {
+        if(confirm("Really revoke privileges?")) {
+            var status = "denied";
+            var reason = "";
+            var participant_id = 'test ';
+            $(this).attr('participant_id');
+
+            $.post(
+                "{% url "competition-participation-status" pk=competition_id %}",
+                {
+                    status: status,
+                    reason: reason,
+                    participant_id: participant_id
+                })
+            .error(function() {
+                alert("Error revoking privileges");
+            })
+            .success(function() {
+                var button = $(".revoke_button[participant_id='" + participant_id + "']");
+                button.hide();
+                button.parent().html('denied')
+            });
+        }
+    });
+
+
     /* $("#process_request").validate(); */
 
     var ParticipateStatusText = { 'approved': 'Participation Approved',
@@ -185,78 +211,6 @@
             });
         } else {
             alert("Please enter a subject and a message!");
-=======
-$(".revoke_button").click(function() {
-    if(confirm("Really revoke privileges?")) {
-        var status = "denied";
-        var reason = "";
-        var participant_id = $(this).attr('participant_id');
-
-        $.post(
-            "{% url "competition-participation-status" pk=competition_id %}",
-            {
-                status: status,
-                reason: reason,
-                participant_id: participant_id
-            })
-        .error(function() {
-            alert("Error revoking privileges");
-        })
-        .success(function() {
-            var button = $(".revoke_button[participant_id='" + participant_id + "']");
-            button.hide();
-            button.parent().html('denied')
-        });
-    }
-});
-
-/* $("#process_request").validate(); */
-
-var ParticipateStatusText = { 'approved': 'Participation Approved',
-                              'denied': 'Participation Denied',
-                              'pending': 'Participation Pending',
-                              'unknown': 'Unknown' };
-var ParticipationReasonStyle = {'denied': 'color:red',
-                                'unknown': '',
-                                'pending': '',
-                                'approved': '' };
-
-/* attach a submit handler to the form */
-$("form").submit(function(event) {
-
-    /* stop form from submitting normally */
-    event.preventDefault();
-
-    /* get some values from elements on the page: */
-    var values = $(this).serialize();
-    var fid = $(this).attr('id');
-
-    /* Send the data using post and put the results in a div */
-    request = $.ajax({
-        url: "/api/competition/{{competition_id}}/participation_status/",
-        type: "post",
-        dataType: "json",
-        accept: {'json': "application/json" },
-        data: values,
-        success: function(response, textStatus, jqXHR) {
-            $('#'+fid).remove();
-            var data = $.parseJSON(response);
-
-            var pid = $('div.competitionUserBlock_' + data.participantId + ' p.participationStatus');
-
-
-            pid.text(ParticipateStatusText[data.status]);
-
-            if(data.reason) {
-               var reasontext = '<p style="' + ParticipationReasonStyle[data.status] + ';">Reason: ' + data.reason +'</p>';
-
-               pid.append(reasontext);
-           }
-
-        },
-        error: function(jsXHR, textStatus, errorThrown) {
-            alert("There was a problem processing this request for this competition.");;
->>>>>>> 1dc1e24b
         }
     });
 
