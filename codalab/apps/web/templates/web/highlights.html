--- conflicted
+++ resolved
@@ -551,7 +551,6 @@
                     <div class="center aligned column">
                         <h3 class="ui header">Our Partners</h3>
                         <div class="ui small images">
-<<<<<<< HEAD
                             <a href="https://www.universite-paris-saclay.fr/" target="_blank"><img
                                     src="{% static "img/highlights/university_paris.png" %}" class="ui centered image"></a>
                             <a href="https://www.microsoft.com" target="_blank"><img
@@ -560,12 +559,10 @@
                                     src="{% static "img/highlights/chalearn.png" %}" class="ui centered image"></a>
                             <a href="http://www.ub.edu/web/ub/en/" target="_blank"><img
                                     src="{% static "img/highlights/barcelona.png" %}" class="ui centered image"></a>
-=======
-                            <a href="https://www.stanford.edu/" target="_blank"><img src="{% static "img/highlights/stanford.png" %}" class="ui centered image"></a>
-                            <a href="http://www.chalearn.org/" target="_blank"><img src="{% static "img/highlights/chalearn.png" %}" class="ui centered image"></a>
-                            <a href="https://www.microsoft.com" target="_blank"><img src="{% static "img/highlights/microsoft.png" %}" class="ui centered image"></a>
-                            <a href="https://www.universite-paris-saclay.fr/" target="_blank"><img src="{% static "img/highlights/university_paris.png" %}" class="ui centered image"></a>
->>>>>>> 50355a7c
+{#                            <a href="https://www.stanford.edu/" target="_blank"><img src="{% static "img/highlights/stanford.png" %}" class="ui centered image"></a>#}
+{#                            <a href="http://www.chalearn.org/" target="_blank"><img src="{% static "img/highlights/chalearn.png" %}" class="ui centered image"></a>#}
+{#                            <a href="https://www.microsoft.com" target="_blank"><img src="{% static "img/highlights/microsoft.png" %}" class="ui centered image"></a>#}
+{#                            <a href="https://www.universite-paris-saclay.fr/" target="_blank"><img src="{% static "img/highlights/university_paris.png" %}" class="ui centered image"></a>#}
                             <a href="https://www.eithealth.eu/" target="_blank" title="This activity has received funding from the European Institute of Innovaton and Technology (EIT) under grant agreement No 19359. This European body receives support from the Horizon 2020 research and innovation programme."><img src="{% static "img/highlights/eit_health.jpg" %}" class="ui centered image"></a>
                         </div>
                     </div>
