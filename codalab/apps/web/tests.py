--- conflicted
+++ resolved
@@ -40,11 +40,8 @@
         TODO: Does not authenticate (YET) 
         """
         client = Client()
-<<<<<<< HEAD
-        res = client.post(reverse('competitions:list'), {'title': 'Test Title',
-=======
+
         res = client.post('/api/competition/', {'title': 'Test Title',
->>>>>>> 30cfecca
                                                  'description': 'Description',
                                                  'creator': self.user.pk,
                                                  'modified_by': self.user.pk,
