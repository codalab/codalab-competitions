--- conflicted
+++ resolved
@@ -211,21 +211,12 @@
         "task_type": "run",
         "task_args": {
             "submission_id": submission.pk,
-<<<<<<< HEAD
             "bundle_url": _make_url_sassy(bundle_id),
             "stdout_url": _make_url_sassy(stdout, permission='w'),
             "stderr_url": _make_url_sassy(stderr, permission='w'),
             "output_url": _make_url_sassy(output, permission='w'),
             "detailed_results_url": _make_url_sassy(submission.detailed_results_file.name, permission='w'),
             "private_output_url": _make_url_sassy(submission.private_output_file.name, permission='w'),
-=======
-            "bundle_url": _azure_make_sas(bundle_id),
-            "stdout_url": _azure_make_sas(stdout, permission='w'),
-            "stderr_url": _azure_make_sas(stderr, permission='w'),
-            "output_url": _azure_make_sas(output, permission='w'),
-            "detailed_results_url": _azure_make_sas(submission.detailed_results_file.name, permission='w'),
-            "private_output_url": _azure_make_sas(submission.private_output_file.name, permission='w'),
->>>>>>> ff9c0186
             "secret": submission.secret,
             "execution_time_limit": submission.phase.execution_time_limit,
             "predict": is_prediction,
@@ -259,7 +250,6 @@
         update_submission.apply_async((data["id"], {'status': 'failed'}, data['task_args']['secret']))
 
 
-<<<<<<< HEAD
 def _make_url_sassy(path, permission='r', duration=60 * 60 * 24):
     if settings.USE_AWS:
         if permission == 'r':
@@ -297,23 +287,6 @@
             return sassy_url
         else:
             return ''
-=======
-def _azure_make_sas(path, permission='r', duration=60 * 60 * 24):
-    sassy_url = make_blob_sas_url(
-        settings.BUNDLE_AZURE_ACCOUNT_NAME,
-        settings.BUNDLE_AZURE_ACCOUNT_KEY,
-        settings.BUNDLE_AZURE_CONTAINER,
-        path,
-        permission=permission,
-        duration=duration
-    )
-
-    # Ugly way to check if we didn't get the path, should work...
-    if '<Code>InvalidUri</Code>' not in sassy_url:
-        return sassy_url
-    else:
-        return ''
->>>>>>> ff9c0186
 
 
 def score(submission, job_id):
@@ -433,7 +406,6 @@
     lines = []
     ref_value = submission.phase.reference_data.name
     if len(ref_value) > 0:
-<<<<<<< HEAD
         lines.append("ref: %s" % _make_url_sassy(ref_value))
     if settings.USE_AWS:
         res_value = submission.prediction_output_file.name if has_generated_predictions else submission.s3_file
@@ -447,18 +419,6 @@
     lines.append("history: %s" % _make_url_sassy(submission.history_file.name))
     lines.append("scores: %s" % _make_url_sassy(submission.scores_file.name))
     lines.append("coopetition: %s" % _make_url_sassy(submission.coopetition_file.name))
-=======
-        lines.append("ref: %s" % _azure_make_sas(ref_value))
-    res_value = submission.prediction_output_file.name if has_generated_predictions else submission.file.name
-    if len(res_value) > 0:
-        lines.append("res: %s" % _azure_make_sas(res_value))
-    else:
-        raise ValueError("Results are missing.")
-
-    lines.append("history: %s" % _azure_make_sas(submission.history_file.name))
-    lines.append("scores: %s" % _azure_make_sas(submission.scores_file.name))
-    lines.append("coopetition: %s" % _azure_make_sas(submission.coopetition_file.name))
->>>>>>> ff9c0186
     lines.append("submitted-by: %s" % submission.participant.user.username)
     lines.append("submitted-at: %s" % submission.submitted_at.replace(microsecond=0).isoformat())
     lines.append("competition-submission: %s" % submission.submission_number)
@@ -480,7 +440,6 @@
     lines = []
     program_value = submission.phase.scoring_program.name
     if len(program_value) > 0:
-<<<<<<< HEAD
         lines.append("program: %s" % _make_url_sassy(program_value))
     else:
         raise ValueError("Program is missing.")
@@ -489,16 +448,6 @@
     lines.append("stderr: %s" % _make_url_sassy(submission.stderr_file.name, permission='w'))
     lines.append("private_output: %s" % _make_url_sassy(submission.private_output_file.name, permission='w'))
     lines.append("output: %s" % _make_url_sassy(submission.output_file.name, permission='w'))
-=======
-        lines.append("program: %s" % _azure_make_sas(program_value))
-    else:
-        raise ValueError("Program is missing.")
-    lines.append("input: %s" % _azure_make_sas(submission.inputfile.name))
-    lines.append("stdout: %s" % _azure_make_sas(submission_stdout_filename(submission), permission='w'))
-    lines.append("stderr: %s" % _azure_make_sas(submission_stderr_filename(submission), permission='w'))
-    lines.append("private_output: %s" % _azure_make_sas(submission.private_output_file.name, permission='w'))
-    lines.append("output: %s" % _azure_make_sas(submission.output_file.name, permission='w'))
->>>>>>> ff9c0186
     submission.runfile.save('run.txt', ContentFile('\n'.join(lines)))
 
     # Create stdout.txt & stderr.txt
@@ -513,19 +462,9 @@
     submission.execution_key = json.dumps(state)
 
     # Pre-save files so we can overwrite their names later
-<<<<<<< HEAD
-    # submission.output_file.name = pathname2url(submission_output_filename(submission))
-    # submission.private_output_file.name = pathname2url(submission_private_output_filename(submission))
-    # submission.detailed_results_file.name = pathname2url(submission_detailed_results_filename(submission))
     submission.output_file.save('output_file.zip', ContentFile(''))
     submission.private_output_file.save('private_output_file.zip', ContentFile(''))
     submission.detailed_results_file.save('detailed_results_file.zip', ContentFile(''))
-=======
-    submission.output_file.name = pathname2url(submission_output_filename(submission))
-    submission.private_output_file.name = pathname2url(submission_private_output_filename(submission))
-    submission.detailed_results_file.name = pathname2url(submission_detailed_results_filename(submission))
->>>>>>> ff9c0186
-
     submission.save()
     # Submit the request to the computation service
     _prepare_compute_worker_run(job_id, submission, is_prediction=False)
