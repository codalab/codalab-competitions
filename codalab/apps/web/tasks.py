"""
Defines background tasks needed by the web site.
"""
import csv
import io
import json
import logging
import StringIO
import os
import traceback

import requests
import yaml
import zipfile

from urllib import pathname2url

from django.core.exceptions import ObjectDoesNotExist
from django.utils import timezone
from yaml.representer import SafeRepresenter
from zipfile import ZipFile
from collections import OrderedDict

import sys

from datetime import datetime, timedelta
from boto.s3.connection import S3Connection
from celery import task
from celery.app import app_or_default
from celery.exceptions import SoftTimeLimitExceeded
from django.conf import settings
from django.contrib.sites.models import get_current_site
from django.core.files.base import ContentFile
from django.core.mail import get_connection, EmailMultiAlternatives, send_mail
from django.db import transaction
from django.db.models import Count
from django.template import Context
from django.template.loader import render_to_string
from django.contrib.sites.models import Site

from apps.authenz.models import ClUser
from apps.chahub.models import ChaHubSaveMixin
from apps.chahub.utils import send_to_chahub
from apps.jobs.models import (Job,
                              run_job_task,
                              JobTaskResult,
                              getQueue, update_job_status_task)
from apps.web.models import (add_submission_to_leaderboard,
                             Competition,
                             CompetitionSubmission,
                             CompetitionDefBundle,
                             CompetitionSubmissionStatus,
                             CompetitionPhase,
                             submission_prediction_output_filename,
                             submission_output_filename,
                             submission_detailed_results_filename,
                             submission_private_output_filename,
                             submission_stdout_filename,
                             submission_stderr_filename,
                             submission_history_file_name,
                             submission_scores_file_name,
                             submission_coopetition_file_name,
                             predict_submission_stdout_filename,
                             predict_submission_stderr_filename,
                             SubmissionScore,
                             SubmissionScoreDef,
                             CompetitionSubmissionMetadata, BundleStorage, SubmissionResultGroup,
<<<<<<< HEAD
                             SubmissionScoreDefGroup, OrganizerDataSet, CompetitionParticipant, ParticipantStatus)
=======
                             SubmissionScoreDefGroup, PhaseLeaderBoardEntry, PhaseLeaderBoard)
>>>>>>> 46a92730
from apps.coopetitions.models import DownloadRecord

import time
# import cProfile
from apps.web.utils import inheritors
from codalab.azure_storage import make_blob_sas_url

from apps.web import models

from apps.web.models import CompetitionDump

logger = logging.getLogger(__name__)

# Echo
def echo_task(job_id, args):
    """
    A simple task to echo a message provided as args['message']. The associated job will
    be marked as Finished if the message is echoes successfully. Otherwise the job will be
    marked as Failed.

    job_id: The ID of the job.
    args: A dictionary with the arguments for the task. Expected items are:
        args['message']: string to send as info to the module's logger.
    """
    def echo_it(job):
        """Echoes the message specified."""
        logger.info("Echoing (job id=%s): %s", job.id, args['message'])
        return JobTaskResult(status=Job.FINISHED)

    run_job_task(job_id, echo_it)


def echo(text):
    """
    Echoes the text specified. This is for testing.

    text: The text to echo.

    Returns a Job object which can be used to track the progress of the operation.
    """
    return Job.objects.create_and_dispatch_job('echo', {'message': text})


@task(queue='site-worker', soft_time_limit=60 * 60 * 24)
def create_competition(job_id, comp_def_id):
    """
    A task to create a competition from a bundle with the competition's definition.

    job_id: The ID of the job.
    args: A dictionary with the arguments for the task. Expected items are:
        args['comp_def_id']: The ID of the bundle holding the competition definition.
    Once the task succeeds, a new competition will be ready to use in CodaLab.
    """

    logger.info("Creating competition for competition bundle (bundle_id=%s)", comp_def_id)
    competition_def = CompetitionDefBundle.objects.get(pk=comp_def_id)
    try:
        competition = competition_def.unpack()
        result = JobTaskResult(status=Job.FINISHED, info={'competition_id': competition.pk})
        update_job_status_task(job_id, result.get_dict())
        logger.info("Created competition for competition bundle (bundle_id=%s, comp_id=%s)",
                    comp_def_id, competition.pk)

    except Exception as e:
        result = JobTaskResult(status=Job.FAILED, info={'error': str(e)})
        update_job_status_task(job_id, result.get_dict())


# CompetitionSubmission states which are final.
_FINAL_STATES = {
    CompetitionSubmissionStatus.FINISHED,
    CompetitionSubmissionStatus.FAILED,
    CompetitionSubmissionStatus.CANCELLED
}

def _set_submission_status(submission_id, status_codename):
    """
    Update the status of a submission.

    submission_id: PK of CompetitionSubmission object.
    status_codename: New status codename.
    """
    status = CompetitionSubmissionStatus.objects.get(codename=status_codename)
    with transaction.commit_on_success():
        submission = CompetitionSubmission.objects.select_for_update().get(pk=submission_id)
        old_status_codename = submission.status.codename
        if old_status_codename not in _FINAL_STATES:
            submission.status = status
            submission.save()
            logger.info("Changed submission status from %s to %s (id=%s).",
                        old_status_codename, status_codename, submission_id)
        else:
            logger.info("Skipping update of submission status: invalid transition %s -> %s  (id=%s).",
                        status_codename, old_status_codename, submission_id)


def predict(submission, job_id):
    """
    Dispatches the prediction taks for the given submission to an appropriate compute worker.

    submission: The CompetitionSubmission object.
    job_id: The job ID used to track the progress of the evaluation.
    """
    # Generate metadata-only bundle describing the computation
    lines = []
    if settings.USE_AWS:
        program_value = submission.s3_file
    else:
        program_value = submission.file.name

    if len(program_value) > 0:
        lines.append("program: %s" % _make_url_sassy(program_value))
    else:
        raise ValueError("Program is missing.")

    if submission.phase.ingestion_program:
        # Keep stdout/stder for ingestion
        submission.ingestion_program_stdout_file.save('ingestion_program_stdout_file.txt', ContentFile(''))
        submission.ingestion_program_stderr_file.save('ingestion_program_stderr_file.txt', ContentFile(''))

        # For the ingestion program we have to include the actual ingestion program...
        lines.append("ingestion_program: %s" % _make_url_sassy(submission.phase.ingestion_program.name))

        # ..as well as the reference data for this phase.
        ref_value = submission.phase.reference_data.name
        if len(ref_value) > 0:
            lines.append("hidden_ref: %s" % _make_url_sassy(ref_value))

    # Create stdout.txt & stderr.txt, set the file names
    username = submission.participant.user.username
    stdout_filler = ["Standard output for submission #{0} by {1}.".format(submission.submission_number, username), ""]
    submission.stdout_file.save('stdout.txt', ContentFile('\n'.join(stdout_filler)))
    submission.prediction_stdout_file.save('prediction_stdout_file.txt', ContentFile('\n'.join(stdout_filler)))
    stderr_filler = ["Standard error for submission #{0} by {1}.".format(submission.submission_number, username), ""]
    submission.stderr_file.save('stderr.txt', ContentFile('\n'.join(stderr_filler)))
    submission.prediction_stderr_file.save('prediction_stderr_file.txt', ContentFile('\n'.join(stderr_filler)))

    submission.prediction_output_file.save('output.zip', ContentFile(''))

    input_value = submission.phase.input_data.name

    logger.info("Running prediction")

    if len(input_value) > 0:
        lines.append("input: %s" % _make_url_sassy(input_value))
    lines.append("stdout: %s" % _make_url_sassy(submission.prediction_stdout_file.name, permission='w'))
    lines.append("stderr: %s" % _make_url_sassy(submission.prediction_stderr_file.name, permission='w'))
    submission.prediction_runfile.save('run.txt', ContentFile('\n'.join(lines)))

    # Store workflow state
    submission.execution_key = json.dumps({'predict': job_id})
    submission.save()

    # Submit the request to the computation service
    _prepare_compute_worker_run(job_id, submission, is_prediction=True)

    # Update the submission object
    _set_submission_status(submission.id, CompetitionSubmissionStatus.SUBMITTED)


def _prepare_compute_worker_run(job_id, submission, is_prediction):
    """Kicks off the compute_worker_run task passing job id, submission container details, and "is prediction
    or scoring" flag to compute worker"""
    if is_prediction:
        bundle_url = submission.prediction_runfile.name
        stdout = submission.prediction_stdout_file.name
        stderr = submission.prediction_stderr_file.name
        output = submission.prediction_output_file.name

    else:
        # Scoring, if we're not predicting
        bundle_url = submission.runfile.name
        stdout = submission.stdout_file.name
        stderr = submission.stderr_file.name
        output = submission.output_file.name

    if submission.docker_image and submission.docker_image != "":
        docker_image = submission.docker_image
    else:
        docker_image = submission.phase.competition.competition_docker_image or settings.DOCKER_DEFAULT_WORKER_IMAGE
        submission.docker_image = docker_image
        submission.save()

    logger.info("@@@ Docker image set to: {} @@@".format(docker_image))

    data = {
        "id": job_id,
        "task_type": "run",
        "task_args": {
            "submission_id": submission.pk,
            "docker_image": docker_image,
            "ingestion_program_docker_image": docker_image,
            "bundle_url": _make_url_sassy(bundle_url),
            "stdout_url": _make_url_sassy(stdout, permission='w'),
            "stderr_url": _make_url_sassy(stderr, permission='w'),
            "output_url": _make_url_sassy(output, permission='w'),
            "ingestion_program_output_url": _make_url_sassy(submission.ingestion_program_stdout_file.name, permission='w'),
            "ingestion_program_stderr_url": _make_url_sassy(submission.ingestion_program_stderr_file.name, permission='w'),
            "detailed_results_url": _make_url_sassy(submission.detailed_results_file.name, permission='w'),
            "private_output_url": _make_url_sassy(submission.private_output_file.name, permission='w'),
            "secret": submission.secret,
            "execution_time_limit": submission.phase.execution_time_limit,
            "predict": is_prediction,
        }
    }

    logger.info("Passing task args to compute worker: %s", data["task_args"])

    time_limit = submission.phase.execution_time_limit
    if time_limit <= 0:
        time_limit = 60 * 10  # 10 minutes timeout by default

    # Let's make our soft time limit (for the task) a bit longer than it needs to be, so the worker has time to
    # clean up
    time_limit += 60 * 60  # 1 hour cleanup time

    if submission.phase.competition.queue:
        submission.queue_name = submission.phase.competition.queue.name or ''
        submission.save()

        # Send to special queue?
        app = app_or_default()
        with app.connection() as new_connection:
            new_connection.virtual_host = submission.phase.competition.queue.vhost
            compute_worker_run(data, soft_time_limit=time_limit, connection=new_connection)
    else:
        compute_worker_run(data, soft_time_limit=time_limit, priority=2)


def compute_worker_run(data, priority=None, **kwargs):
    if priority:
        kwargs['queue_arguments'] = {'x-max-priority': priority}
    task_args = data['task_args'] if 'task_args' in data else None
    app = app_or_default()
    app.send_task('compute_worker_run', args=(data["id"], task_args), queue='compute-worker', **kwargs)


def _make_url_sassy(path, permission='r', duration=60 * 60 * 24):
    if settings.USE_AWS:
        if permission == 'r':
            # GET instead of r (read) for AWS
            method = 'GET'
        elif permission == 'w':
            # GET instead of w (write) for AWS
            method = 'PUT'
        else:
            # Default to get if we don't know
            method = 'GET'

        # Remove the beginning of the URL (before bucket name) so we just have the path to the file
        path = path.split("{}/".format(settings.AWS_STORAGE_PRIVATE_BUCKET_NAME))[-1]

        # Path could also be in a format <bucket>.<url> so check that as well
        path = path.split("{}.{}".format(settings.AWS_STORAGE_PRIVATE_BUCKET_NAME, settings.AWS_S3_HOST))[-1]

        url = BundleStorage.connection.generate_url(
            expires_in=duration,
            method=method,
            bucket=settings.AWS_STORAGE_PRIVATE_BUCKET_NAME,
            key=path,
            query_auth=True,
            force_http=not settings.AWS_S3_SECURE_URLS,
        )
        # Replace the default URL with the proper AWS_S3_HOST if we have one
        if settings.AWS_S3_HOST:
            return url.replace("s3.amazonaws.com", settings.AWS_S3_HOST)
        else:
            return url
    else:
        sassy_url = make_blob_sas_url(
            settings.BUNDLE_AZURE_ACCOUNT_NAME,
            settings.BUNDLE_AZURE_ACCOUNT_KEY,
            settings.BUNDLE_AZURE_CONTAINER,
            path,
            permission=permission,
            duration=duration
        )

        # Ugly way to check if we didn't get the path, should work...
        if '<Code>InvalidUri</Code>' not in sassy_url:
            return sassy_url
        else:
            return ''


def score(submission, job_id):
    """
    Dispatches the scoring task for the given submission to an appropriate compute worker.

    submission: The CompetitionSubmission object.
    job_id: The job ID used to track the progress of the evaluation.
    """
    # profile = cProfile.Profile()
    start = time.time()
    # profile.enable()
    # Loads the computation state.
    state = {}
    if len(submission.execution_key) > 0:
        state = json.loads(submission.execution_key)
    has_generated_predictions = 'predict' in state

    #generate metadata-only bundle describing the history of submissions and phases
    last_submissions = CompetitionSubmission.objects.filter(
        participant=submission.participant,
        status__codename=CompetitionSubmissionStatus.FINISHED
    ).order_by('-submitted_at')


    lines = []
    # lines.append("description: history of all previous successful runs output files")
    #
    # if last_submissions:
    #     for past_submission in last_submissions:
    #         if past_submission.pk != submission.pk:
    #             #pad folder numbers for sorting os side, 001, 002, 003,... 010, etc...
    #             past_submission_phasenumber = '%03d' % past_submission.phase.phasenumber
    #             past_submission_number = '%03d' % past_submission.submission_number
    #             lines.append('%s/%s/output/: %s' % (
    #                     past_submission_phasenumber,
    #                     past_submission_number,
    #                     submission_private_output_filename(past_submission),
    #                 )
    #             )


    submission.history_file.save('history.txt', ContentFile('\n'.join(lines)))

    score_csv = submission.phase.competition.get_results_csv(submission.phase.pk)
    submission.scores_file.save('scores.txt', ContentFile(score_csv))

    # Extra submission info
    coopetition_zip_buffer = StringIO.StringIO()
    coopetition_zip_file = zipfile.ZipFile(coopetition_zip_buffer, "w")

    phases_list = submission.phase.competition.phases.all()

    for phase in phases_list:
        coopetition_field_names = (
            "participant__user__username",
            "pk",
            "when_made_public",
            "when_unmade_public",
            "started_at",
            "completed_at",
            "download_count",
            "submission_number",
        )
        annotated_submissions = phase.submissions.filter(status__codename=CompetitionSubmissionStatus.FINISHED).values(
            *coopetition_field_names
        ).annotate(like_count=Count("likes"), dislike_count=Count("dislikes"))

        # Add this after fetching annotated count from db
        coopetition_field_names += ("like_count", "dislike_count")

        coopetition_csv = StringIO.StringIO()
        writer = csv.DictWriter(coopetition_csv, coopetition_field_names)
        writer.writeheader()
        for row in annotated_submissions:
            writer.writerow(row)

        coopetition_zip_file.writestr('coopetition_phase_%s.txt' % phase.phasenumber, coopetition_csv.getvalue().encode('utf-8'))

    # Scores metadata
    for phase in phases_list:
        coopetition_zip_file.writestr(
            'coopetition_scores_phase_%s.txt' % phase.phasenumber,
            phase.competition.get_results_csv(phase.pk, include_scores_not_on_leaderboard=True)
        )

    # Download metadata
    coopetition_downloads_csv = StringIO.StringIO()
    writer = csv.writer(coopetition_downloads_csv)
    writer.writerow((
        "submission_pk",
        "submission_owner",
        "downloaded_by",
        "time_of_download",
    ))
    for download in DownloadRecord.objects.filter(submission__phase__competition=submission.phase.competition):
        writer.writerow((
            download.submission.pk,
            download.submission.participant.user.username,
            download.user.username,
            str(download.timestamp),
        ))

    coopetition_zip_file.writestr('coopetition_downloads.txt', coopetition_downloads_csv.getvalue().encode('utf-8'))

    # Current user
    coopetition_zip_file.writestr('current_user.txt', submission.participant.user.username.encode('utf-8'))
    coopetition_zip_file.close()

    # Save them all
    submission.coopetition_file.save('coopetition.zip', ContentFile(coopetition_zip_buffer.getvalue()))

    # Generate metadata-only bundle describing the inputs. Reference data is an optional
    # dataset provided by the competition organizer. Results are provided by the participant
    # either indirectly (has_generated_predictions is True i.e. participant provides a program
    # which is run to generate results) ordirectly (participant uploads results directly).
    lines = []
    ref_value = submission.phase.reference_data.name
    if len(ref_value) > 0:
        lines.append("ref: %s" % _make_url_sassy(ref_value))
    if settings.USE_AWS:
        res_value = submission.prediction_output_file.name if has_generated_predictions else submission.s3_file
    else:
        res_value = submission.prediction_output_file.name if has_generated_predictions else submission.file.name
    if len(res_value) > 0:
        lines.append("res: %s" % _make_url_sassy(res_value))
    else:
        raise ValueError("Results are missing.")

    lines.append("history: %s" % _make_url_sassy(submission.history_file.name))
    lines.append("scores: %s" % _make_url_sassy(submission.scores_file.name))
    lines.append("coopetition: %s" % _make_url_sassy(submission.coopetition_file.name))
    lines.append("submitted-by: %s" % submission.participant.user.username)
    lines.append("submitted-at: %s" % submission.submitted_at.replace(microsecond=0).isoformat())
    lines.append("competition-submission: %s" % submission.submission_number)
    lines.append("competition-phase: %s" % submission.phase.phasenumber)
    is_automatic_submission = False
    if submission.phase.auto_migration:
        # If this phase has auto_migration and this submission is the first in the phase, it is an automatic submission!
        submissions_this_phase = CompetitionSubmission.objects.filter(
            phase=submission.phase,
            participant=submission.participant
        ).count()
        is_automatic_submission = submissions_this_phase == 1

    lines.append("automatic-submission: %s" % is_automatic_submission)
    submission.inputfile.save('input.txt', ContentFile('\n'.join(lines)))


    # Generate metadata-only bundle describing the computation.
    lines = []
    program_value = submission.phase.scoring_program.name
    if len(program_value) > 0:
        lines.append("program: %s" % _make_url_sassy(program_value))
    else:
        raise ValueError("Program is missing.")
    lines.append("input: %s" % _make_url_sassy(submission.inputfile.name))
    lines.append("stdout: %s" % _make_url_sassy(submission.stdout_file.name, permission='w'))
    lines.append("stderr: %s" % _make_url_sassy(submission.stderr_file.name, permission='w'))
    lines.append("private_output: %s" % _make_url_sassy(submission.private_output_file.name, permission='w'))
    lines.append("output: %s" % _make_url_sassy(submission.output_file.name, permission='w'))
    submission.runfile.save('run.txt', ContentFile('\n'.join(lines)))

    # Create stdout.txt & stderr.txt
    if has_generated_predictions == False:
        username = submission.participant.user.username
        lines = ["Standard output for submission #{0} by {1}.".format(submission.submission_number, username), ""]
        submission.stdout_file.save('stdout.txt', ContentFile('\n'.join(lines)))
        lines = ["Standard error for submission #{0} by {1}.".format(submission.submission_number, username), ""]
        submission.stderr_file.save('stderr.txt', ContentFile('\n'.join(lines)))
    # Update workflow state
    state['score'] = job_id
    submission.execution_key = json.dumps(state)

    # Pre-save files so we can overwrite their names later
    submission.output_file.save('output_file.zip', ContentFile(''))
    submission.private_output_file.save('private_output_file.zip', ContentFile(''))
    submission.detailed_results_file.save('detailed_results_file.html', ContentFile(''))
    submission.save()
    # Submit the request to the computation service
    _prepare_compute_worker_run(job_id, submission, is_prediction=False)

    if has_generated_predictions == False:
        _set_submission_status(submission.id, CompetitionSubmissionStatus.SUBMITTED)

    time_elapsed = time.time() - start
    logger.info("It took: %f seconds to run" % time_elapsed)


class SubmissionUpdateException(Exception):
    """Defines an exception that occurs during the update of a CompetitionSubmission object."""
    def __init__(self, submission, inner_exception):
        super(SubmissionUpdateException, self).__init__(inner_exception.message)
        self.submission = submission
        self.inner_exception = inner_exception


@task(queue='submission-updates')
def update_submission(job_id, args, secret):
    """
    A task to update the status of a submission in a competition.

    job_id: The ID of the job.
    args: A dictionary with the arguments for the task. Expected items are:
        args['status']: The evaluation status, which is one of 'running', 'finished' or 'failed'.
    """

    def _update_submission(submission, status, job_id, traceback=None, metadata=None):
        """
        Updates the status of a submission.

        submission: The CompetitionSubmission object to update.
        status: The new status string: 'running', 'finished' or 'failed'.
        job_id: The job ID used to track the progress of the evaluation.
        """

        state = {}
        if len(submission.execution_key) > 0:
            logger.debug("update_submission_task loading state: %s", submission.execution_key)
            state = json.loads(submission.execution_key)
            logger.debug("update_submission_task state = %s" % submission.execution_key)

        if metadata:
            is_predict = 'score' not in state
            sub_metadata, created = CompetitionSubmissionMetadata.objects.get_or_create(
                is_predict=is_predict,
                is_scoring=not is_predict,
                submission=submission,
            )
            sub_metadata.__dict__.update(metadata)
            sub_metadata.save()
            logger.debug("saving extra metadata, was a new object created? %s" % created)

        if status == 'running':
            _set_submission_status(submission.id, CompetitionSubmissionStatus.RUNNING)
            return Job.RUNNING

        if status == 'finished':
            result = Job.FAILED
            if 'score' in state:
                logger.info("update_submission_task loading final scores (pk=%s)", submission.pk)
                logger.info("Retrieving output.zip and 'scores.txt' file (submission_id=%s)", submission.id)
                logger.info("Output.zip location=%s" % submission.output_file.file.name)
                ozip = ZipFile(io.BytesIO(submission.output_file.read()))
                scores = None
                try:
                    scores = open(ozip.extract('scores.txt'), 'r').read()
                except Exception:
                    logger.info("Scores.txt not found, unable to process submission: %s (submission_id=%s)", status, submission.id)
                    _set_submission_status(submission.id, CompetitionSubmissionStatus.FAILED)
                    return Job.FAILED

                logger.info("Processing scores... (submission_id=%s)", submission.id)
                for line in scores.split("\n"):
                    if len(line) > 0:
                        label, value = line.split(":")
                        logger.info("Attempting to submit score %s:%s" % (label, value))
                        try:
                            scoredef = SubmissionScoreDef.objects.get(competition=submission.phase.competition,
                                                                      key=label.strip())
                            SubmissionScore.objects.create(result=submission, scoredef=scoredef, value=float(value))
                        except SubmissionScoreDef.DoesNotExist:
                            logger.info("Score %s does not exist (submission_id=%s)", label, submission.id)
                logger.info("Done processing scores... (submission_id=%s)", submission.id)
                _set_submission_status(submission.id, CompetitionSubmissionStatus.FINISHED)

                # Automatically submit to the leaderboard?
                if submission.phase.is_blind and not submission.phase.force_best_submission_to_leaderboard:
                    logger.info("Adding to leaderboard... (submission_id=%s)", submission.id)
                    add_submission_to_leaderboard(submission)
                    logger.info("Leaderboard updated with latest submission (submission_id=%s)", submission.id)

                if submission.phase.competition.force_submission_to_leaderboard and not submission.phase.force_best_submission_to_leaderboard:
                    add_submission_to_leaderboard(submission)
                    logger.info("Force submission added submission to leaderboard (submission_id=%s)", submission.id)

                if submission.phase.force_best_submission_to_leaderboard:
                    # In this phase get the submission score from the column with the lowest ordering
                    score_def = submission.get_default_score_def()
                    lb = PhaseLeaderBoard.objects.get(phase=submission.phase)

                    # Get our leaderboard entries: Related Submissions should be in our participant's submissions,
                    # and the leaderboard should be the one attached to our phase
                    entries = PhaseLeaderBoardEntry.objects.filter(result__in=submission.participant.submissions.all(), board=lb)
                    submissions = [(entry.result, entry.result.get_default_score()) for entry in entries]
                    sorted_list = sorted(submissions, key=lambda x: x[1])
                    if sorted_list:
                        top_sub, top_score = sorted_list[0]
                        score_value = submission.get_default_score()
                        if score_def.sorting == 'asc':
                            # The first value in ascending is the top score, 1 beats 3
                            if score_value >= top_score:
                                add_submission_to_leaderboard(submission)
                                logger.info("Force best submission added submission to leaderboard in ascending order "
                                             "(submission_id=%s, top_score=%s, score=%s)", submission.id, top_score,
                                             score_value)
                        elif score_def.sorting == 'desc':
                            # The last value in descending is the top score, 3 beats 1
                            if score_value <= top_score:
                                add_submission_to_leaderboard(submission)
                                logger.info(
                                    "Force best submission added submission to leaderboard in descending order "
                                    "(submission_id=%s, top_score=%s, score=%s)", submission.id, top_score, score_value)
                    else:
                        add_submission_to_leaderboard(submission)
                        logger.info(
                            "Force best submission added submission: {0} with score: {1} to leaderboard: {2}"
                            " because no submission was present".format(
                                submission, submission.get_default_score(), lb)
                        )
                result = Job.FINISHED

                if submission.participant.user.email_on_submission_finished_successfully:
                    email = submission.participant.user.email
                    site_url = "https://%s%s" % (Site.objects.get_current().domain, submission.phase.competition.get_absolute_url())
                    send_mail(
                        'Submission has finished successfully!',
                        'Your submission to the competition "%s" has finished successfully! View it here: %s' %
                        (submission.phase.competition.title, site_url),
                        settings.DEFAULT_FROM_EMAIL,
                        [email],
                        fail_silently=False
                    )
            else:
                logger.debug("update_submission_task entering scoring phase (pk=%s)", submission.pk)
                # url_name = pathname2url(submission_prediction_output_filename(submission))
                # submission.prediction_output_file.name = url_name
                # submission.prediction_stderr_file.name = pathname2url(predict_submission_stdout_filename(submission))
                # submission.prediction_stdout_file.name = pathname2url(predict_submission_stderr_filename(submission))
                # submission.save()
                try:
                    score(submission, job_id)
                    result = Job.RUNNING
                    logger.debug("update_submission_task scoring phase entered (pk=%s)", submission.pk)
                except Exception:
                    logger.exception("update_submission_task failed to enter scoring phase (pk=%s)", submission.pk)
            return result

        if status != 'failed':
            logger.error("Invalid status: %s (submission_id=%s)", status, submission.id)

        if traceback:
            submission.exception_details = traceback
            submission.save()

        _set_submission_status(submission.id, CompetitionSubmissionStatus.FAILED)

    def handle_update_exception(job, ex):
        """
        Handles exception that occur while attempting to update the status of a submission.

        job: The running Job instance.
        ex: The exception. The handler tries to acquire the CompetitionSubmission instance
            from a submission attribute on the exception.
        """
        try:
            submission = ex.submission
            _set_submission_status(submission.id, CompetitionSubmissionStatus.FAILED)
        except Exception:
            logger.exception("Unable to set the submission status to Failed (job_id=%s)", job.id)
        return JobTaskResult(status=Job.FAILED)

    def update_it(job):
        """Updates the database to reflect the state of the evaluation of the given competition submission."""
        logger.debug("Entering update_submission_task::update_it (job_id=%s)", job.id)
        if job.task_type != 'evaluate_submission':
            raise ValueError("Job has incorrect task_type (job.task_type=%s)", job.task_type)
        task_args = job.get_task_args()
        submission_id = task_args['submission_id']
        logger.debug("Looking for submission (job_id=%s, submission_id=%s)", job.id, submission_id)

        try:
            submission = CompetitionSubmission.objects.get(pk=submission_id)
        except CompetitionSubmission.DoesNotExist:
            return

        if secret != submission.secret:
            raise SubmissionUpdateException(submission, "Password does not match")

        status = args['status']
        logger.debug("Ready to update submission status (job_id=%s, submission_id=%s, status=%s)",
                     job.id, submission_id, status)
        result = None
        try:
            traceback = None
            metadata = None
            if 'extra' in args:
                if 'traceback' in args['extra']:
                    traceback = args['extra']['traceback']

                if 'metadata' in args['extra']:
                    metadata = args['extra']['metadata']

            result = _update_submission(submission, status, job.id, traceback, metadata)
        except Exception as e:
            logger.exception("Failed to update submission (job_id=%s, submission_id=%s, status=%s)",
                             job.id, submission_id, status)
            raise SubmissionUpdateException(submission, e)
        return JobTaskResult(status=result)

    run_job_task(job_id, update_it, handle_update_exception)


@task(queue='site-worker', soft_time_limit=60 * 60 * 1)
def re_run_all_submissions_in_phase(phase_pk):
    phase = CompetitionPhase.objects.get(id=phase_pk)

    # Remove duplicate submissions this ugly way because MySQL distinct doesn't work...
    submissions_with_duplicates = CompetitionSubmission.objects.filter(phase=phase)
    submissions_without_duplicates = []
    file_names_seen = []

    for submission in submissions_with_duplicates:
        if submission.file.name not in file_names_seen:
            if settings.USE_AWS:
                file_names_seen.append(submission.s3_file)
            else:
                file_names_seen.append(submission.file.name)
            submissions_without_duplicates.append(submission)

    for submission in submissions_without_duplicates:
        if settings.USE_AWS:
            file_kwarg = {'s3_file': submission.s3_file}
        else:
            file_kwarg = {'file': submission.file}

        new_submission = CompetitionSubmission(
            participant=submission.participant,
            phase=submission.phase,
            docker_image=submission.docker_image,
            **file_kwarg
        )
        new_submission.save(ignore_submission_limits=True)

        evaluate_submission.apply_async((new_submission.pk, submission.phase.is_scoring_only))


@task(queue='site-worker')
def evaluate_submission(submission_id, is_scoring_only):
    """
    Starts the process of evaluating a user's submission to a competition.

    submission_id: The ID of the CompetitionSubmission object.
    is_scoring_only: True to skip the prediction step.

    Returns a Job object which can be used to track the progress of the operation.
    """
    task_args = {'submission_id': submission_id, 'predict': (not is_scoring_only)}
    job = Job.objects.create_job('evaluate_submission', task_args)
    job_id = job.pk

    logger.debug("evaluate_submission begins (job_id=%s)", job_id)
    submission_id = task_args['submission_id']
    logger.debug("evaluate_submission submission_id=%s (job_id=%s)", submission_id, job_id)
    predict_and_score = task_args['predict'] == True
    logger.debug("evaluate_submission predict_and_score=%s (job_id=%s)", predict_and_score, job_id)

    try:
        submission = CompetitionSubmission.objects.get(pk=submission_id)
    except CompetitionSubmission.DoesNotExist:
        return

    task_name, task_func = ('prediction', predict) if predict_and_score else ('scoring', score)
    try:
        logger.debug("evaluate_submission dispatching %s task (submission_id=%s, job_id=%s)",
                    task_name, submission_id, job_id)
        task_func(submission, job_id)
        logger.debug("evaluate_submission dispatched %s task (submission_id=%s, job_id=%s)",
                    task_name, submission_id, job_id)
    except Exception:
        logger.exception("evaluate_submission dispatch failed (job_id=%s, submission_id=%s)",
                         job_id, submission_id)
        update_submission.apply_async((job_id, {'status': 'failed'}, submission.secret))
    logger.debug("evaluate_submission ends (job_id=%s)", job_id)


def _send_mass_html_mail(datatuple, fail_silently=False, user=None, password=None,
                        connection=None):
    connection = connection or get_connection(
        username=user, password=password, fail_silently=fail_silently
    )

    messages = []
    for subject, text, html, from_email, recipient in datatuple:
        message = EmailMultiAlternatives(subject, text, from_email, recipient)
        message.attach_alternative(html, 'text/html')
        messages.append(message)

    return connection.send_messages(messages)


@task(queue='site-worker')
def send_mass_email(competition_pk, body=None, subject=None, from_email=None, to_emails=None):
    competition = Competition.objects.get(pk=competition_pk)
    context = Context({"competition": competition, "body": body, "site": Site.objects.get_current()})
    text = render_to_string("emails/notifications/participation_organizer_direct_email.txt", context)
    html = render_to_string("emails/notifications/participation_organizer_direct_email.html", context)

    mail_tuples = ((subject, text, html, from_email, [e]) for e in to_emails)

    _send_mass_html_mail(mail_tuples)


@task(queue='site-worker')
def do_chahub_retries(limit=None):
    if not settings.CHAHUB_API_URL:
        return

    logger.info("Checking whether ChaHub is online before sending retries")
    try:
        response = requests.get(settings.CHAHUB_API_URL)
        if response.status_code != 200:
            return
    except requests.exceptions.RequestException:
        # This base exception works for HTTP errors, Connection errors, etc.
        return

    logger.info("ChaHub is online, checking for objects needing to be re-sent to ChaHub")
    chahub_models = inheritors(ChaHubSaveMixin)
    for model in chahub_models:
        # Special case for competition model manager, with deleted competitions
        if hasattr(model.objects, 'get_all_competitions'):
            needs_retry = model.objects.get_all_competitions().filter(chahub_needs_retry=True)
        else:
            needs_retry = model.objects.filter(chahub_needs_retry=True)

        if limit:
            needs_retry = needs_retry[:limit]
        for instance in needs_retry:
            # Saving forces chahub update
            instance.save(force_to_chahub=True)


@task(queue='site-worker')
def send_chahub_general_stats():
    if settings.DATABASES.get('default').get('ENGINE') == 'django.db.backends.postgresql_psycopg2':
        # Only Postgres supports 'distinct', so if we can use the database, if not use some Python Set magic
        organizer_count = Competition.objects.all().distinct('creator').count()
    else:
        users_with_competitions = list(ClUser.objects.filter(competitioninfo_creator__isnull=False))
        user_set = set(users_with_competitions)
        # Only unique users that have competitions
        organizer_count = len(user_set)
    approved_status = ParticipantStatus.objects.get(codename=ParticipantStatus.APPROVED)
    data = {
        'competition_count': Competition.objects.filter(published=True).count(),
        'dataset_count': OrganizerDataSet.objects.count(),
        'participant_count': CompetitionParticipant.objects.filter(status=approved_status).count(),
        'submission_count': CompetitionSubmission.objects.count(),
        'user_count': ClUser.objects.count(),
        'organizer_count': organizer_count
    }

    try:
        send_to_chahub('producers/{}/'.format(settings.CHAHUB_PRODUCER_ID), data, update=True)
    except requests.ConnectionError:
        logger.info("There was a problem reaching Chahub, it is currently offline. Re-trying in 5 minutes.")
        send_chahub_general_stats.apply_async(eta=timezone.now() + timedelta(minutes=5))


@task(queue='site-worker')
def send_chahub_updates():
    competitions = Competition.objects.filter(published=True).annotate(participant_count=Count('participants'))
    for comp in competitions:
        # saving generates new participant_count -- will be sent if it is different from
        # what was sent last time.
        comp.save()


@task(queue='site-worker')
def do_phase_migrations():
    competitions = Competition.objects.filter(is_migrating=False)
    logger.info("Checking {} competitions for phase migrations.".format(len(competitions)))
    for c in competitions:
        c.check_future_phase_sumbmissions()


def _get_or_default(obj, field_name, default=None):
    if hasattr(obj, field_name):
        if getattr(obj, field_name) != None:
            return getattr(obj, field_name)
    if default != None:
        return default
    elif obj._meta.get_field(field_name).get_default() != None:
        return obj._meta.get_field(field_name).get_default()
    else:
        return None


@task(queue='site-worker', soft_time_limit=60 * 60 * 24)
def make_modified_bundle(competition_pk, exclude_datasets_flag):
    # The following lines help dump this in a nice format
    _mapping_tag = yaml.resolver.BaseResolver.DEFAULT_MAPPING_TAG

    def dict_representer(dumper, data):
        return dumper.represent_dict(data.iteritems())

    def dict_constructor(loader, node):
        return OrderedDict(loader.construct_pairs(node))
    # Credit to miracle2k on Github for orderdict safe dump

    def represent_odict(dump, tag, mapping, flow_style=None):
        """Like BaseRepresenter.represent_mapping, but does not issue the sort().
        """
        value = []
        node = yaml.MappingNode(tag, value, flow_style=flow_style)
        if dump.alias_key is not None:
            dump.represented_objects[dump.alias_key] = node
        best_style = True
        if hasattr(mapping, 'items'):
            mapping = mapping.items()
        for item_key, item_value in mapping:
            node_key = dump.represent_data(item_key)
            node_value = dump.represent_data(item_value)
            if not (isinstance(node_key, yaml.ScalarNode) and not node_key.style):
                best_style = False
            if not (isinstance(node_value, yaml.ScalarNode) and not node_value.style):
                best_style = False
            value.append((node_key, node_value))
        if flow_style is None:
            if dump.default_flow_style is not None:
                node.flow_style = dump.default_flow_style
            else:
                node.flow_style = best_style
        return node
    yaml.SafeDumper.add_representer(OrderedDict,
                                    lambda dumper, value: represent_odict(dumper, u'tag:yaml.org,2002:map', value))
    # Following line supresses the broadexception warning. We catch and do a traceback for now from logs.
    # noinspection PyBroadException
    try:
        yaml.add_representer(unicode, SafeRepresenter.represent_unicode)
        yaml.add_representer(OrderedDict, dict_representer)
        yaml.add_constructor(_mapping_tag, dict_constructor)

        competition = models.Competition.objects.get(pk=competition_pk)
        logger.info("Creating Competion dump")
        temp_comp_dump = CompetitionDump.objects.create(competition=competition)
        yaml_data = OrderedDict()
        yaml_data['title'] = _get_or_default(competition, 'title')
        yaml_data['description'] = competition.description.replace("/n", "").replace("\"", "").strip() if competition.description else None
        temp_comp_dump.status = "Adding end-date"
        temp_comp_dump.save()
        logger.info("Adding end-date")
        yaml_data['start_date'] = _get_or_default(competition, 'start_date')
        yaml_data['end_date'] = _get_or_default(competition, 'end_date')
        yaml_data['competition_docker_image'] = _get_or_default(competition, 'competition_docker_image')
        if competition.image:
            yaml_data['image'] = 'logo.png'
        else:
            logger.info("No image for competition.")
        yaml_data['has_registration'] = _get_or_default(competition, 'has_registration')
        yaml_data['force_submission_to_leaderboard'] = _get_or_default(competition, 'force_submission_to_leaderboard')
        yaml_data['disallow_leaderboard_modifying'] = _get_or_default(competition, 'disallow_leaderboard_modifying')
        yaml_data['enable_detailed_results'] = _get_or_default(competition, 'enable_detailed_results')
        temp_comp_dump.status = "Adding admins"
        temp_comp_dump.save()
        yaml_data['admin_names'] = ','.join(list(competition.admins.all().values_list('username', flat=True))) if competition.admins.all() else None
        yaml_data['html'] = dict()
        yaml_data['phases'] = {}
        zip_buffer = StringIO.StringIO()
        zip_name = "{0}.zip".format(competition.title)
        zip_file = zipfile.ZipFile(zip_buffer, "w")
        for p in competition.pagecontent.pages.all():
            temp_comp_dump.status = "Adding {}.html".format(p.codename)
            temp_comp_dump.save()
            logger.info("Adding HTML")
            if p.codename in yaml_data["html"].keys() or p.codename == 'terms_and_conditions' or p.codename == 'get_data' or p.codename == 'submit_results':
                if p.codename == 'terms_and_conditions':
                    # overwrite this for consistency
                    p.codename = 'terms'
                    yaml_data['html'][p.codename] = p.codename + '.html'
                    zip_file.writestr(yaml_data["html"][p.codename], p.html.encode("utf-8"))
                if p.codename == 'get_data':
                    # overwrite for consistency
                    p.codename = 'data'
                    yaml_data['html'][p.codename] = p.codename + '.html'
                    zip_file.writestr(yaml_data["html"][p.codename], p.html.encode("utf-8"))
                # Do not include submit_results.
                if p.codename == 'submit_results':
                    pass
            else:
                yaml_data['html'][p.codename] = p.codename + '.html'
                zip_file.writestr(yaml_data["html"][p.codename], p.html.encode("utf-8"))
        file_cache = {}
        for index, phase in enumerate(competition.phases.all()):
            temp_comp_dump.status = "Adding phase {0}".format(phase.phasenumber)
            temp_comp_dump.save()
            logger.info("Adding phase")
            phase_dict = dict()
            phase_dict['phasenumber'] = _get_or_default(phase, 'phasenumber', 999)
            phase_dict['label'] = _get_or_default(phase, 'label')
            phase_dict['description'] = _get_or_default(phase, 'description')
            phase_dict['start_date'] = _get_or_default(phase, 'start_date')
            phase_dict['max_submissions'] = _get_or_default(phase, 'max_submissions')
            phase_dict['color'] = _get_or_default(phase, 'color', 'white')
            phase_dict['max_submissions_per_day'] = _get_or_default(phase, 'max_submissions_per_day')
            phase_dict['is_scoring_only'] = _get_or_default(phase, 'is_scoring_only')
            phase_dict['auto_migration'] = _get_or_default(phase, 'auto_migration')
            # Write the programs/data to zip
            data_types = ['reference_data', 'scoring_program', 'input_data', 'starting_kit', 'public_data', 'ingestion_program']
            try:
                for data_type in data_types:
                    logger.info("Current data type is {}".format(data_type))
                    if hasattr(phase, data_type):
                        data_field = getattr(phase, data_type)
                        if data_field:
                            if data_field.file.name not in file_cache.keys():
                                if exclude_datasets_flag:
                                    data_field = getattr(phase, data_type + '_organizer_dataset')
                                    phase_dict[data_type] = data_field.key
                                    file_name = "{}_{}.zip".format(data_type, phase.phasenumber)
                                    file_cache[data_field.name] = {
                                        'name': file_name
                                    }
                                else:
                                    file_name = "{}_{}.zip".format(data_type, phase.phasenumber)
                                    phase_dict[data_type] = file_name
                                    file_cache[data_field.file.name] = {
                                        'name': file_name
                                    }
                                    zip_file.writestr(file_name, data_field.read())
                            else:
                                if exclude_datasets_flag:
                                    data_field = getattr(phase, data_type + '_organizer_dataset')
                                    phase_dict[data_type] = data_field.key
                                else:
                                    file_name = file_cache[str(data_field.name)]['name']
                                    phase_dict[data_type] = file_name
            except ValueError:
                logger.info("Failed to retrieve the file.")
            datasets = phase.datasets.all()
            if datasets:
                phase_dict['datasets'] = dict()
                temp_comp_dump.status = "Adding datasets"
                temp_comp_dump.save()
                logger.info("Adding dataset")
                for data_set_index, data_set in enumerate(datasets):
                    phase_dict['datasets'][data_set_index] = {
                        'name': data_set.datafile.name,
                        'url': data_set.datafile.source_url,
                        'description': data_set.description
                    }
            yaml_data['phases'][index] = phase_dict
        yaml_data["leaderboard"] = dict()
        logger.info("Adding leaderboard.")
        leaderboards_dict = dict()
        columns_dictionary = dict()
        for index, submission_result_group in enumerate(SubmissionResultGroup.objects.filter(competition=competition)):
            logger.info("Adding a submission result group.")
            result_group = submission_result_group
            result_group_key = result_group.key
            leaderboards_dict[result_group_key] = {
                'label': submission_result_group.label,
                'rank': submission_result_group.ordering,
            }
            for index_score_def, submission_score_def_group in enumerate(SubmissionScoreDefGroup.objects.filter(group=submission_result_group)):
                logger.info("Adding a submission score def group.")
                score_def = submission_score_def_group.scoredef
                score_def_key = score_def.key
                columns_dictionary[score_def_key] = {
                    'leaderboard': leaderboards_dict[submission_result_group.label],
                    'label': score_def.label,
                    'rank': score_def.ordering,
                    'sort': score_def.sorting,
                }
        logger.info("YAML finalizing")
        yaml_data["leaderboard"]['leaderboards'] = leaderboards_dict
        yaml_data["leaderboard"]['columns'] = columns_dictionary
        logger.info("Done with leaderboard")
        temp_comp_dump.status = "Finalizing"
        temp_comp_dump.save()
        logger.info("Finalizing")
        comp_yaml_my_dump = yaml.safe_dump(yaml_data, default_flow_style=False, allow_unicode=True, encoding="utf-8")
        if competition.image:
            zip_file.writestr(yaml_data["image"], competition.image.file.read())
        else:
            logger.info("No image for competition.")
        zip_file.writestr("competition.yaml", comp_yaml_my_dump)
        zip_file.close()
        logger.info("Stored Zip buffer yaml dump, and image")
        logger.info("Attempting to save ZIP")
        temp_comp_data = ContentFile(zip_buffer.getvalue())
        save_success = False
        while not save_success:
            counter = 0
            logger.info("Attempting to save new object.")
            try:
                temp_comp_dump.data_file.save(zip_name, temp_comp_data)
                save_success = True
            except SoftTimeLimitExceeded:
                logger.info("Failed to save object, retrying.")
                counter += 1
                continue
            if counter == 5:
                temp_comp_dump.status = "Failed"
                temp_comp_dump.save()
                logger.info("Failed to save object after 5 tries. Stopping.")
                save_success = True
        logger.info("Saved zip file to Competition dump")
        temp_comp_dump.status = "Finished"
        temp_comp_dump.save()
        logger.info("Set status to finished")
    except:
        logger.info("There was an error making a Competition dump")
        logger.info(traceback.format_exc())
        temp_comp_dump.status = "Failed"
        temp_comp_dump.save()<|MERGE_RESOLUTION|>--- conflicted
+++ resolved
@@ -29,7 +29,6 @@
 from celery.app import app_or_default
 from celery.exceptions import SoftTimeLimitExceeded
 from django.conf import settings
-from django.contrib.sites.models import get_current_site
 from django.core.files.base import ContentFile
 from django.core.mail import get_connection, EmailMultiAlternatives, send_mail
 from django.db import transaction
@@ -65,11 +64,8 @@
                              SubmissionScore,
                              SubmissionScoreDef,
                              CompetitionSubmissionMetadata, BundleStorage, SubmissionResultGroup,
-<<<<<<< HEAD
-                             SubmissionScoreDefGroup, OrganizerDataSet, CompetitionParticipant, ParticipantStatus)
-=======
-                             SubmissionScoreDefGroup, PhaseLeaderBoardEntry, PhaseLeaderBoard)
->>>>>>> 46a92730
+                             SubmissionScoreDefGroup, OrganizerDataSet, CompetitionParticipant, ParticipantStatus,
+                             PhaseLeaderBoardEntry, PhaseLeaderBoard)
 from apps.coopetitions.models import DownloadRecord
 
 import time
