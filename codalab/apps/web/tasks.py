"""
Defines background tasks needed by the web site.
"""
import csv
import io
import json
import logging
import StringIO
import traceback
import yaml
import zipfile

from urllib import pathname2url
from yaml.representer import SafeRepresenter
from zipfile import ZipFile

import sys

from datetime import datetime
from boto.s3.connection import S3Connection
from celery import task
from celery.app import app_or_default
from celery.exceptions import SoftTimeLimitExceeded
from django.conf import settings
from django.contrib.sites.models import get_current_site
from django.core.files.base import ContentFile
from django.core.mail import get_connection, EmailMultiAlternatives, send_mail
from django.db import transaction
from django.db.models import Count
from django.template import Context
from django.template.loader import render_to_string
from django.contrib.sites.models import Site
from apps.jobs.models import (Job,
                              run_job_task,
                              JobTaskResult,
                              getQueue, update_job_status_task)
from apps.web.models import (add_submission_to_leaderboard,
                             Competition,
                             CompetitionSubmission,
                             CompetitionDefBundle,
                             CompetitionSubmissionStatus,
                             CompetitionPhase,
                             submission_prediction_output_filename,
                             submission_output_filename,
                             submission_detailed_results_filename,
                             submission_private_output_filename,
                             submission_stdout_filename,
                             submission_stderr_filename,
                             submission_history_file_name,
                             submission_scores_file_name,
                             submission_coopetition_file_name,
                             predict_submission_stdout_filename,
                             predict_submission_stderr_filename,
                             SubmissionScore,
                             SubmissionScoreDef,
                             CompetitionSubmissionMetadata, BundleStorage, SubmissionResultGroup,
                             SubmissionScoreDefGroup)
from apps.coopetitions.models import DownloadRecord

import time
# import cProfile
from codalab.azure_storage import make_blob_sas_url
from codalabtools.compute.worker import get_run_func

from apps.web import models

from apps.web.models import CompetitionDump

logger = logging.getLogger(__name__)

# Echo
def echo_task(job_id, args):
    """
    A simple task to echo a message provided as args['message']. The associated job will
    be marked as Finished if the message is echoes successfully. Otherwise the job will be
    marked as Failed.

    job_id: The ID of the job.
    args: A dictionary with the arguments for the task. Expected items are:
        args['message']: string to send as info to the module's logger.
    """
    def echo_it(job):
        """Echoes the message specified."""
        logger.info("Echoing (job id=%s): %s", job.id, args['message'])
        return JobTaskResult(status=Job.FINISHED)

    run_job_task(job_id, echo_it)


def echo(text):
    """
    Echoes the text specified. This is for testing.

    text: The text to echo.

    Returns a Job object which can be used to track the progress of the operation.
    """
    return Job.objects.create_and_dispatch_job('echo', {'message': text})


@task(queue='site-worker', soft_time_limit=60 * 60 * 24)
def create_competition(job_id, comp_def_id):
    """
    A task to create a competition from a bundle with the competition's definition.

    job_id: The ID of the job.
    args: A dictionary with the arguments for the task. Expected items are:
        args['comp_def_id']: The ID of the bundle holding the competition definition.
    Once the task succeeds, a new competition will be ready to use in CodaLab.
    """

    logger.info("Creating competition for competition bundle (bundle_id=%s)", comp_def_id)
    competition_def = CompetitionDefBundle.objects.get(pk=comp_def_id)
    try:
        competition = competition_def.unpack()
        result = JobTaskResult(status=Job.FINISHED, info={'competition_id': competition.pk})
        update_job_status_task(job_id, result.get_dict())
        logger.info("Created competition for competition bundle (bundle_id=%s, comp_id=%s)",
                    comp_def_id, competition.pk)

    except Exception as e:
        result = JobTaskResult(status=Job.FAILED, info={'error': str(e)})
        update_job_status_task(job_id, result.get_dict())


# CompetitionSubmission states which are final.
_FINAL_STATES = {
    CompetitionSubmissionStatus.FINISHED,
    CompetitionSubmissionStatus.FAILED,
    CompetitionSubmissionStatus.CANCELLED
}

def _set_submission_status(submission_id, status_codename):
    """
    Update the status of a submission.

    submission_id: PK of CompetitionSubmission object.
    status_codename: New status codename.
    """
    status = CompetitionSubmissionStatus.objects.get(codename=status_codename)
    with transaction.commit_on_success():
        submission = CompetitionSubmission.objects.select_for_update().get(pk=submission_id)
        old_status_codename = submission.status.codename
        if old_status_codename not in _FINAL_STATES:
            submission.status = status
            submission.save()
            logger.info("Changed submission status from %s to %s (id=%s).",
                        old_status_codename, status_codename, submission_id)
        else:
            logger.info("Skipping update of submission status: invalid transition %s -> %s  (id=%s).",
                        status_codename, old_status_codename, submission_id)


def predict(submission, job_id):
    """
    Dispatches the prediction taks for the given submission to an appropriate compute worker.

    submission: The CompetitionSubmission object.
    job_id: The job ID used to track the progress of the evaluation.
    """
    # Generate metadata-only bundle describing the computation
    lines = []
    if settings.USE_AWS:
        program_value = submission.s3_file
    else:
        program_value = submission.file.name

    if len(program_value) > 0:
        lines.append("program: %s" % _make_url_sassy(program_value))
    else:
        raise ValueError("Program is missing.")

    # Create stdout.txt & stderr.txt, set the file names
    username = submission.participant.user.username
    stdout_filler = ["Standard output for submission #{0} by {1}.".format(submission.submission_number, username), ""]
    submission.stdout_file.save('stdout.txt', ContentFile('\n'.join(stdout_filler)))
    submission.prediction_stdout_file.save('prediction_stdout_file.txt', ContentFile('\n'.join(stdout_filler)))
    stderr_filler = ["Standard error for submission #{0} by {1}.".format(submission.submission_number, username), ""]
    submission.stderr_file.save('stderr.txt', ContentFile('\n'.join(stderr_filler)))
    submission.prediction_stderr_file.save('prediction_stderr_file.txt', ContentFile('\n'.join(stderr_filler)))

    submission.prediction_output_file.save('output.zip', ContentFile(''))

    input_value = submission.phase.input_data.name

    logger.info("Running prediction")

    if len(input_value) > 0:
        lines.append("input: %s" % _make_url_sassy(input_value))
    lines.append("stdout: %s" % _make_url_sassy(submission.prediction_stdout_file.name, permission='w'))
    lines.append("stderr: %s" % _make_url_sassy(submission.prediction_stderr_file.name, permission='w'))
    submission.prediction_runfile.save('run.txt', ContentFile('\n'.join(lines)))

    # Store workflow state
    submission.execution_key = json.dumps({'predict': job_id})
    submission.save()

    # Submit the request to the computation service
    _prepare_compute_worker_run(job_id, submission, is_prediction=True)

    # Update the submission object
    _set_submission_status(submission.id, CompetitionSubmissionStatus.SUBMITTED)


def _prepare_compute_worker_run(job_id, submission, is_prediction):
    """Kicks off the compute_worker_run task passing job id, submission container details, and "is prediction
    or scoring" flag to compute worker"""
    if is_prediction:
        bundle_url = submission.prediction_runfile.name
        stdout = submission.prediction_stdout_file.name
        stderr = submission.prediction_stderr_file.name
        output = submission.prediction_output_file.name
        docker_image = submission.docker_image or submission.phase.default_docker_image or \
                       settings.DEFAULT_WORKER_DOCKER_IMAGE
    else:
        # Scoring, if we're not predicting
        bundle_url = submission.runfile.name
        stdout = submission.stdout_file.name
        stderr = submission.stderr_file.name
        output = submission.output_file.name
        docker_image = submission.phase.scoring_program_docker_image or settings.DEFAULT_WORKER_DOCKER_IMAGE

    data = {
        "id": job_id,
        "task_type": "run",
        "task_args": {
            "submission_id": submission.pk,
            "docker_image": docker_image,
            "bundle_url": _make_url_sassy(bundle_url),
            "stdout_url": _make_url_sassy(stdout, permission='w'),
            "stderr_url": _make_url_sassy(stderr, permission='w'),
            "output_url": _make_url_sassy(output, permission='w'),
            "detailed_results_url": _make_url_sassy(submission.detailed_results_file.name, permission='w'),
            "private_output_url": _make_url_sassy(submission.private_output_file.name, permission='w'),
            "secret": submission.secret,
            "execution_time_limit": submission.phase.execution_time_limit,
            "predict": is_prediction,
        }
    }

    logger.info("Passing task args to compute worker: %s", data["task_args"])

    default_time_limit = submission.phase.execution_time_limit
    if default_time_limit <= 0:
        default_time_limit = 60 * 10  # 10 minutes timeout

    if submission.phase.competition.queue:
        app = app_or_default()
        with app.connection() as new_connection:
            new_connection.virtual_host = submission.phase.competition.queue.vhost
            compute_worker_run.apply_async((data,), soft_time_limit=default_time_limit, connection=new_connection)
    else:
        compute_worker_run.apply_async((data,), soft_time_limit=default_time_limit)


@task(queue='compute-worker')
def compute_worker_run(data):
    """Runs only on the compute workers that predicts (optional step) then scores
    submissions."""
    try:
        # config = WorkerConfig()
        # logging.config.dictConfig(config.getLoggerDictConfig())
        run = get_run_func()
        task_args = data['task_args'] if 'task_args' in data else None
        run(data["id"], task_args)
    except SoftTimeLimitExceeded:
        update_submission.apply_async((data["id"], {'status': 'failed'}, data['task_args']['secret']))


def _make_url_sassy(path, permission='r', duration=60 * 60 * 24):
    if settings.USE_AWS:
        if permission == 'r':
            # GET instead of r (read) for AWS
            method = 'GET'
        elif permission == 'w':
            # GET instead of w (write) for AWS
            method = 'PUT'
        else:
            # Default to get if we don't know
            method = 'GET'

        # Remove the beginning of the URL (before bucket name) so we just have the path to the file
        path = path.split(settings.AWS_STORAGE_PRIVATE_BUCKET_NAME)[-1]

        # Spaces replaced with +'s, so we have to replace those...
        path = path.replace('+', ' ')

        return BundleStorage.connection.generate_url(
            expires_in=duration,
            method=method,
            bucket=settings.AWS_STORAGE_PRIVATE_BUCKET_NAME,
            key=path,
            query_auth=True,
        )
    else:
        sassy_url = make_blob_sas_url(
            settings.BUNDLE_AZURE_ACCOUNT_NAME,
            settings.BUNDLE_AZURE_ACCOUNT_KEY,
            settings.BUNDLE_AZURE_CONTAINER,
            path,
            permission=permission,
            duration=duration
        )

        # Ugly way to check if we didn't get the path, should work...
        if '<Code>InvalidUri</Code>' not in sassy_url:
            return sassy_url
        else:
            return ''


def score(submission, job_id):
    """
    Dispatches the scoring task for the given submission to an appropriate compute worker.

    submission: The CompetitionSubmission object.
    job_id: The job ID used to track the progress of the evaluation.
    """
    # profile = cProfile.Profile()
    start = time.time()
    # profile.enable()
    # Loads the computation state.
    state = {}
    if len(submission.execution_key) > 0:
        state = json.loads(submission.execution_key)
    has_generated_predictions = 'predict' in state

    #generate metadata-only bundle describing the history of submissions and phases
    last_submissions = CompetitionSubmission.objects.filter(
        participant=submission.participant,
        status__codename=CompetitionSubmissionStatus.FINISHED
    ).order_by('-submitted_at')


    lines = []
    # lines.append("description: history of all previous successful runs output files")
    #
    # if last_submissions:
    #     for past_submission in last_submissions:
    #         if past_submission.pk != submission.pk:
    #             #pad folder numbers for sorting os side, 001, 002, 003,... 010, etc...
    #             past_submission_phasenumber = '%03d' % past_submission.phase.phasenumber
    #             past_submission_number = '%03d' % past_submission.submission_number
    #             lines.append('%s/%s/output/: %s' % (
    #                     past_submission_phasenumber,
    #                     past_submission_number,
    #                     submission_private_output_filename(past_submission),
    #                 )
    #             )


    submission.history_file.save('history.txt', ContentFile('\n'.join(lines)))

    score_csv = submission.phase.competition.get_results_csv(submission.phase.pk)
    submission.scores_file.save('scores.txt', ContentFile(score_csv))

    # Extra submission info
    coopetition_zip_buffer = StringIO.StringIO()
    coopetition_zip_file = zipfile.ZipFile(coopetition_zip_buffer, "w")

    phases_list = submission.phase.competition.phases.all()

    for phase in phases_list:
        coopetition_field_names = (
            "participant__user__username",
            "pk",
            "when_made_public",
            "when_unmade_public",
            "started_at",
            "completed_at",
            "download_count",
            "submission_number",
        )
        annotated_submissions = phase.submissions.filter(status__codename=CompetitionSubmissionStatus.FINISHED).values(
            *coopetition_field_names
        ).annotate(like_count=Count("likes"), dislike_count=Count("dislikes"))

        # Add this after fetching annotated count from db
        coopetition_field_names += ("like_count", "dislike_count")

        coopetition_csv = StringIO.StringIO()
        writer = csv.DictWriter(coopetition_csv, coopetition_field_names)
        writer.writeheader()
        for row in annotated_submissions:
            writer.writerow(row)

        coopetition_zip_file.writestr('coopetition_phase_%s.txt' % phase.phasenumber, coopetition_csv.getvalue().encode('utf-8'))

    # Scores metadata
    for phase in phases_list:
        coopetition_zip_file.writestr(
            'coopetition_scores_phase_%s.txt' % phase.phasenumber,
            phase.competition.get_results_csv(phase.pk, include_scores_not_on_leaderboard=True).encode('utf-8')
        )

    # Download metadata
    coopetition_downloads_csv = StringIO.StringIO()
    writer = csv.writer(coopetition_downloads_csv)
    writer.writerow((
        "submission_pk",
        "submission_owner",
        "downloaded_by",
        "time_of_download",
    ))
    for download in DownloadRecord.objects.filter(submission__phase__competition=submission.phase.competition):
        writer.writerow((
            download.submission.pk,
            download.submission.participant.user.username,
            download.user.username,
            str(download.timestamp),
        ))

    coopetition_zip_file.writestr('coopetition_downloads.txt', coopetition_downloads_csv.getvalue().encode('utf-8'))

    # Current user
    coopetition_zip_file.writestr('current_user.txt', submission.participant.user.username.encode('utf-8'))
    coopetition_zip_file.close()

    # Save them all
    submission.coopetition_file.save('coopetition.zip', ContentFile(coopetition_zip_buffer.getvalue()))

    # Generate metadata-only bundle describing the inputs. Reference data is an optional
    # dataset provided by the competition organizer. Results are provided by the participant
    # either indirectly (has_generated_predictions is True i.e. participant provides a program
    # which is run to generate results) ordirectly (participant uploads results directly).
    lines = []
    ref_value = submission.phase.reference_data.name
    if len(ref_value) > 0:
        lines.append("ref: %s" % _make_url_sassy(ref_value))
    if settings.USE_AWS:
        res_value = submission.prediction_output_file.name if has_generated_predictions else submission.s3_file
    else:
        res_value = submission.prediction_output_file.name if has_generated_predictions else submission.file.name
    if len(res_value) > 0:
        lines.append("res: %s" % _make_url_sassy(res_value))
    else:
        raise ValueError("Results are missing.")

    lines.append("history: %s" % _make_url_sassy(submission.history_file.name))
    lines.append("scores: %s" % _make_url_sassy(submission.scores_file.name))
    lines.append("coopetition: %s" % _make_url_sassy(submission.coopetition_file.name))
    lines.append("submitted-by: %s" % submission.participant.user.username)
    lines.append("submitted-at: %s" % submission.submitted_at.replace(microsecond=0).isoformat())
    lines.append("competition-submission: %s" % submission.submission_number)
    lines.append("competition-phase: %s" % submission.phase.phasenumber)
    is_automatic_submission = False
    if submission.phase.auto_migration:
        # If this phase has auto_migration and this submission is the first in the phase, it is an automatic submission!
        submissions_this_phase = CompetitionSubmission.objects.filter(
            phase=submission.phase,
            participant=submission.participant
        ).count()
        is_automatic_submission = submissions_this_phase == 1

    lines.append("automatic-submission: %s" % is_automatic_submission)
    submission.inputfile.save('input.txt', ContentFile('\n'.join(lines)))


    # Generate metadata-only bundle describing the computation.
    lines = []
    program_value = submission.phase.scoring_program.name
    if len(program_value) > 0:
        lines.append("program: %s" % _make_url_sassy(program_value))
    else:
        raise ValueError("Program is missing.")
    lines.append("input: %s" % _make_url_sassy(submission.inputfile.name))
    lines.append("stdout: %s" % _make_url_sassy(submission.stdout_file.name, permission='w'))
    lines.append("stderr: %s" % _make_url_sassy(submission.stderr_file.name, permission='w'))
    lines.append("private_output: %s" % _make_url_sassy(submission.private_output_file.name, permission='w'))
    lines.append("output: %s" % _make_url_sassy(submission.output_file.name, permission='w'))
    submission.runfile.save('run.txt', ContentFile('\n'.join(lines)))

    # Create stdout.txt & stderr.txt
    if has_generated_predictions == False:
        username = submission.participant.user.username
        lines = ["Standard output for submission #{0} by {1}.".format(submission.submission_number, username), ""]
        submission.stdout_file.save('stdout.txt', ContentFile('\n'.join(lines)))
        lines = ["Standard error for submission #{0} by {1}.".format(submission.submission_number, username), ""]
        submission.stderr_file.save('stderr.txt', ContentFile('\n'.join(lines)))
    # Update workflow state
    state['score'] = job_id
    submission.execution_key = json.dumps(state)

    # Pre-save files so we can overwrite their names later
    submission.output_file.save('output_file.zip', ContentFile(''))
    submission.private_output_file.save('private_output_file.zip', ContentFile(''))
    submission.detailed_results_file.save('detailed_results_file.zip', ContentFile(''))
    submission.save()
    # Submit the request to the computation service
    _prepare_compute_worker_run(job_id, submission, is_prediction=False)

    if has_generated_predictions == False:
        _set_submission_status(submission.id, CompetitionSubmissionStatus.SUBMITTED)

    time_elapsed = time.time() - start
    logger.info("It took: %f seconds to run" % time_elapsed)


class SubmissionUpdateException(Exception):
    """Defines an exception that occurs during the update of a CompetitionSubmission object."""
    def __init__(self, submission, inner_exception):
        super(SubmissionUpdateException, self).__init__(inner_exception.message)
        self.submission = submission
        self.inner_exception = inner_exception


@task(queue='submission-updates')
def update_submission(job_id, args, secret):
    """
    A task to update the status of a submission in a competition.

    job_id: The ID of the job.
    args: A dictionary with the arguments for the task. Expected items are:
        args['status']: The evaluation status, which is one of 'running', 'finished' or 'failed'.
    """

    def _update_submission(submission, status, job_id, traceback=None, metadata=None):
        """
        Updates the status of a submission.

        submission: The CompetitionSubmission object to update.
        status: The new status string: 'running', 'finished' or 'failed'.
        job_id: The job ID used to track the progress of the evaluation.
        """

        state = {}
        if len(submission.execution_key) > 0:
            logger.debug("update_submission_task loading state: %s", submission.execution_key)
            state = json.loads(submission.execution_key)
            logger.debug("update_submission_task state = %s" % submission.execution_key)

        if metadata:
            is_predict = 'score' not in state
            sub_metadata, created = CompetitionSubmissionMetadata.objects.get_or_create(
                is_predict=is_predict,
                is_scoring=not is_predict,
                submission=submission,
            )
            sub_metadata.__dict__.update(metadata)
            sub_metadata.save()
            logger.debug("saving extra metadata, was a new object created? %s" % created)

        if status == 'running':
            _set_submission_status(submission.id, CompetitionSubmissionStatus.RUNNING)
            return Job.RUNNING

        if status == 'finished':
            result = Job.FAILED
            if 'score' in state:
                logger.debug("update_submission_task loading final scores (pk=%s)", submission.pk)
                logger.debug("Retrieving output.zip and 'scores.txt' file (submission_id=%s)", submission.id)
                logger.debug("Output.zip location=%s" % submission.output_file.file.name)
                ozip = ZipFile(io.BytesIO(submission.output_file.read()))
                scores = None
                try:
                    scores = open(ozip.extract('scores.txt'), 'r').read()
                except Exception:
                    logger.error("Scores.txt not found, unable to process submission: %s (submission_id=%s)", status, submission.id)
                    _set_submission_status(submission.id, CompetitionSubmissionStatus.FAILED)
                    return Job.FAILED

                logger.debug("Processing scores... (submission_id=%s)", submission.id)
                for line in scores.split("\n"):
                    if len(line) > 0:
                        label, value = line.split(":")
                        logger.debug("Attempting to submit score %s:%s" % (label, value))
                        try:
                            scoredef = SubmissionScoreDef.objects.get(competition=submission.phase.competition,
                                                                      key=label.strip())
                            SubmissionScore.objects.create(result=submission, scoredef=scoredef, value=float(value))
                        except SubmissionScoreDef.DoesNotExist:
                            logger.warning("Score %s does not exist (submission_id=%s)", label, submission.id)
                logger.debug("Done processing scores... (submission_id=%s)", submission.id)
                _set_submission_status(submission.id, CompetitionSubmissionStatus.FINISHED)

                # Automatically submit to the leaderboard?
                if submission.phase.is_blind and not submission.phase.force_best_submission_to_leaderboard:
                    logger.debug("Adding to leaderboard... (submission_id=%s)", submission.id)
                    add_submission_to_leaderboard(submission)
                    logger.debug("Leaderboard updated with latest submission (submission_id=%s)", submission.id)

                if submission.phase.competition.force_submission_to_leaderboard and not submission.phase.force_best_submission_to_leaderboard:
                    add_submission_to_leaderboard(submission)
                    logger.debug("Force submission added submission to leaderboard (submission_id=%s)", submission.id)

                if submission.phase.force_best_submission_to_leaderboard:
                    # In this phase get the submission score from the column with the lowest ordering
                    score_def = submission.get_default_score_def()
                    top_score = SubmissionScore.objects.filter(result__phase=submission.phase, scoredef=score_def)
                    score_value = submission.get_default_score()
                    if score_def.sorting == 'asc':
                        # The first value in ascending is the top score, 1 beats 3
                        top_score = top_score.order_by('value').first()
                        if score_value >= top_score.value:
                            add_submission_to_leaderboard(submission)
                            logger.debug("Force best submission added submission to leaderboard in ascending order "
                                         "(submission_id=%s, top_score=%s, score=%s)", submission.id, top_score, score_value)
                    elif score_def.sorting == 'desc':
                        # The last value in descending is the top score, 3 beats 1
                        top_score = top_score.order_by('value').last()
                        if score_value <= top_score.value:
                            add_submission_to_leaderboard(submission)
                            logger.debug("Force best submission added submission to leaderboard in descending order "
                                         "(submission_id=%s, top_score=%s, score=%s)", submission.id, top_score, score_value)

                result = Job.FINISHED

                if submission.participant.user.email_on_submission_finished_successfully:
                    email = submission.participant.user.email
                    site_url = "https://%s%s" % (Site.objects.get_current().domain, submission.phase.competition.get_absolute_url())
                    send_mail(
                        'Submission has finished successfully!',
                        'Your submission to the competition "%s" has finished successfully! View it here: %s' %
                        (submission.phase.competition.title, site_url),
                        settings.DEFAULT_FROM_EMAIL,
                        [email],
                        fail_silently=False
                    )
            else:
                logger.debug("update_submission_task entering scoring phase (pk=%s)", submission.pk)
                # url_name = pathname2url(submission_prediction_output_filename(submission))
                # submission.prediction_output_file.name = url_name
                # submission.prediction_stderr_file.name = pathname2url(predict_submission_stdout_filename(submission))
                # submission.prediction_stdout_file.name = pathname2url(predict_submission_stderr_filename(submission))
                # submission.save()
                try:
                    score(submission, job_id)
                    result = Job.RUNNING
                    logger.debug("update_submission_task scoring phase entered (pk=%s)", submission.pk)
                except Exception:
                    logger.exception("update_submission_task failed to enter scoring phase (pk=%s)", submission.pk)
            return result

        if status != 'failed':
            logger.error("Invalid status: %s (submission_id=%s)", status, submission.id)

        if traceback:
            submission.exception_details = traceback
            submission.save()

        _set_submission_status(submission.id, CompetitionSubmissionStatus.FAILED)

    def handle_update_exception(job, ex):
        """
        Handles exception that occur while attempting to update the status of a submission.

        job: The running Job instance.
        ex: The exception. The handler tries to acquire the CompetitionSubmission instance
            from a submission attribute on the exception.
        """
        try:
            submission = ex.submission
            _set_submission_status(submission.id, CompetitionSubmissionStatus.FAILED)
        except Exception:
            logger.exception("Unable to set the submission status to Failed (job_id=%s)", job.id)
        return JobTaskResult(status=Job.FAILED)

    def update_it(job):
        """Updates the database to reflect the state of the evaluation of the given competition submission."""
        logger.debug("Entering update_submission_task::update_it (job_id=%s)", job.id)
        if job.task_type != 'evaluate_submission':
            raise ValueError("Job has incorrect task_type (job.task_type=%s)", job.task_type)
        task_args = job.get_task_args()
        submission_id = task_args['submission_id']
        logger.debug("Looking for submission (job_id=%s, submission_id=%s)", job.id, submission_id)
        submission = CompetitionSubmission.objects.get(pk=submission_id)

        if secret != submission.secret:
            raise SubmissionUpdateException(submission, "Password does not match")

        status = args['status']
        logger.debug("Ready to update submission status (job_id=%s, submission_id=%s, status=%s)",
                     job.id, submission_id, status)
        result = None
        try:
            traceback = None
            metadata = None
            if 'extra' in args:
                if 'traceback' in args['extra']:
                    traceback = args['extra']['traceback']

                if 'metadata' in args['extra']:
                    metadata = args['extra']['metadata']

            result = _update_submission(submission, status, job.id, traceback, metadata)
        except Exception as e:
            logger.exception("Failed to update submission (job_id=%s, submission_id=%s, status=%s)",
                             job.id, submission_id, status)
            raise SubmissionUpdateException(submission, e)
        return JobTaskResult(status=result)

    run_job_task(job_id, update_it, handle_update_exception)


@task(queue='site-worker')
def re_run_all_submissions_in_phase(phase_pk):
    phase = CompetitionPhase.objects.get(id=phase_pk)

    # Remove duplicate submissions this ugly way because MySQL distinct doesn't work...
    submissions_with_duplicates = CompetitionSubmission.objects.filter(phase=phase)
    submissions_without_duplicates = []
    file_names_seen = []

    for submission in submissions_with_duplicates:
        if submission.file.name not in file_names_seen:
            if settings.USE_AWS:
                file_names_seen.append(submission.s3_file)
            else:
                file_names_seen.append(submission.file.name)
            submissions_without_duplicates.append(submission)

    for submission in submissions_without_duplicates:
        if settings.USE_AWS:
            file_kwarg = {'s3_file': submission.s3_file}
        else:
            file_kwarg = {'file': submission.file}

        new_submission = CompetitionSubmission(
            participant=submission.participant,
            phase=submission.phase,
            **file_kwarg
        )
        new_submission.save(ignore_submission_limits=True)

        evaluate_submission.apply_async((new_submission.pk, submission.phase.is_scoring_only))


@task(queue='site-worker')
def evaluate_submission(submission_id, is_scoring_only):
    """
    Starts the process of evaluating a user's submission to a competition.

    submission_id: The ID of the CompetitionSubmission object.
    is_scoring_only: True to skip the prediction step.

    Returns a Job object which can be used to track the progress of the operation.
    """
    task_args = {'submission_id': submission_id, 'predict': (not is_scoring_only)}
    job = Job.objects.create_job('evaluate_submission', task_args)
    job_id = job.pk

    logger.debug("evaluate_submission begins (job_id=%s)", job_id)
    submission_id = task_args['submission_id']
    logger.debug("evaluate_submission submission_id=%s (job_id=%s)", submission_id, job_id)
    predict_and_score = task_args['predict'] == True
    logger.debug("evaluate_submission predict_and_score=%s (job_id=%s)", predict_and_score, job_id)
    submission = CompetitionSubmission.objects.get(pk=submission_id)

    task_name, task_func = ('prediction', predict) if predict_and_score else ('scoring', score)
    try:
        logger.debug("evaluate_submission dispatching %s task (submission_id=%s, job_id=%s)",
                    task_name, submission_id, job_id)
        task_func(submission, job_id)
        logger.debug("evaluate_submission dispatched %s task (submission_id=%s, job_id=%s)",
                    task_name, submission_id, job_id)
    except Exception:
        logger.exception("evaluate_submission dispatch failed (job_id=%s, submission_id=%s)",
                         job_id, submission_id)
        update_submission.apply_async((job_id, {'status': 'failed'}, submission.secret))
    logger.debug("evaluate_submission ends (job_id=%s)", job_id)


def _send_mass_html_mail(datatuple, fail_silently=False, user=None, password=None,
                        connection=None):
    connection = connection or get_connection(
        username=user, password=password, fail_silently=fail_silently
    )

    messages = []
    for subject, text, html, from_email, recipient in datatuple:
        message = EmailMultiAlternatives(subject, text, from_email, recipient)
        message.attach_alternative(html, 'text/html')
        messages.append(message)

    return connection.send_messages(messages)


@task(queue='site-worker')
def send_mass_email(competition_pk, body=None, subject=None, from_email=None, to_emails=None):
    competition = Competition.objects.get(pk=competition_pk)
    context = Context({"competition": competition, "body": body, "site": Site.objects.get_current()})
    text = render_to_string("emails/notifications/participation_organizer_direct_email.txt", context)
    html = render_to_string("emails/notifications/participation_organizer_direct_email.html", context)

    mail_tuples = ((subject, text, html, from_email, [e]) for e in to_emails)

    _send_mass_html_mail(mail_tuples)


@task(queue='site-worker')
def do_phase_migrations():
    competitions = Competition.objects.filter(is_migrating=False)
    for c in competitions:
<<<<<<< HEAD
        logger.info("Checking future phase submissions for " + str(c))
        c.check_future_phase_sumbmissions()


@task(queue='site-worker', soft_time_limit=60 * 60 * 24)
def make_modified_bundle(competition_pk):

    from collections import OrderedDict
    _mapping_tag = yaml.resolver.BaseResolver.DEFAULT_MAPPING_TAG

    def dict_representer(dumper, data):
        return dumper.represent_dict(data.iteritems())

    def dict_constructor(loader, node):
        return OrderedDict(loader.construct_pairs(node))

    # Following line supresses the broadexception warning. We catch and do a traceback for now from logs.
    # noinspection PyBroadException
    try:
        yaml.add_representer(unicode, SafeRepresenter.represent_unicode)
        yaml.add_representer(OrderedDict, dict_representer)
        yaml.add_constructor(_mapping_tag, dict_constructor)

        competition = models.Competition.objects.get(pk=competition_pk)
        logger.info("Creating Competion dump")
        temp_comp_dump = CompetitionDump.objects.create(competition=competition)

        yaml_data = OrderedDict()
        yaml_data['title'] = competition.title
        yaml_data['description'] = competition.description.replace("/n", "").replace("\"", "").strip()
        yaml_data['image'] = 'logo.png'
        yaml_data['has_registration'] = competition.has_registration
        yaml_data['html'] = dict()
        yaml_data['phases'] = {}

        comp_su_list = ""
        temp_comp_dump.status = "Adding admins"
        temp_comp_dump.save()

        for su in competition.admins.all():
            logger.info("Adding admin")
            comp_su_list = comp_su_list + su.username + ","
        yaml_data['admin_names'] = comp_su_list
        # Competition end_date, since sometimes null we check.
        temp_comp_dump.status = "Adding end-date"
        temp_comp_dump.save()
        logger.info("Adding end-date")
        if competition.end_date is not None:
            yaml_data['end_date'] = competition.end_date
        zip_buffer = StringIO.StringIO()
        zip_name = "dump{0}.zip".format(competition.pk)
        zip_file = zipfile.ZipFile(zip_buffer, "w")
        # Competition HTML pages...
        for p in competition.pagecontent.pages.all():
            temp_comp_dump.status = "Adding {}.html".format(p.codename)
            temp_comp_dump.save()
            logger.info("Adding HTML")
            if p.codename in yaml_data["html"].keys() or p.codename == 'terms_and_conditions' or p.codename == 'get_data' or p.codename == 'submit_results':
                if p.codename == 'terms_and_conditions':
                    # overwrite this for consistency
                    p.codename = 'terms'
                    yaml_data['html'][p.codename] = p.codename + '.html'
                    zip_file.writestr(yaml_data["html"][p.codename], p.html.encode("utf-8"))
                if p.codename == 'get_data':
                    # overwrite for consistency
                    p.codename = 'data'
                    yaml_data['html'][p.codename] = p.codename + '.html'
                    zip_file.writestr(yaml_data["html"][p.codename], p.html.encode("utf-8"))
                # Do not include submit_results.
                if p.codename == 'submit_results':
                    pass
            else:
                yaml_data['html'][p.codename] = p.codename + '.html'
                zip_file.writestr(yaml_data["html"][p.codename], p.html.encode("utf-8"))
        # Phases
        for index, phase in enumerate(competition.phases.all()):
            temp_comp_dump.status = "Adding phase {0}".format(phase.phasenumber)
            temp_comp_dump.save()
            logger.info("Adding phase")
            phase_dict = dict()
            phase_dict['phasenumber'] = phase.phasenumber
            phase_dict['label'] = phase.label
            phase_dict['start_date'] = phase.start_date
            phase_dict['max_submissions'] = phase.max_submissions
            phase_dict['scoring_program'] = "scoring_program_{}.zip".format(phase.phasenumber)
            phase_dict['reference_data'] = "reference_data_{}.zip".format(phase.phasenumber)
            phase_dict['color'] = phase.color
            phase_dict['max_submissions_per_day'] = phase.max_submissions_per_day
            # Write the programs/data to zip
            zip_file.writestr("reference_data_{}.zip".format(phase.phasenumber), phase.reference_data.file.read())
            zip_file.writestr("scoring_program_{}.zip".format(phase.phasenumber), phase.scoring_program.file.read())
            # Datasets
            datasets = phase.datasets.all()
            if datasets:
                phase_dict['datasets'] = dict()
                temp_comp_dump.status = "Adding datasets"
                temp_comp_dump.save()
                logger.info("Adding dataset")
                for data_set_index, data_set in enumerate(datasets):
                    phase_dict['datasets'][data_set_index] = {
                        'name': data_set.datafile.name,
                        'url': data_set.datafile.source_url,
                        'description': data_set.description
                    }
            # Save the phase_dict
            yaml_data['phases'][index] = phase_dict
        # Leaderboard
        # main Leaderboard dict
        yaml_data["leaderboard"] = dict()
        # leaderboards dict
        logger.info("Adding leaderboard.")
        leaderboards_dict = dict()
        for index, submission_result_group in enumerate(SubmissionResultGroup.objects.filter(competition=competition)):
            logger.info("Submission result group work")
            leaderboards_dict[submission_result_group.label] = dict() # Results dict ??? # This many need to be just group
            leaderboards_dict[submission_result_group.label]['label'] = submission_result_group.label
            leaderboards_dict[submission_result_group.label]['rank'] = int(index + 1)
            # Columns dictionary
            columns_dictionary = dict()
            # for index_score_def, submission_score_def in enumerate(SubmissionScoreDef.objects.filter(competition=competition)):
            for index_score_def, submission_score_def_group in enumerate(SubmissionScoreDefGroup.objects.filter(group=submission_result_group)):
                logger.info("Submission Score Def work")
                columns_dictionary[submission_score_def_group.scoredef.key] = dict()
                columns_dictionary[submission_score_def_group.scoredef.key]['leaderboard'] = "*{}".format(submission_result_group.label)
                columns_dictionary[submission_score_def_group.scoredef.key]['label'] = submission_score_def_group.scoredef.label
                columns_dictionary[submission_score_def_group.scoredef.key]['rank'] = int(index + 1)
                columns_dictionary[submission_score_def_group.scoredef.key]['sort'] = submission_score_def_group.scoredef.sorting
        logger.info("YAML finalizing")
        yaml_data["leaderboard"]['leaderboards'] = leaderboards_dict
        yaml_data["leaderboard"]['columns'] = columns_dictionary
        logger.info("Done with leaderboard")
        # Finishing up
        temp_comp_dump.status = "Finalizing"
        temp_comp_dump.save()
        logger.info("Finalizing")
        # This looks redundant, but safe
        comp_yaml_my_dump = yaml.dump(yaml_data, default_flow_style=False, allow_unicode=True, encoding="utf-8")
        yaml_data = yaml.load(comp_yaml_my_dump)
        # Grab logo
        zip_file.writestr(yaml_data["image"], competition.image.file.read())
        zip_file.writestr("competition.yaml", yaml.dump(yaml_data))
        ret = zip_file.testzip()
        zip_file.close()
        logger.info("Stored Zip buffer yaml dump, and image")
        logger.info("Attempting to save ZIP")
        temp_comp_data = ContentFile(zip_buffer.getvalue())
        save_success = False
        while not save_success:
            counter = 0
            logger.info("Attempting to save new object.")
            try:
                temp_comp_dump.data_file.save(zip_name, temp_comp_data)
                save_success = True
            except SoftTimeLimitExceeded:
                logger.info("Failed to save object, retrying.")
                counter += 1
                continue
            if counter == 5:
                temp_comp_dump.status = "Failed"
                temp_comp_dump.save()
                logger.info("Failed to save object after 5 tries. Stopping.")
                save_success = True
        # zip_file.close()
        logger.info("Saved zip file to Competition dump")
        temp_comp_dump.status = "Finished"
        temp_comp_dump.save()
        logger.info("Set status to finished")
    except:
        logger.info("There was an error making a Competition dump")
        logger.info(traceback.format_exc())
        temp_comp_dump.status = "Failed"
        temp_comp_dump.save()
=======
        c.check_future_phase_sumbmissions()
    logger.info("Checking {} competitions for phase migrations.".format(len(competitions)))
>>>>>>> 9f454c94
<|MERGE_RESOLUTION|>--- conflicted
+++ resolved
@@ -791,9 +791,8 @@
 def do_phase_migrations():
     competitions = Competition.objects.filter(is_migrating=False)
     for c in competitions:
-<<<<<<< HEAD
-        logger.info("Checking future phase submissions for " + str(c))
         c.check_future_phase_sumbmissions()
+        logger.info("Checking {} competitions for phase migrations.".format(len(competitions)))
 
 
 @task(queue='site-worker', soft_time_limit=60 * 60 * 24)
@@ -963,8 +962,4 @@
         logger.info("There was an error making a Competition dump")
         logger.info(traceback.format_exc())
         temp_comp_dump.status = "Failed"
-        temp_comp_dump.save()
-=======
-        c.check_future_phase_sumbmissions()
-    logger.info("Checking {} competitions for phase migrations.".format(len(competitions)))
->>>>>>> 9f454c94
+        temp_comp_dump.save()