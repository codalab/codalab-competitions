<<<<<<< HEAD
import time
import requests
import json
import re
import io
from django.conf import settings
from django.dispatch import receiver
from django.core.files import File
from django.core.files.base import ContentFile

import celery
from celery.signals import task_success, task_failure, task_revoked, task_sent

from codalab.settings import base

from azure.storage import *

import models

main = base.Base.SITE_ROOT

@celery.task(name='competition.submission_run')
def submission_run(url,submission_id):
    time.sleep(0.01) # Needed temporarily for using sqlite. Race.

    submission = models.CompetitionSubmission.objects.get(pk=submission_id)
    program = submission.phase.scoring_program.name
    dataset = submission.phase.reference_data.name

    # Generate input bundle pointing to reference/truth/gold dataset (ref) and user predictions (res).
    inputfile = ContentFile(
"""ref: %s
res: %s
""" % (dataset, submission.file.name))   
    submission.inputfile.save('input.txt', inputfile)
    # Generate run bundle, which binds the input bundle to the scoring program
    runfile = ContentFile(
"""program: %s
input: %s
""" % (program, submission.inputfile.name))
    submission.runfile.save('run.txt', runfile)
    # Log start of evaluation to stdout.txt
    stdoutfile = ContentFile(
"""Standard output file for submission #%s:

""" % (submission.submission_number))
    submission.stdout_file.save('run/stdout.txt', stdoutfile)
    submission.save()
    # Submit the request to the computation service
    headers = {'content-type': 'application/json'}
    data = json.dumps({ "RunId" : submission.runfile.name, "Container" : settings.BUNDLE_AZURE_CONTAINER })
    res = requests.post(settings.COMPUTATION_SUBMISSION_URL, data=data, headers=headers)
    print "submitting: %s" % submission.runfile.name
    if res.status_code in (200,201):
        data = res.json()
        submission.execution_key = data['Id']
        submission.set_status(models.CompetitionSubmissionStatus.SUBMITTED)
    else:
        submission.set_status(models.CompetitionSubmissionStatus.FAILED)
    submission.save()
    submission_get_results.delay(submission.pk,1)
    return submission.pk

@celery.task(name='competition.submission_get_results')
def submission_get_results(submission_id,ct):
    # TODO: Refactor
    # Hard-coded limits for now
    submission = models.CompetitionSubmission.objects.get(pk=submission_id)
    if ct > 1000:
        # return None to indicate bailing on checking
        return (submission.pk,ct,'limit_exceeded',None)
    # Get status of computation from the computation engine
    status = submission.get_execution_status()
    print "Computation status: %s" % str(status)
    if status:
        if status['Status'] in ("Submitted"):
            submission.set_status(models.CompetitionSubmissionStatus.SUBMITTED, force_save=True)
            return (submission.pk, ct+1, 'rerun', None)
        if status['Status'] in ("Running"):
            submission.set_status(models.CompetitionSubmissionStatus.RUNNING, force_save=True)
            return (submission.pk, ct+1, 'rerun', None)
        elif status['Status'] == "Finished":
            submission.set_status(models.CompetitionSubmissionStatus.FINISHED, force_save=True)
            return (submission.pk, ct, 'complete', status)
        elif status['Status'] == "Failed":
            submission.set_status(models.CompetitionSubmissionStatus.FAILED, force_save=True)
            return (submission.pk, ct, 'failed', status)
    else:
        return (submission.pk,ct,'failure',None)
    
@task_success.connect(sender=submission_get_results)
def submission_results_success_handler(sender,result=None,**kwargs):
    submission_id,ct,state,status = result
    submission = models.CompetitionSubmission.objects.get(pk=submission_id)
    if state == 'rerun':
        print "Querying for results again"
        submission_get_results.apply_async((submission_id,ct),countdown=5)
    elif state == 'complete':
        print "Run is complete (submission.id: %s)" % submission.id
        submission.output_file.name = models.submission_file_blobkey(submission)
        submission.stderr_file.name = models.submission_stderr_filename(submission)
        submission.save()
        print "Retrieving output.zip and 'scores.txt' file"
        ozip = zipfile.ZipFile(io.BytesIO(submission.output_file.read()))
        scores = open(ozip.extract('scores.txt'), 'r').read()
        print "Processing scores..."
        for line in scores.split("\n"):
            if len(line) > 0:
                label, value = line.split(":")
                try:
                    scoredef = models.SubmissionScoreDef.objects.get(competition=submission.phase.competition,  key=label.strip())
                    models.SubmissionScore.objects.create(result=submission, scoredef=scoredef, value=float(value))                    
                except models.SubmissionScoreDef.DoesNotExist as e:
                    print "Score %s does not exist" % label
                    pass
        print "Done processing scores..."
    elif state == 'limit_exceeded':
        print "Run limit, or time limit exceeded."
        raise Exception("Computation exceeded its allotted time quota.")
    else:
        raise Exception("An unexpected error has occurred.")

@task_success.connect(sender=submission_run)
def submission_run_success_handler(sender, result=None, **kwargs):
    print "Successful submission"

@task_failure.connect(sender=submission_run)
def submission_run_error_handler(sender, exception=None, **kwargs):
    submission_id = kwargs['kwargs']['submission_id']
    print "Handling failure for submission %s" % submission_id
    try:
        submission = models.CompetitionSubmission.objects.get(pk=submission_id)
        submission.set_status(models.CompetitionSubmissionStatus.FAILED, force_save=True)
    except:
        print "Unable to set Failed state of submission %s" % submission_id

# Bundle Tasks
@celery.task
def create_directory(bundleid):
    import subprocess
    bundle = models.Bundle.objects.get(id=bundleid)
    args = ['cd repositories && mkdir -p '+ bundle.name]
    subprocess.check_output(args, shell=True)
    bundle.path = main+'/repositories/'+bundle.name
    bundle.save()
    print bundle.path
    sub_directories.delay(bundleid)


@celery.task
def sub_directories(bundleid):
    import subprocess
    bundle = models.Bundle.objects.get(id=bundleid)
    args = ['cd repositories/'+bundle.name+' && mkdir -p input && mkdir -p output']
    subprocess.check_output(args, shell=True)
    bundle.inputpath = bundle.path+'/input'
    bundle.outputpath = bundle.path+'/output'
    bundle.save()
    print "The directories have been created"
    args = ['cd '+bundle.path+' && touch bundle.yaml']
    subprocess.check_output(args, shell=True)
    bundle.save()
    print "The bundle yaml has been created"

@celery.task()
def echo(msg):
    print "Echoing %s" % (msg)

@celery.task()
def create_competition_from_bundle(comp_def_id):
    """
    create_competition_from_bundle(competition_definition_bundle_id):

    This method takes the id of an uploaded competition definition bundle (defined: https://github.com/codalab/codalab/wiki/12.-Building-a-Competition-Bundle)
    The result is a competition created in CodaLab that's ready to use.
    """
    print "Creating competition for new competition bundle."
    # Pull the competition from the database using the id passed in
    competition_def = models.CompetitionDefBundle.objects.get(pk=comp_def_id)
    return competition_def.unpack()
=======
"""
Defines background tasks needed by the web site.
"""
import io
import json
import logging
from zipfile import ZipFile
from django.conf import settings
from django.core.files.base import ContentFile
from apps.jobs.models import (Job,
                              run_job_task,
                              getQueue)
from apps.web.models import (CompetitionSubmission,
                             CompetitionDefBundle,
                             CompetitionSubmissionStatus,
                             submission_file_blobkey,
                             submission_stderr_filename,
                             SubmissionScore,
                             SubmissionScoreDef)

logger = logging.getLogger(__name__)

# Echo

def echo_task(job_id, args):
    """
    A simple task to echo a message provided as args['message']. The associated job will
    be marked as Finished if the message is echoes successfully. Otherwise the job will be
    marked as Failed.

    job_id: The ID of the job.
    args: A dictionary with the arguments for the task. Expected items are:
        args['message']: string to send as info to the module's logger.
    """
    def echo_it(job):
        """Echoes the message specified."""
        logger.info("Echoing (job id=%s): %s", job.id, args['message'])
        return Job.FINISHED

    run_job_task(job_id, echo_it)

def echo(text):
    """
    Echoes the text specified. This is for testing.

    text: The text to echo.

    Returns a Job object which can be used to track the progress of the operation.
    """
    return Job.objects.create_and_dispatch_job('echo', { 'message': text })

# Create competition

def create_competition_task(job_id, args):
    """
    A task to create a competition from a bundle with the competition's definition.

    job_id: The ID of the job.
    args: A dictionary with the arguments for the task. Expected items are:
        args['comp_def_id']: The ID of the bundle holding the competition definition.
    Once the task succeeds, a new competition will be ready to use in CodaLab.
    """
    def create_it(job):
        """Handles the actual creation of the competition"""
        comp_def_id = args['comp_def_id']
        logger.info("Creating competition for competition bundle (bundle_id=%s, job_id=%s)", comp_def_id, job.id)
        competition_def = CompetitionDefBundle.objects.get(pk=comp_def_id)
        competition_def.unpack()
        logger.info("Created competition for competition bundle (bundle_id=%s, job_id=%s)", comp_def_id, job.id)
        return Job.FINISHED

    run_job_task(job_id, create_it)

def create_competition(comp_def_id):
    """
    Starts the process of creating a competition given a bundle with the competition's definition.

    comp_def_id: The ID of the bundle holding the competition definition.
                 See: https://github.com/codalab/codalab/wiki/12.-Building-a-Competition-Bundle.

    Returns a Job object which can be used to track the progress of the operation.
    """
    return Job.objects.create_and_dispatch_job('create_competition', { 'comp_def_id': comp_def_id })

# Evaluate submissions in a competition

def evaluate_submission_task(job_id, args):
    """
    A task to start the evaluation of a user's submission in a competition.

    job_id: The ID of the job.
    args: A dictionary with the arguments for the task. Expected items are:
        args['submission_id']: The ID of the CompetitionSubmission object.
    """

    def submit(submission):
        """
        Dispatches the evaluation of the given submission to an appropriate compute worker.

        submission: The CompetitionSubmission object.
        """
        program = submission.phase.scoring_program.name
        dataset = submission.phase.reference_data.name
        # Generate input bundle pointing to reference/truth/gold dataset (ref) and user predictions (res).
        inputfile = ContentFile(
"""ref: %s
res: %s
""" % (dataset, submission.file.name))
        submission.inputfile.save('input.txt', inputfile)
        # Generate run bundle, which binds the input bundle to the scoring program
        runfile = ContentFile(
"""program: %s
input: %s
""" % (program, submission.inputfile.name))
        submission.runfile.save('run.txt', runfile)
        # Log start of evaluation to stdout.txt
        stdoutfile = ContentFile(
"""Standard output file for submission #%s:

""" % (submission.submission_number))
        submission.stdout_file.save('stdout.txt', stdoutfile)
        submission.save()
        # Submit the request to the computation service
        body = json.dumps({ "id" : job_id,
                            "task_type": "run",
                            "task_args": {
                                "bundle_id" : submission.runfile.name,
                                "container_name" : settings.BUNDLE_AZURE_CONTAINER,
                                "reply_to" : settings.SBS_RESPONSE_QUEUE
                            }
                          })
        getQueue(settings.SBS_COMPUTE_QUEUE).send_message(body)
        submission.execution_key = job_id
        submission.set_status(CompetitionSubmissionStatus.SUBMITTED)
        submission.save()

    def submit_it():
        """Start the process to evaluate the given competition submission."""
        logger.debug("Entering evaluate_submission_task (job_id=%s)", job_id)
        submission_id = args['submission_id']
        submission = CompetitionSubmission.objects.get(pk=submission_id)
        logger.info("Dispatching evaluation request for competition submission (submission_id=%s, job_id=%s)",
                    submission_id, job_id)
        submit(submission)
        logger.info("Done dispatching evaluation request for competition submission (submission_id=%s, job_id=%s)",
                    submission_id, job_id)
        logger.debug("Leaving evaluate_submission_task (job_id=%s)", job_id)

    submit_it()

def evaluate_submission(submission_id):
    """
    Starts the process of evaluating a user's submission to a competition.

    submission_id: The ID of the CompetitionSubmission object.

    Returns a Job object which can be used to track the progress of the operation.
    """
    return Job.objects.create_and_dispatch_job('evaluate_submission', { 'submission_id': submission_id })

class SubmissionUpdateException(Exception):
    """Defines an exception that occurs during the update of a CompetitionSubmission object."""
    def __init__(self, submission, inner_exception):
        super(SubmissionUpdateException, self).__init__(inner_exception.message)
        self.submission = submission
        self.inner_exception = inner_exception

def update_submission_task(job_id, args):
    """
    A task to update the status of an evaluating a submission in a competition.

    job_id: The ID of the job.
    args: A dictionary with the arguments for the task. Expected items are:
        args['status']: The evaluation status, which is one of 'running', 'finished' or 'failed'.
    """

    def update_submission(submission, status):
        """
        Updates the status of a submission.

        submission: The CompetitionSubmission object to update.
        status: The new status string: 'running', 'finished' or 'failed'.
        """
        if (status == 'running'):
            submission.set_status(CompetitionSubmissionStatus.RUNNING)
            submission.save()
            return Job.RUNNING

        if (status == 'finished'):
            submission.output_file.name = submission_file_blobkey(submission)
            submission.stderr_file.name = submission_stderr_filename(submission)
            submission.save()
            logger.debug("Retrieving output.zip and 'scores.txt' file (submission_id=%s)", submission.id)
            ozip = ZipFile(io.BytesIO(submission.output_file.read()))
            scores = open(ozip.extract('scores.txt'), 'r').read()
            logger.debug("Processing scores... (submission_id=%s)", submission.id)
            for line in scores.split("\n"):
                if len(line) > 0:
                    label, value = line.split(":")
                    try:
                        scoredef = SubmissionScoreDef.objects.get(competition=submission.phase.competition,
                                                                         key=label.strip())
                        SubmissionScore.objects.create(result=submission, scoredef=scoredef, value=float(value))
                    except SubmissionScoreDef.DoesNotExist:
                        logger.warning("Score %s does not exist (submission_id=%s)", label, submission.id)
            logger.debug("Done processing scores... (submission_id=%s)", submission.id)
            submission.set_status(CompetitionSubmissionStatus.FINISHED)
            submission.save()
            return Job.FINISHED

        if (status != 'failed'):
            logger.error("Invalid status: %s (submission_id=%s)", status, submission.id)
        submission.set_status(CompetitionSubmissionStatus.FAILED)
        submission.save()

    def handle_update_exception(job, ex):
        """
        Handles exception that occur while attempting to update the status of a submission.

        job: The running Job instance.
        ex: The exception. The handler tries to acquire the CompetitionSubmission instance
            from a submission attribute on the exception.
        """
        try:
            submission = ex.submission
            submission.set_status(CompetitionSubmissionStatus.FAILED)
            submission.save()
        except Exception:
            logger.exception("Unable to set the submission status to Failed (job_id=%s)", job.id)
        return Job.FAILED

    def update_it(job):
        """Updates the database to reflect the state of the evaluation of the given competition submission."""
        logger.debug("Entering update_submission_task::update_it (job_id=%s)", job.id)
        if (job.task_type != 'evaluate_submission'):
            raise ValueError("Job has incorrect task_type (job.task_type=%s)", job.task_type)
        task_args = json.loads(job.task_args_json)
        submission_id = task_args['submission_id']
        logger.debug("Looking for submission (job_id=%s, submission_id=%s)", job.id, submission_id)
        submission = CompetitionSubmission.objects.get(pk=submission_id)
        status = args['status']
        logger.debug("Ready to update submission status (job_id=%s, submission_id=%s, status=%s)",
                     job.id, submission_id, status)
        result = None
        try:
            result = update_submission(submission, status)
        except Exception as e:
            logger.exception("Failed to update submission (job_id=%s, submission_id=%s, status=%s)",
                             job.id, submission_id, status)
            raise SubmissionUpdateException(submission, e)
        return result

    run_job_task(job_id, update_it, handle_update_exception)
>>>>>>> a123db6f
<|MERGE_RESOLUTION|>--- conflicted
+++ resolved
@@ -1,185 +1,3 @@
-<<<<<<< HEAD
-import time
-import requests
-import json
-import re
-import io
-from django.conf import settings
-from django.dispatch import receiver
-from django.core.files import File
-from django.core.files.base import ContentFile
-
-import celery
-from celery.signals import task_success, task_failure, task_revoked, task_sent
-
-from codalab.settings import base
-
-from azure.storage import *
-
-import models
-
-main = base.Base.SITE_ROOT
-
-@celery.task(name='competition.submission_run')
-def submission_run(url,submission_id):
-    time.sleep(0.01) # Needed temporarily for using sqlite. Race.
-
-    submission = models.CompetitionSubmission.objects.get(pk=submission_id)
-    program = submission.phase.scoring_program.name
-    dataset = submission.phase.reference_data.name
-
-    # Generate input bundle pointing to reference/truth/gold dataset (ref) and user predictions (res).
-    inputfile = ContentFile(
-"""ref: %s
-res: %s
-""" % (dataset, submission.file.name))   
-    submission.inputfile.save('input.txt', inputfile)
-    # Generate run bundle, which binds the input bundle to the scoring program
-    runfile = ContentFile(
-"""program: %s
-input: %s
-""" % (program, submission.inputfile.name))
-    submission.runfile.save('run.txt', runfile)
-    # Log start of evaluation to stdout.txt
-    stdoutfile = ContentFile(
-"""Standard output file for submission #%s:
-
-""" % (submission.submission_number))
-    submission.stdout_file.save('run/stdout.txt', stdoutfile)
-    submission.save()
-    # Submit the request to the computation service
-    headers = {'content-type': 'application/json'}
-    data = json.dumps({ "RunId" : submission.runfile.name, "Container" : settings.BUNDLE_AZURE_CONTAINER })
-    res = requests.post(settings.COMPUTATION_SUBMISSION_URL, data=data, headers=headers)
-    print "submitting: %s" % submission.runfile.name
-    if res.status_code in (200,201):
-        data = res.json()
-        submission.execution_key = data['Id']
-        submission.set_status(models.CompetitionSubmissionStatus.SUBMITTED)
-    else:
-        submission.set_status(models.CompetitionSubmissionStatus.FAILED)
-    submission.save()
-    submission_get_results.delay(submission.pk,1)
-    return submission.pk
-
-@celery.task(name='competition.submission_get_results')
-def submission_get_results(submission_id,ct):
-    # TODO: Refactor
-    # Hard-coded limits for now
-    submission = models.CompetitionSubmission.objects.get(pk=submission_id)
-    if ct > 1000:
-        # return None to indicate bailing on checking
-        return (submission.pk,ct,'limit_exceeded',None)
-    # Get status of computation from the computation engine
-    status = submission.get_execution_status()
-    print "Computation status: %s" % str(status)
-    if status:
-        if status['Status'] in ("Submitted"):
-            submission.set_status(models.CompetitionSubmissionStatus.SUBMITTED, force_save=True)
-            return (submission.pk, ct+1, 'rerun', None)
-        if status['Status'] in ("Running"):
-            submission.set_status(models.CompetitionSubmissionStatus.RUNNING, force_save=True)
-            return (submission.pk, ct+1, 'rerun', None)
-        elif status['Status'] == "Finished":
-            submission.set_status(models.CompetitionSubmissionStatus.FINISHED, force_save=True)
-            return (submission.pk, ct, 'complete', status)
-        elif status['Status'] == "Failed":
-            submission.set_status(models.CompetitionSubmissionStatus.FAILED, force_save=True)
-            return (submission.pk, ct, 'failed', status)
-    else:
-        return (submission.pk,ct,'failure',None)
-    
-@task_success.connect(sender=submission_get_results)
-def submission_results_success_handler(sender,result=None,**kwargs):
-    submission_id,ct,state,status = result
-    submission = models.CompetitionSubmission.objects.get(pk=submission_id)
-    if state == 'rerun':
-        print "Querying for results again"
-        submission_get_results.apply_async((submission_id,ct),countdown=5)
-    elif state == 'complete':
-        print "Run is complete (submission.id: %s)" % submission.id
-        submission.output_file.name = models.submission_file_blobkey(submission)
-        submission.stderr_file.name = models.submission_stderr_filename(submission)
-        submission.save()
-        print "Retrieving output.zip and 'scores.txt' file"
-        ozip = zipfile.ZipFile(io.BytesIO(submission.output_file.read()))
-        scores = open(ozip.extract('scores.txt'), 'r').read()
-        print "Processing scores..."
-        for line in scores.split("\n"):
-            if len(line) > 0:
-                label, value = line.split(":")
-                try:
-                    scoredef = models.SubmissionScoreDef.objects.get(competition=submission.phase.competition,  key=label.strip())
-                    models.SubmissionScore.objects.create(result=submission, scoredef=scoredef, value=float(value))                    
-                except models.SubmissionScoreDef.DoesNotExist as e:
-                    print "Score %s does not exist" % label
-                    pass
-        print "Done processing scores..."
-    elif state == 'limit_exceeded':
-        print "Run limit, or time limit exceeded."
-        raise Exception("Computation exceeded its allotted time quota.")
-    else:
-        raise Exception("An unexpected error has occurred.")
-
-@task_success.connect(sender=submission_run)
-def submission_run_success_handler(sender, result=None, **kwargs):
-    print "Successful submission"
-
-@task_failure.connect(sender=submission_run)
-def submission_run_error_handler(sender, exception=None, **kwargs):
-    submission_id = kwargs['kwargs']['submission_id']
-    print "Handling failure for submission %s" % submission_id
-    try:
-        submission = models.CompetitionSubmission.objects.get(pk=submission_id)
-        submission.set_status(models.CompetitionSubmissionStatus.FAILED, force_save=True)
-    except:
-        print "Unable to set Failed state of submission %s" % submission_id
-
-# Bundle Tasks
-@celery.task
-def create_directory(bundleid):
-    import subprocess
-    bundle = models.Bundle.objects.get(id=bundleid)
-    args = ['cd repositories && mkdir -p '+ bundle.name]
-    subprocess.check_output(args, shell=True)
-    bundle.path = main+'/repositories/'+bundle.name
-    bundle.save()
-    print bundle.path
-    sub_directories.delay(bundleid)
-
-
-@celery.task
-def sub_directories(bundleid):
-    import subprocess
-    bundle = models.Bundle.objects.get(id=bundleid)
-    args = ['cd repositories/'+bundle.name+' && mkdir -p input && mkdir -p output']
-    subprocess.check_output(args, shell=True)
-    bundle.inputpath = bundle.path+'/input'
-    bundle.outputpath = bundle.path+'/output'
-    bundle.save()
-    print "The directories have been created"
-    args = ['cd '+bundle.path+' && touch bundle.yaml']
-    subprocess.check_output(args, shell=True)
-    bundle.save()
-    print "The bundle yaml has been created"
-
-@celery.task()
-def echo(msg):
-    print "Echoing %s" % (msg)
-
-@celery.task()
-def create_competition_from_bundle(comp_def_id):
-    """
-    create_competition_from_bundle(competition_definition_bundle_id):
-
-    This method takes the id of an uploaded competition definition bundle (defined: https://github.com/codalab/codalab/wiki/12.-Building-a-Competition-Bundle)
-    The result is a competition created in CodaLab that's ready to use.
-    """
-    print "Creating competition for new competition bundle."
-    # Pull the competition from the database using the id passed in
-    competition_def = models.CompetitionDefBundle.objects.get(pk=comp_def_id)
-    return competition_def.unpack()
-=======
 """
 Defines background tasks needed by the web site.
 """
@@ -432,5 +250,4 @@
             raise SubmissionUpdateException(submission, e)
         return result
 
-    run_job_task(job_id, update_it, handle_update_exception)
->>>>>>> a123db6f
+    run_job_task(job_id, update_it, handle_update_exception)