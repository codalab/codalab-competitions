"""
Defines background tasks needed by the web site.
"""
import csv
import io
import json
import logging
import StringIO
import zipfile

from urllib import pathname2url
from zipfile import ZipFile

from boto.s3.connection import S3Connection
from celery import task
from celery.app import app_or_default
from celery.exceptions import SoftTimeLimitExceeded
from django.conf import settings
from django.contrib.sites.models import get_current_site
from django.core.files.base import ContentFile
from django.core.mail import get_connection, EmailMultiAlternatives, send_mail
from django.db import transaction
from django.db.models import Count
from django.template import Context
from django.template.loader import render_to_string
from django.contrib.sites.models import Site
from apps.jobs.models import (Job,
                              run_job_task,
                              JobTaskResult,
                              getQueue, update_job_status_task)
from apps.web.models import (add_submission_to_leaderboard,
                             Competition,
                             CompetitionSubmission,
                             CompetitionDefBundle,
                             CompetitionSubmissionStatus,
                             CompetitionPhase,
                             submission_prediction_output_filename,
                             submission_output_filename,
                             submission_detailed_results_filename,
                             submission_private_output_filename,
                             submission_stdout_filename,
                             submission_stderr_filename,
                             submission_history_file_name,
                             submission_scores_file_name,
                             submission_coopetition_file_name,
                             predict_submission_stdout_filename,
                             predict_submission_stderr_filename,
                             SubmissionScore,
                             SubmissionScoreDef,
                             CompetitionSubmissionMetadata, BundleStorage)
from apps.coopetitions.models import DownloadRecord

import time
# import cProfile
from codalab.azure_storage import make_blob_sas_url
from codalabtools.compute.worker import get_run_func

logger = logging.getLogger(__name__)


# Echo
def echo_task(job_id, args):
    """
    A simple task to echo a message provided as args['message']. The associated job will
    be marked as Finished if the message is echoes successfully. Otherwise the job will be
    marked as Failed.

    job_id: The ID of the job.
    args: A dictionary with the arguments for the task. Expected items are:
        args['message']: string to send as info to the module's logger.
    """
    def echo_it(job):
        """Echoes the message specified."""
        logger.info("Echoing (job id=%s): %s", job.id, args['message'])
        return JobTaskResult(status=Job.FINISHED)

    run_job_task(job_id, echo_it)


def echo(text):
    """
    Echoes the text specified. This is for testing.

    text: The text to echo.

    Returns a Job object which can be used to track the progress of the operation.
    """
    return Job.objects.create_and_dispatch_job('echo', {'message': text})


@task(queue='site-worker')
def create_competition(job_id, comp_def_id):
    """
    A task to create a competition from a bundle with the competition's definition.

    job_id: The ID of the job.
    args: A dictionary with the arguments for the task. Expected items are:
        args['comp_def_id']: The ID of the bundle holding the competition definition.
    Once the task succeeds, a new competition will be ready to use in CodaLab.
    """

    logger.info("Creating competition for competition bundle (bundle_id=%s)", comp_def_id)
    competition_def = CompetitionDefBundle.objects.get(pk=comp_def_id)
    try:
        competition = competition_def.unpack()
        result = JobTaskResult(status=Job.FINISHED, info={'competition_id': competition.pk})
        update_job_status_task(job_id, result.get_dict())
        logger.info("Created competition for competition bundle (bundle_id=%s, comp_id=%s)",
                    comp_def_id, competition.pk)

    except Exception as e:
        result = JobTaskResult(status=Job.FAILED, info={'error': str(e)})
        update_job_status_task(job_id, result.get_dict())


# CompetitionSubmission states which are final.
_FINAL_STATES = {
    CompetitionSubmissionStatus.FINISHED,
    CompetitionSubmissionStatus.FAILED,
    CompetitionSubmissionStatus.CANCELLED
}

def _set_submission_status(submission_id, status_codename):
    """
    Update the status of a submission.

    submission_id: PK of CompetitionSubmission object.
    status_codename: New status codename.
    """
    status = CompetitionSubmissionStatus.objects.get(codename=status_codename)
    with transaction.commit_on_success():
        submission = CompetitionSubmission.objects.select_for_update().get(pk=submission_id)
        old_status_codename = submission.status.codename
        if old_status_codename not in _FINAL_STATES:
            submission.status = status
            submission.save()
            logger.info("Changed submission status from %s to %s (id=%s).",
                        old_status_codename, status_codename, submission_id)
        else:
            logger.info("Skipping update of submission status: invalid transition %s -> %s  (id=%s).",
                        status_codename, old_status_codename, submission_id)


def predict(submission, job_id):
    """
    Dispatches the prediction taks for the given submission to an appropriate compute worker.

    submission: The CompetitionSubmission object.
    job_id: The job ID used to track the progress of the evaluation.
    """
    # Generate metadata-only bundle describing the computation
    lines = []
    if settings.USE_AWS:
        program_value = submission.s3_file
    else:
        program_value = submission.file.name

    if len(program_value) > 0:
        lines.append("program: %s" % _make_url_sassy(program_value))
    else:
        raise ValueError("Program is missing.")

    # Create stdout.txt & stderr.txt, set the file names
    username = submission.participant.user.username
    stdout_filler = ["Standard output for submission #{0} by {1}.".format(submission.submission_number, username), ""]
    submission.stdout_file.save('stdout.txt', ContentFile('\n'.join(stdout_filler)))
    submission.prediction_stdout_file.save('prediction_stdout_file.txt', ContentFile('\n'.join(stdout_filler)))
    stderr_filler = ["Standard error for submission #{0} by {1}.".format(submission.submission_number, username), ""]
    submission.stderr_file.save('stderr.txt', ContentFile('\n'.join(stderr_filler)))
    submission.prediction_stderr_file.save('prediction_stderr_file.txt', ContentFile('\n'.join(stderr_filler)))

    submission.prediction_output_file.save('output.zip', ContentFile(''))

    input_value = submission.phase.input_data.name

    logger.info("Running prediction")

    if len(input_value) > 0:
        lines.append("input: %s" % _make_url_sassy(input_value))
    lines.append("stdout: %s" % _make_url_sassy(submission.prediction_stdout_file.name, permission='w'))
    lines.append("stderr: %s" % _make_url_sassy(submission.prediction_stderr_file.name, permission='w'))
    submission.prediction_runfile.save('run.txt', ContentFile('\n'.join(lines)))

    # Store workflow state
    submission.execution_key = json.dumps({'predict': job_id})
    submission.save()

    # Submit the request to the computation service
    _prepare_compute_worker_run(job_id, submission, is_prediction=True)

    # Update the submission object
    _set_submission_status(submission.id, CompetitionSubmissionStatus.SUBMITTED)


def _prepare_compute_worker_run(job_id, submission, is_prediction):
    """Kicks off the compute_worker_run task passing job id, submission container details, and "is prediction
    or scoring" flag to compute worker"""
    if is_prediction:
        bundle_url = submission.prediction_runfile.name
        stdout = submission.prediction_stdout_file.name
        stderr = submission.prediction_stderr_file.name
        output = submission.prediction_output_file.name
    else:
        # Scoring, if we're not predicting
        bundle_url = submission.runfile.name
        stdout = submission.stdout_file.name
        stderr = submission.stderr_file.name
        output = submission.output_file.name

    data = {
        "id": job_id,
        "task_type": "run",
        "task_args": {
            "submission_id": submission.pk,
            "bundle_url": _make_url_sassy(bundle_url),
            "stdout_url": _make_url_sassy(stdout, permission='w'),
            "stderr_url": _make_url_sassy(stderr, permission='w'),
            "output_url": _make_url_sassy(output, permission='w'),
            "detailed_results_url": _make_url_sassy(submission.detailed_results_file.name, permission='w'),
            "private_output_url": _make_url_sassy(submission.private_output_file.name, permission='w'),
            "secret": submission.secret,
            "execution_time_limit": submission.phase.execution_time_limit,
            "predict": is_prediction,
        }
    }

    default_time_limit = submission.phase.execution_time_limit
    if default_time_limit <= 0:
        default_time_limit = 60 * 10  # 10 minutes timeout

    if submission.phase.competition.queue:
        app = app_or_default()
        with app.connection() as new_connection:
            new_connection.virtual_host = submission.phase.competition.queue.vhost
            compute_worker_run.apply_async((data,), soft_time_limit=default_time_limit, connection=new_connection)
    else:
        compute_worker_run.apply_async((data,), soft_time_limit=default_time_limit)


@task(queue='compute-worker')
def compute_worker_run(data):
    """Runs only on the compute workers that predicts (optional step) then scores
    submissions."""
    try:
        # config = WorkerConfig()
        # logging.config.dictConfig(config.getLoggerDictConfig())
        run = get_run_func()
        task_args = data['task_args'] if 'task_args' in data else None
        run(data["id"], task_args)
    except SoftTimeLimitExceeded:
        update_submission.apply_async((data["id"], {'status': 'failed'}, data['task_args']['secret']))


def _make_url_sassy(path, permission='r', duration=60 * 60 * 24):
    if settings.USE_AWS:
        if permission == 'r':
            # GET instead of r (read) for AWS
            method = 'GET'
        elif permission == 'w':
            # GET instead of w (write) for AWS
            method = 'PUT'
        else:
            # Default to get if we don't know
            method = 'GET'

        # Remove the beginning of the URL (before bucket name) so we just have the path to the file
        path = path.split(settings.AWS_STORAGE_PRIVATE_BUCKET_NAME)[-1]

        # Spaces replaced with +'s, so we have to replace those...
        path = path.replace('+', ' ')

        return BundleStorage.connection.generate_url(
            expires_in=duration,
            method=method,
            bucket=settings.AWS_STORAGE_PRIVATE_BUCKET_NAME,
            key=path,
            query_auth=True,
        )
    else:
        sassy_url = make_blob_sas_url(
            settings.BUNDLE_AZURE_ACCOUNT_NAME,
            settings.BUNDLE_AZURE_ACCOUNT_KEY,
            settings.BUNDLE_AZURE_CONTAINER,
            path,
            permission=permission,
            duration=duration
        )

        # Ugly way to check if we didn't get the path, should work...
        if '<Code>InvalidUri</Code>' not in sassy_url:
            return sassy_url
        else:
            return ''


def score(submission, job_id):
    """
    Dispatches the scoring task for the given submission to an appropriate compute worker.

    submission: The CompetitionSubmission object.
    job_id: The job ID used to track the progress of the evaluation.
    """
    # profile = cProfile.Profile()
    start = time.time()
    # profile.enable()
    # Loads the computation state.
    state = {}
    if len(submission.execution_key) > 0:
        state = json.loads(submission.execution_key)
    has_generated_predictions = 'predict' in state

    #generate metadata-only bundle describing the history of submissions and phases
    last_submissions = CompetitionSubmission.objects.filter(
        participant=submission.participant,
        status__codename=CompetitionSubmissionStatus.FINISHED
    ).order_by('-submitted_at')


    lines = []
    # lines.append("description: history of all previous successful runs output files")
    #
    # if last_submissions:
    #     for past_submission in last_submissions:
    #         if past_submission.pk != submission.pk:
    #             #pad folder numbers for sorting os side, 001, 002, 003,... 010, etc...
    #             past_submission_phasenumber = '%03d' % past_submission.phase.phasenumber
    #             past_submission_number = '%03d' % past_submission.submission_number
    #             lines.append('%s/%s/output/: %s' % (
    #                     past_submission_phasenumber,
    #                     past_submission_number,
    #                     submission_private_output_filename(past_submission),
    #                 )
    #             )


    submission.history_file.save('history.txt', ContentFile('\n'.join(lines)))

    score_csv = submission.phase.competition.get_results_csv(submission.phase.pk)
    submission.scores_file.save('scores.txt', ContentFile(score_csv))

    # Extra submission info
    coopetition_zip_buffer = StringIO.StringIO()
    coopetition_zip_file = zipfile.ZipFile(coopetition_zip_buffer, "w")

    phases_list = submission.phase.competition.phases.all()

    for phase in phases_list:
        coopetition_field_names = (
            "participant__user__username",
            "pk",
            "when_made_public",
            "when_unmade_public",
            "started_at",
            "completed_at",
            "download_count",
            "submission_number",
        )
        annotated_submissions = phase.submissions.filter(status__codename=CompetitionSubmissionStatus.FINISHED).values(
            *coopetition_field_names
        ).annotate(like_count=Count("likes"), dislike_count=Count("dislikes"))

        # Add this after fetching annotated count from db
        coopetition_field_names += ("like_count", "dislike_count")

        coopetition_csv = StringIO.StringIO()
        writer = csv.DictWriter(coopetition_csv, coopetition_field_names)
        writer.writeheader()
        for row in annotated_submissions:
            writer.writerow(row)

        coopetition_zip_file.writestr('coopetition_phase_%s.txt' % phase.phasenumber, coopetition_csv.getvalue().encode('utf-8'))

    # Scores metadata
    for phase in phases_list:
        coopetition_zip_file.writestr(
            'coopetition_scores_phase_%s.txt' % phase.phasenumber,
            phase.competition.get_results_csv(phase.pk, include_scores_not_on_leaderboard=True).encode('utf-8')
        )

    # Download metadata
    coopetition_downloads_csv = StringIO.StringIO()
    writer = csv.writer(coopetition_downloads_csv)
    writer.writerow((
        "submission_pk",
        "submission_owner",
        "downloaded_by",
        "time_of_download",
    ))
    for download in DownloadRecord.objects.filter(submission__phase__competition=submission.phase.competition):
        writer.writerow((
            download.submission.pk,
            download.submission.participant.user.username,
            download.user.username,
            str(download.timestamp),
        ))

    coopetition_zip_file.writestr('coopetition_downloads.txt', coopetition_downloads_csv.getvalue().encode('utf-8'))

    # Current user
    coopetition_zip_file.writestr('current_user.txt', submission.participant.user.username.encode('utf-8'))
    coopetition_zip_file.close()

    # Save them all
    submission.coopetition_file.save('coopetition.zip', ContentFile(coopetition_zip_buffer.getvalue()))

    # Generate metadata-only bundle describing the inputs. Reference data is an optional
    # dataset provided by the competition organizer. Results are provided by the participant
    # either indirectly (has_generated_predictions is True i.e. participant provides a program
    # which is run to generate results) ordirectly (participant uploads results directly).
    lines = []
    ref_value = submission.phase.reference_data.name
    if len(ref_value) > 0:
        lines.append("ref: %s" % _make_url_sassy(ref_value))
    if settings.USE_AWS:
        res_value = submission.prediction_output_file.name if has_generated_predictions else submission.s3_file
    else:
        res_value = submission.prediction_output_file.name if has_generated_predictions else submission.file.name
    if len(res_value) > 0:
        lines.append("res: %s" % _make_url_sassy(res_value))
    else:
        raise ValueError("Results are missing.")

    lines.append("history: %s" % _make_url_sassy(submission.history_file.name))
    lines.append("scores: %s" % _make_url_sassy(submission.scores_file.name))
    lines.append("coopetition: %s" % _make_url_sassy(submission.coopetition_file.name))
    lines.append("submitted-by: %s" % submission.participant.user.username)
    lines.append("submitted-at: %s" % submission.submitted_at.replace(microsecond=0).isoformat())
    lines.append("competition-submission: %s" % submission.submission_number)
    lines.append("competition-phase: %s" % submission.phase.phasenumber)
    is_automatic_submission = False
    if submission.phase.auto_migration:
        # If this phase has auto_migration and this submission is the first in the phase, it is an automatic submission!
        submissions_this_phase = CompetitionSubmission.objects.filter(
            phase=submission.phase,
            participant=submission.participant
        ).count()
        is_automatic_submission = submissions_this_phase == 1

    lines.append("automatic-submission: %s" % is_automatic_submission)
    submission.inputfile.save('input.txt', ContentFile('\n'.join(lines)))


    # Generate metadata-only bundle describing the computation.
    lines = []
    program_value = submission.phase.scoring_program.name
    if len(program_value) > 0:
        lines.append("program: %s" % _make_url_sassy(program_value))
    else:
        raise ValueError("Program is missing.")
    lines.append("input: %s" % _make_url_sassy(submission.inputfile.name))
    lines.append("stdout: %s" % _make_url_sassy(submission.stdout_file.name, permission='w'))
    lines.append("stderr: %s" % _make_url_sassy(submission.stderr_file.name, permission='w'))
    lines.append("private_output: %s" % _make_url_sassy(submission.private_output_file.name, permission='w'))
    lines.append("output: %s" % _make_url_sassy(submission.output_file.name, permission='w'))
    submission.runfile.save('run.txt', ContentFile('\n'.join(lines)))

    # Create stdout.txt & stderr.txt
    if has_generated_predictions == False:
        username = submission.participant.user.username
        lines = ["Standard output for submission #{0} by {1}.".format(submission.submission_number, username), ""]
        submission.stdout_file.save('stdout.txt', ContentFile('\n'.join(lines)))
        lines = ["Standard error for submission #{0} by {1}.".format(submission.submission_number, username), ""]
        submission.stderr_file.save('stderr.txt', ContentFile('\n'.join(lines)))
    # Update workflow state
    state['score'] = job_id
    submission.execution_key = json.dumps(state)

    # Pre-save files so we can overwrite their names later
    submission.output_file.save('output_file.zip', ContentFile(''))
    submission.private_output_file.save('private_output_file.zip', ContentFile(''))
    submission.detailed_results_file.save('detailed_results_file.zip', ContentFile(''))
    submission.save()
    # Submit the request to the computation service
    _prepare_compute_worker_run(job_id, submission, is_prediction=False)

    if has_generated_predictions == False:
        _set_submission_status(submission.id, CompetitionSubmissionStatus.SUBMITTED)

    time_elapsed = time.time() - start
    logger.info("It took: %f seconds to run" % time_elapsed)


class SubmissionUpdateException(Exception):
    """Defines an exception that occurs during the update of a CompetitionSubmission object."""
    def __init__(self, submission, inner_exception):
        super(SubmissionUpdateException, self).__init__(inner_exception.message)
        self.submission = submission
        self.inner_exception = inner_exception


@task(queue='submission-updates')
def update_submission(job_id, args, secret):
    """
    A task to update the status of a submission in a competition.

    job_id: The ID of the job.
    args: A dictionary with the arguments for the task. Expected items are:
        args['status']: The evaluation status, which is one of 'running', 'finished' or 'failed'.
    """

    def _update_submission(submission, status, job_id, traceback=None, metadata=None):
        """
        Updates the status of a submission.

        submission: The CompetitionSubmission object to update.
        status: The new status string: 'running', 'finished' or 'failed'.
        job_id: The job ID used to track the progress of the evaluation.
        """

        state = {}
        if len(submission.execution_key) > 0:
            logger.debug("update_submission_task loading state: %s", submission.execution_key)
            state = json.loads(submission.execution_key)
            logger.debug("update_submission_task state = %s" % submission.execution_key)

        if metadata:
            is_predict = 'score' not in state
            sub_metadata, created = CompetitionSubmissionMetadata.objects.get_or_create(
                is_predict=is_predict,
                is_scoring=not is_predict,
                submission=submission,
            )
            sub_metadata.__dict__.update(metadata)
            sub_metadata.save()
            logger.debug("saving extra metadata, was a new object created? %s" % created)

        if status == 'running':
            _set_submission_status(submission.id, CompetitionSubmissionStatus.RUNNING)
            return Job.RUNNING

        if status == 'finished':
            result = Job.FAILED
            if 'score' in state:
                logger.debug("update_submission_task loading final scores (pk=%s)", submission.pk)
                logger.debug("Retrieving output.zip and 'scores.txt' file (submission_id=%s)", submission.id)
                logger.debug("Output.zip location=%s" % submission.output_file.file.name)
                ozip = ZipFile(io.BytesIO(submission.output_file.read()))
                scores = None
                try:
                    scores = open(ozip.extract('scores.txt'), 'r').read()
                except Exception:
                    logger.error("Scores.txt not found, unable to process submission: %s (submission_id=%s)", status, submission.id)
                    _set_submission_status(submission.id, CompetitionSubmissionStatus.FAILED)
                    return Job.FAILED

                logger.debug("Processing scores... (submission_id=%s)", submission.id)
                for line in scores.split("\n"):
                    if len(line) > 0:
                        label, value = line.split(":")
                        logger.debug("Attempting to submit score %s:%s" % (label, value))
                        try:
                            scoredef = SubmissionScoreDef.objects.get(competition=submission.phase.competition,
                                                                      key=label.strip())
                            SubmissionScore.objects.create(result=submission, scoredef=scoredef, value=float(value))
                        except SubmissionScoreDef.DoesNotExist:
                            logger.warning("Score %s does not exist (submission_id=%s)", label, submission.id)
                logger.debug("Done processing scores... (submission_id=%s)", submission.id)
                _set_submission_status(submission.id, CompetitionSubmissionStatus.FINISHED)

                # Automatically submit to the leaderboard?
                if submission.phase.is_blind and not submission.phase.force_best_submission_to_leaderboard:
                    logger.debug("Adding to leaderboard... (submission_id=%s)", submission.id)
                    add_submission_to_leaderboard(submission)
                    logger.debug("Leaderboard updated with latest submission (submission_id=%s)", submission.id)

                if submission.phase.competition.force_submission_to_leaderboard and not submission.phase.force_best_submission_to_leaderboard:
                    add_submission_to_leaderboard(submission)
                    logger.debug("Force submission added submission to leaderboard (submission_id=%s)", submission.id)

                if submission.phase.force_best_submission_to_leaderboard:
                    # In this phase get the submission score from the column with the lowest ordering
                    score_def = submission.get_default_score_def()
                    top_score = SubmissionScore.objects.filter(result__phase=submission.phase, scoredef=score_def)
                    score_value = submission.get_default_score()
                    if score_def.sorting == 'asc':
<<<<<<< HEAD
                        # The last value in ascending is the top score, 3 beats 1
                        top_score = top_score.order_by('value').last()
=======
                        # The first value in ascending is the top score, 1 beats 3
                        top_score = top_score.order_by('value').first()
>>>>>>> 453161a0
                        if score_value >= top_score.value:
                            add_submission_to_leaderboard(submission)
                            logger.debug("Force best submission added submission to leaderboard in ascending order "
                                         "(submission_id=%s, top_score=%s, score=%s)", submission.id, top_score, score_value)
                    elif score_def.sorting == 'desc':
<<<<<<< HEAD
                        # The first value in descending is the top score, 1 beats 3
                        top_score = top_score.order_by('value').first()
=======
                        # The last value in descending is the top score, 3 beats 1
                        top_score = top_score.order_by('value').last()
>>>>>>> 453161a0
                        if score_value <= top_score.value:
                            add_submission_to_leaderboard(submission)
                            logger.debug("Force best submission added submission to leaderboard in descending order "
                                         "(submission_id=%s, top_score=%s, score=%s)", submission.id, top_score, score_value)

                result = Job.FINISHED

                if submission.participant.user.email_on_submission_finished_successfully:
                    email = submission.participant.user.email
                    site_url = "https://%s%s" % (Site.objects.get_current().domain, submission.phase.competition.get_absolute_url())
                    send_mail(
                        'Submission has finished successfully!',
                        'Your submission to the competition "%s" has finished successfully! View it here: %s' %
                        (submission.phase.competition.title, site_url),
                        settings.DEFAULT_FROM_EMAIL,
                        [email],
                        fail_silently=False
                    )
            else:
                logger.debug("update_submission_task entering scoring phase (pk=%s)", submission.pk)
                # url_name = pathname2url(submission_prediction_output_filename(submission))
                # submission.prediction_output_file.name = url_name
                # submission.prediction_stderr_file.name = pathname2url(predict_submission_stdout_filename(submission))
                # submission.prediction_stdout_file.name = pathname2url(predict_submission_stderr_filename(submission))
                # submission.save()
                try:
                    score(submission, job_id)
                    result = Job.RUNNING
                    logger.debug("update_submission_task scoring phase entered (pk=%s)", submission.pk)
                except Exception:
                    logger.exception("update_submission_task failed to enter scoring phase (pk=%s)", submission.pk)
            return result

        if status != 'failed':
            logger.error("Invalid status: %s (submission_id=%s)", status, submission.id)

        if traceback:
            submission.exception_details = traceback
            submission.save()

        _set_submission_status(submission.id, CompetitionSubmissionStatus.FAILED)

    def handle_update_exception(job, ex):
        """
        Handles exception that occur while attempting to update the status of a submission.

        job: The running Job instance.
        ex: The exception. The handler tries to acquire the CompetitionSubmission instance
            from a submission attribute on the exception.
        """
        try:
            submission = ex.submission
            _set_submission_status(submission.id, CompetitionSubmissionStatus.FAILED)
        except Exception:
            logger.exception("Unable to set the submission status to Failed (job_id=%s)", job.id)
        return JobTaskResult(status=Job.FAILED)

    def update_it(job):
        """Updates the database to reflect the state of the evaluation of the given competition submission."""
        logger.debug("Entering update_submission_task::update_it (job_id=%s)", job.id)
        if job.task_type != 'evaluate_submission':
            raise ValueError("Job has incorrect task_type (job.task_type=%s)", job.task_type)
        task_args = job.get_task_args()
        submission_id = task_args['submission_id']
        logger.debug("Looking for submission (job_id=%s, submission_id=%s)", job.id, submission_id)
        submission = CompetitionSubmission.objects.get(pk=submission_id)

        if secret != submission.secret:
            raise SubmissionUpdateException(submission, "Password does not match")

        status = args['status']
        logger.debug("Ready to update submission status (job_id=%s, submission_id=%s, status=%s)",
                     job.id, submission_id, status)
        result = None
        try:
            traceback = None
            metadata = None
            if 'extra' in args:
                if 'traceback' in args['extra']:
                    traceback = args['extra']['traceback']

                if 'metadata' in args['extra']:
                    metadata = args['extra']['metadata']

            result = _update_submission(submission, status, job.id, traceback, metadata)
        except Exception as e:
            logger.exception("Failed to update submission (job_id=%s, submission_id=%s, status=%s)",
                             job.id, submission_id, status)
            raise SubmissionUpdateException(submission, e)
        return JobTaskResult(status=result)

    run_job_task(job_id, update_it, handle_update_exception)


@task(queue='site-worker')
def re_run_all_submissions_in_phase(phase_pk):
    phase = CompetitionPhase.objects.get(id=phase_pk)

    # Remove duplicate submissions this ugly way because MySQL distinct doesn't work...
    submissions_with_duplicates = CompetitionSubmission.objects.filter(phase=phase)
    submissions_without_duplicates = []
    file_names_seen = []

    for submission in submissions_with_duplicates:
        if submission.file.name not in file_names_seen:
            if settings.USE_AWS:
                file_names_seen.append(submission.s3_file)
            else:
                file_names_seen.append(submission.file.name)
            submissions_without_duplicates.append(submission)

    for submission in submissions_without_duplicates:
        if settings.USE_AWS:
            file_kwarg = {'s3_file': submission.s3_file}
        else:
            file_kwarg = {'file': submission.file}

        new_submission = CompetitionSubmission(
            participant=submission.participant,
            phase=submission.phase,
            **file_kwarg
        )
        new_submission.save(ignore_submission_limits=True)

        evaluate_submission.apply_async((new_submission.pk, submission.phase.is_scoring_only))


@task(queue='site-worker')
def evaluate_submission(submission_id, is_scoring_only):
    """
    Starts the process of evaluating a user's submission to a competition.

    submission_id: The ID of the CompetitionSubmission object.
    is_scoring_only: True to skip the prediction step.

    Returns a Job object which can be used to track the progress of the operation.
    """
    task_args = {'submission_id': submission_id, 'predict': (not is_scoring_only)}
    job = Job.objects.create_job('evaluate_submission', task_args)
    job_id = job.pk

    logger.debug("evaluate_submission begins (job_id=%s)", job_id)
    submission_id = task_args['submission_id']
    logger.debug("evaluate_submission submission_id=%s (job_id=%s)", submission_id, job_id)
    predict_and_score = task_args['predict'] == True
    logger.debug("evaluate_submission predict_and_score=%s (job_id=%s)", predict_and_score, job_id)
    submission = CompetitionSubmission.objects.get(pk=submission_id)

    task_name, task_func = ('prediction', predict) if predict_and_score else ('scoring', score)
    try:
        logger.debug("evaluate_submission dispatching %s task (submission_id=%s, job_id=%s)",
                    task_name, submission_id, job_id)
        task_func(submission, job_id)
        logger.debug("evaluate_submission dispatched %s task (submission_id=%s, job_id=%s)",
                    task_name, submission_id, job_id)
    except Exception:
        logger.exception("evaluate_submission dispatch failed (job_id=%s, submission_id=%s)",
                         job_id, submission_id)
        update_submission.apply_async((job_id, {'status': 'failed'}, submission.secret))
    logger.debug("evaluate_submission ends (job_id=%s)", job_id)


def _send_mass_html_mail(datatuple, fail_silently=False, user=None, password=None,
                        connection=None):
    connection = connection or get_connection(
        username=user, password=password, fail_silently=fail_silently
    )

    messages = []
    for subject, text, html, from_email, recipient in datatuple:
        message = EmailMultiAlternatives(subject, text, from_email, recipient)
        message.attach_alternative(html, 'text/html')
        messages.append(message)

    return connection.send_messages(messages)


@task(queue='site-worker')
def send_mass_email(competition_pk, body=None, subject=None, from_email=None, to_emails=None):
    competition = Competition.objects.get(pk=competition_pk)
    context = Context({"competition": competition, "body": body, "site": Site.objects.get_current()})
    text = render_to_string("emails/notifications/participation_organizer_direct_email.txt", context)
    html = render_to_string("emails/notifications/participation_organizer_direct_email.html", context)

    mail_tuples = ((subject, text, html, from_email, [e]) for e in to_emails)

    _send_mass_html_mail(mail_tuples)<|MERGE_RESOLUTION|>--- conflicted
+++ resolved
@@ -573,25 +573,15 @@
                     top_score = SubmissionScore.objects.filter(result__phase=submission.phase, scoredef=score_def)
                     score_value = submission.get_default_score()
                     if score_def.sorting == 'asc':
-<<<<<<< HEAD
-                        # The last value in ascending is the top score, 3 beats 1
-                        top_score = top_score.order_by('value').last()
-=======
                         # The first value in ascending is the top score, 1 beats 3
                         top_score = top_score.order_by('value').first()
->>>>>>> 453161a0
                         if score_value >= top_score.value:
                             add_submission_to_leaderboard(submission)
                             logger.debug("Force best submission added submission to leaderboard in ascending order "
                                          "(submission_id=%s, top_score=%s, score=%s)", submission.id, top_score, score_value)
                     elif score_def.sorting == 'desc':
-<<<<<<< HEAD
-                        # The first value in descending is the top score, 1 beats 3
-                        top_score = top_score.order_by('value').first()
-=======
                         # The last value in descending is the top score, 3 beats 1
                         top_score = top_score.order_by('value').last()
->>>>>>> 453161a0
                         if score_value <= top_score.value:
                             add_submission_to_leaderboard(submission)
                             logger.debug("Force best submission added submission to leaderboard in descending order "
