--- conflicted
+++ resolved
@@ -49,11 +49,7 @@
         scores.append(rs)
     subres.aggregate = sum(scores)/len(scores)
     subres.save()
-<<<<<<< HEAD
     print " ACCEPTED SUBMISSION %s" % str(sender)
-=======
-    print " ACCEPTED SUBMISSION %s" % str(sender)
-
 
 # Bundle Tasks
 @celery.task
@@ -81,5 +77,4 @@
     args = ['cd '+bundle.path+' && touch bundle.yaml']
     subprocess.check_output(args, shell=True)
     bundle.save()
-    print "The bundle yaml has been created"
->>>>>>> 73d72040
+    print "The bundle yaml has been created"