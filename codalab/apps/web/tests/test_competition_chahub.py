--- conflicted
+++ resolved
@@ -40,10 +40,6 @@
 
         # End dates for phases to chahub automatically are set to -1 minute from next phase end date
         phase_end_date = self.phase_2.start_date - datetime.timedelta(minutes=1)
-<<<<<<< HEAD
-=======
-        print(chahub_data)
-        print(type(chahub_data))
->>>>>>> b5440eb6
+        
         assert chahub_data[0]['phases'][0]['end'] == phase_end_date.isoformat()
         assert chahub_data[0]['phases'][1]['end'] is None  # never ends