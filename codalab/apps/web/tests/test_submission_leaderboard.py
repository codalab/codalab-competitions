import datetime
# from apps.jobs.models import Job
from apps.web.models import (Competition,
                             CompetitionParticipant,
                             CompetitionPhase,
                             CompetitionSubmission,
                             CompetitionSubmissionStatus,
                             ParticipantStatus,
                             PhaseLeaderBoard,
                             PhaseLeaderBoardEntry,
                             add_submission_to_leaderboard, SubmissionResultGroup, SubmissionResultGroupPhase,
                             SubmissionScoreDef, SubmissionScoreDefGroup, SubmissionScore, SubmissionScoreSet,
                             SubmissionComputedScore, SubmissionComputedScoreField)
# from apps.web.tasks import update_submission
from apps.web.utils import push_submission_to_leaderboard_if_best
from django.contrib.auth import get_user_model
from django.core.files.base import ContentFile
from django.core.urlresolvers import reverse
from django.test import TestCase
from django.test.client import Client

User = get_user_model()


class SubmissionLeaderboardTests(TestCase):
    def setUp(self):
        self.organizer = User.objects.create_user(username="organizer", password="pass")
        self.participant_user = User.objects.create_user(username="participant", password="pass")
        self.other_user = User.objects.create_user(username="other", password="pass")
        self.competition = Competition.objects.create(creator=self.organizer, modified_by=self.organizer,
                                                      published=True)
        self.participant_1 = CompetitionParticipant.objects.create(
            user=self.participant_user,
            competition=self.competition,
            status=ParticipantStatus.objects.get_or_create(name='approved', codename=ParticipantStatus.APPROVED)[0]
        )
        self.organizer_participant = CompetitionParticipant.objects.create(
            user=self.organizer,
            competition=self.competition,
            status=ParticipantStatus.objects.get_or_create(name='approved', codename=ParticipantStatus.APPROVED)[0]
        )
        self.phase_1 = CompetitionPhase.objects.create(
            competition=self.competition,
            phasenumber=1,
            start_date=datetime.datetime.now() - datetime.timedelta(days=30),
        )

        self.phase_1.reference_data.save('test-file.txt', ContentFile("This is some fake reference data".encode('utf-8')))
        self.phase_1.save()

        assert self.phase_1.reference_data.name

        submission_finished = CompetitionSubmissionStatus.objects.create(name="finished", codename="finished")
        submission_failed = CompetitionSubmissionStatus.objects.create(name="failed", codename="failed")

        self.submission_1 = CompetitionSubmission.objects.create(
            participant=self.participant_1,
            phase=self.phase_1,
            status=submission_finished,
            submitted_at=datetime.datetime.now() - datetime.timedelta(days=29)
        )
        self.submission_2 = CompetitionSubmission.objects.create(
            participant=self.organizer_participant,
            phase=self.phase_1,
            status=submission_finished,
            submitted_at=datetime.datetime.now() - datetime.timedelta(days=29)
        )
        self.submission_3 = CompetitionSubmission.objects.create(
            participant=self.participant_1,
            phase=self.phase_1,
            status=submission_failed,
            submitted_at=datetime.datetime.now() - datetime.timedelta(days=29)
        )
        self.submission_4 = CompetitionSubmission.objects.create(
            participant=self.participant_1,
            phase=self.phase_1,
            status=submission_finished,
            submitted_at=datetime.datetime.now() - datetime.timedelta(days=29)
        )

        # Scores setup

        self.leader_board = PhaseLeaderBoard.objects.create(phase=self.phase_1)
        self.leader_board_entry_1 = PhaseLeaderBoardEntry.objects.create(
            board=self.leader_board,
            result=self.submission_1
        )

        self.result_group = SubmissionResultGroup.objects.create(
            competition=self.competition,
            key="Key",
            label="Test \u2020",
            ordering=1
        )
        self.submission_result_group_phase = SubmissionResultGroupPhase.objects.create(phase=self.phase_1, group=self.result_group)
        self.score_def = SubmissionScoreDef.objects.create(
            competition=self.competition,
            key="Key",
            label="Test \u2020",
            sorting='desc',
        )
        self.score_def_2 = SubmissionScoreDef.objects.create(
            competition=self.competition,
            key="TestKey2",  # avoids conflict with Key2 below
            label=u"Test2 \u2020",
            sorting='desc',
        )

        SubmissionScoreDefGroup.objects.create(scoredef=self.score_def, group=self.result_group)
        SubmissionScoreDefGroup.objects.create(scoredef=self.score_def_2, group=self.result_group)
        SubmissionScore.objects.create(result=self.submission_1, scoredef=self.score_def, value=123)
        SubmissionScore.objects.create(result=self.submission_2, scoredef=self.score_def, value=120)
<<<<<<< HEAD
        SubmissionScoreSet.objects.create(competition=self.competition, key="Key", label="Test \u2020", scoredef=self.score_def)
=======
        SubmissionScoreSet.objects.create(competition=self.competition, key="Key", label=u"Test \u2020", scoredef=self.score_def)
        SubmissionScoreSet.objects.create(competition=self.competition, key="TestKey2", label=u"Test2 \u2020", scoredef=self.score_def_2)

        # Weights additions
        self.weighted_score_def = SubmissionScoreDef.objects.create(
            competition=self.competition,
            key="WeightedKey",
            label=u"Weighted Test \u2020",
            sorting='desc',
            computed=True,
        )
        SubmissionScoreDefGroup.objects.create(scoredef=self.weighted_score_def, group=self.result_group)
        SubmissionScoreSet.objects.create(competition=self.competition, key="WeightedKey", label=u"Test \u2020", scoredef=self.weighted_score_def)
        self.weighted_submission_computed_score = SubmissionComputedScore.objects.create(
            scoredef=self.weighted_score_def,
            operation="Avg",
            weights="0.8, 0.2"
        )
        weighted_fields = (self.score_def, self.score_def_2)
        for f in weighted_fields:
            SubmissionComputedScoreField.objects.get_or_create(computed=self.weighted_submission_computed_score, scoredef=f)
>>>>>>> b51f0024

        # End scores setup

        self.submission_1.status = submission_finished
        self.submission_1.save()
        self.submission_2.status = submission_finished
        self.submission_2.save()
        self.submission_3.status = submission_failed
        self.submission_3.save()
        self.submission_4.status = submission_finished
        self.submission_4.save()

        add_submission_to_leaderboard(self.submission_2)

        self.client = Client()
        self.toggle_url = reverse("competitions:submission_toggle_leaderboard",
                                  kwargs={"submission_pk": self.submission_1.pk})

    def test_toggle_leaderboard_returns_404_if_not_competition_owner(self):
        self.client.login(username="other", password="pass")
        resp = self.client.post(self.toggle_url)
        self.assertEqual(resp.status_code, 404)

    def test_toggle_leaderboard_returns_404_if_participant_not_owner(self):
        self.client.login(username="participant", password="pass")
        resp = self.client.post(self.toggle_url)
        self.assertEqual(resp.status_code, 404)

    def test_toggle_leaderboard_returns_200_and_removes_submission_from_leaderboard(self):
        add_submission_to_leaderboard(self.submission_1)
        self.client.login(username="organizer", password="pass")
        resp = self.client.post(self.toggle_url)
        self.assertEqual(resp.status_code, 200)
        submission_exists_on_leaderboard = PhaseLeaderBoardEntry.objects.filter(
            result=self.submission_1
        ).exists()
        self.assertFalse(submission_exists_on_leaderboard)

        # Make sure the other submission remains untouched
        self.assertTrue(PhaseLeaderBoardEntry.objects.get(result=self.submission_2))

    def test_toggle_leaderboard_returns_200_and_adds_submission_to_leaderboard(self):
        self.client.login(username="organizer", password="pass")
        resp = self.client.post(self.toggle_url)
        self.assertEqual(resp.status_code, 200)
        submission_exists_on_leaderboard = PhaseLeaderBoardEntry.objects.filter(
            board=self.leader_board,
            result=self.submission_1
        )
        assert not submission_exists_on_leaderboard
        # The submission is automatically added due to the setup for the competition. So we re-toggle to remove it
        resp = self.client.post(self.toggle_url)
        self.assertEqual(resp.status_code, 200)
        submission_exists_on_leaderboard = PhaseLeaderBoardEntry.objects.filter(
            board=self.leader_board,
            result=self.submission_1
        )
        assert submission_exists_on_leaderboard

        # Make sure the other submission remains untouched
        self.assertTrue(PhaseLeaderBoardEntry.objects.get(result=self.submission_2))

    def test_toggle_leaderboard_returns_400_if_submission_was_not_marked_finished(self):
        # Any submission that is not status = Finished should fail, submission_3 is marked 'failed'
        self.client.login(username="organizer", password="pass")
        url = reverse("competitions:submission_toggle_leaderboard", kwargs={"submission_pk": self.submission_3.pk})
        resp = self.client.post(url)
        self.assertEqual(resp.status_code, 400)

    def test_submission_scoring_forced_best_to_leaderboard_puts_higher_score_on_leaderboard_when_descending(self):
        self.competition.force_submission_to_leaderboard = True
        self.competition.disallow_leaderboard_modifying = True
        self.competition.save()
        self.phase_1.force_best_submission_to_leaderboard = True
        self.phase_1.save()
        SubmissionScore.objects.create(
            result=self.submission_4,
            scoredef=self.score_def,
            value=125,
        )
        push_submission_to_leaderboard_if_best(self.submission_4)

        assert PhaseLeaderBoardEntry.objects.filter(board=self.leader_board, result=self.submission_4)

    def test_submission_scoring_forced_best_to_leaderboard_does_not_put_lower_score_on_leaderboard_when_descending(
            self):
        self.competition.force_submission_to_leaderboard = True
        self.competition.disallow_leaderboard_modifying = True
        self.competition.save()
        self.phase_1.force_best_submission_to_leaderboard = True
        self.phase_1.save()
        SubmissionScore.objects.create(
            result=self.submission_4,
            scoredef=self.score_def,
            value=120,
        )
        push_submission_to_leaderboard_if_best(self.submission_4)

        assert not PhaseLeaderBoardEntry.objects.filter(board=self.leader_board, result=self.submission_4)

    def test_submission_scoring_forced_best_to_leaderboard_puts_lower_score_on_leaderboard_when_ascending(self):
        self.score_def.sorting = 'asc'
        self.score_def.save()
        self.competition.force_submission_to_leaderboard = True
        self.competition.disallow_leaderboard_modifying = True
        self.competition.save()
        self.phase_1.force_best_submission_to_leaderboard = True
        self.phase_1.save()
        SubmissionScore.objects.create(
            result=self.submission_4,
            scoredef=self.score_def,
            value=120,
        )
        push_submission_to_leaderboard_if_best(self.submission_4)

        assert PhaseLeaderBoardEntry.objects.filter(board=self.leader_board, result=self.submission_4)

    def test_submission_scoring_forced_best_to_leaderboard_does_not_put_higher_score_on_leaderboard_when_ascending(
            self):
        self.score_def.sorting = 'asc'
        self.score_def.save()
        self.competition.force_submission_to_leaderboard = True
        self.competition.disallow_leaderboard_modifying = True
        self.competition.save()
        self.phase_1.force_best_submission_to_leaderboard = True
        self.phase_1.save()
        SubmissionScore.objects.create(
            result=self.submission_4,
            scoredef=self.score_def,
            value=125,
        )
        push_submission_to_leaderboard_if_best(self.submission_4)

        assert not PhaseLeaderBoardEntry.objects.filter(board=self.leader_board, result=self.submission_4)

    def test_submission_scoring_forced_best_to_leaderboard_exact_conditions(self):
        self.competition.force_submission_to_leaderboard = True
        self.competition.disallow_leaderboard_modifying = True
        self.competition.save()
        self.phase_1.force_best_submission_to_leaderboard = True
        self.phase_1.save()

        # Score def 2
        self.result_group2 = SubmissionResultGroup.objects.create(competition=self.competition, key="Key2", label="Test2 \u2020", ordering=2)
        self.submission_result_group_phase = SubmissionResultGroupPhase.objects.create(phase=self.phase_1, group=self.result_group2)
        self.score_def2 = SubmissionScoreDef.objects.create(competition=self.competition, key="Key2", label="Test2 \u2020", sorting='desc', ordering=2)
        SubmissionScoreDefGroup.objects.create(scoredef=self.score_def2, group=self.result_group2)

        # Score def 3
        self.resultgroup3 = SubmissionResultGroup.objects.create(competition=self.competition, key="Key3", label="Test3 \u2020", ordering=3)
        self.submission_result_group_phase = SubmissionResultGroupPhase.objects.create(phase=self.phase_1, group=self.resultgroup3)
        self.score_def3 = SubmissionScoreDef.objects.create(competition=self.competition, key="Key3", label="Test3 \u2020", sorting='asc', ordering=3)
        SubmissionScoreDefGroup.objects.create(scoredef=self.score_def3, group=self.resultgroup3)

        # Score def 4
        self.resultgroup4 = SubmissionResultGroup.objects.create(competition=self.competition, key="Key4", label="Test4 \u2020", ordering=4)
        self.submission_result_group_phase = SubmissionResultGroupPhase.objects.create(phase=self.phase_1, group=self.resultgroup4)
        self.score_def4 = SubmissionScoreDef.objects.create(competition=self.competition, key="Key4", label="Test4 \u2020", sorting='asc', ordering=4)
        SubmissionScoreDefGroup.objects.create(scoredef=self.score_def4, group=self.resultgroup4)

        # Score def 5
        self.resultgroup5 = SubmissionResultGroup.objects.create(competition=self.competition, key="Key5", label="Test5 \u2020", ordering=5)
        self.submission_result_group_phase = SubmissionResultGroupPhase.objects.create(phase=self.phase_1, group=self.resultgroup5)
        self.score_def5 = SubmissionScoreDef.objects.create(competition=self.competition, key="Key5", label="Test5 \u2020", sorting='desc', ordering=5)
        SubmissionScoreDefGroup.objects.create(scoredef=self.score_def5, group=self.resultgroup5)

        # Score def 6
        self.resultgroup6 = SubmissionResultGroup.objects.create(competition=self.competition, key="Key6", label="Test6 \u2020", ordering=6)
        self.submission_result_group_phase = SubmissionResultGroupPhase.objects.create(phase=self.phase_1, group=self.resultgroup6)
        self.score_def6 = SubmissionScoreDef.objects.create(competition=self.competition, key="Key6", label="Test6 \u2020", sorting='desc', ordering=6)
        SubmissionScoreDefGroup.objects.create(scoredef=self.score_def6, group=self.resultgroup6)

        # score def 7
        self.resultgroup7 = SubmissionResultGroup.objects.create(competition=self.competition, key="Key7", label="Test7 \u2020", ordering=7)
        self.submission_result_group_phase = SubmissionResultGroupPhase.objects.create(phase=self.phase_1, group=self.resultgroup7)
        self.score_def7 = SubmissionScoreDef.objects.create(competition=self.competition, key="Key7", label="Test7 \u2020", sorting='desc', ordering=7)
        SubmissionScoreDefGroup.objects.create(scoredef=self.score_def7, group=self.resultgroup7)

        submission_finished = CompetitionSubmissionStatus.objects.get(name="finished", codename="finished")

        self.sub_test = CompetitionSubmission.objects.create(
            participant=self.participant_1,
            phase=self.phase_1,
            status=submission_finished,
            submitted_at=datetime.datetime.now() - datetime.timedelta(days=29)
        )
        SubmissionScore.objects.create(result=self.sub_test, scoredef=self.score_def, value=float(1.0510))
        SubmissionScore.objects.create(result=self.sub_test, scoredef=self.score_def2, value=0.5)
        SubmissionScore.objects.create(result=self.sub_test, scoredef=self.score_def3, value=1.0)
        SubmissionScore.objects.create(result=self.sub_test, scoredef=self.score_def4, value=1.0)
        SubmissionScore.objects.create(result=self.sub_test, scoredef=self.score_def5, value=1.0)
        SubmissionScore.objects.create(result=self.sub_test, scoredef=self.score_def6, value=1.0)
        SubmissionScore.objects.create(result=self.sub_test, scoredef=self.score_def7, value=1.0)

        add_submission_to_leaderboard(self.sub_test)

        print(PhaseLeaderBoardEntry.objects.filter(board=self.leader_board,
                                                   result__participant=self.participant_1).first().result)

        self.sub_test_two = CompetitionSubmission.objects.create(
            participant=self.participant_1,
            phase=self.phase_1,
            status=submission_finished,
            submitted_at=datetime.datetime.now() - datetime.timedelta(days=29)
        )
        SubmissionScore.objects.create(result=self.sub_test_two, scoredef=self.score_def, value=float(1.0533))
        SubmissionScore.objects.create(result=self.sub_test_two, scoredef=self.score_def2, value=0.4)
        SubmissionScore.objects.create(result=self.sub_test_two, scoredef=self.score_def3, value=0.65)
        SubmissionScore.objects.create(result=self.sub_test_two, scoredef=self.score_def4, value=0.65)
        SubmissionScore.objects.create(result=self.sub_test_two, scoredef=self.score_def5, value=0.65)
        SubmissionScore.objects.create(result=self.sub_test_two, scoredef=self.score_def6, value=0.65)
        SubmissionScore.objects.create(result=self.sub_test_two, scoredef=self.score_def7, value=0.65)

        push_submission_to_leaderboard_if_best(self.sub_test_two)
        # result__participant = self.participant_1).first().result)
        assert PhaseLeaderBoardEntry.objects.filter(board=self.leader_board, result=self.sub_test_two)

    def test_weighted_scores_calculations(self):
        self.leader_board_entry_1.result = self.submission_4
        self.leader_board_entry_1.save()

        SubmissionScore.objects.create(
            result=self.submission_4,
            scoredef=self.score_def,
            value=100,
        )
        SubmissionScore.objects.create(
            result=self.submission_4,
            scoredef=self.score_def_2,
            value=100,
        )

        scores = self.phase_1.scores()[0]['scores']
        organizer_score = scores[0][1]
        participant_score = scores[1][1]

        # these vals correspond to: score 1, score 2, and the weighted scores (weights = 0.8 and 0.2)
        assert organizer_score['values'][0]['val'] == '120.0'
        assert organizer_score['values'][1]['val'] == '-'
        assert organizer_score['values'][2]['val'] == '1.2'

        assert participant_score['values'][0]['val'] == '100.0'
        assert participant_score['values'][1]['val'] == '100.0'
        assert participant_score['values'][2]['val'] == '1.8'<|MERGE_RESOLUTION|>--- conflicted
+++ resolved
@@ -110,9 +110,7 @@
         SubmissionScoreDefGroup.objects.create(scoredef=self.score_def_2, group=self.result_group)
         SubmissionScore.objects.create(result=self.submission_1, scoredef=self.score_def, value=123)
         SubmissionScore.objects.create(result=self.submission_2, scoredef=self.score_def, value=120)
-<<<<<<< HEAD
-        SubmissionScoreSet.objects.create(competition=self.competition, key="Key", label="Test \u2020", scoredef=self.score_def)
-=======
+
         SubmissionScoreSet.objects.create(competition=self.competition, key="Key", label=u"Test \u2020", scoredef=self.score_def)
         SubmissionScoreSet.objects.create(competition=self.competition, key="TestKey2", label=u"Test2 \u2020", scoredef=self.score_def_2)
 
@@ -134,7 +132,6 @@
         weighted_fields = (self.score_def, self.score_def_2)
         for f in weighted_fields:
             SubmissionComputedScoreField.objects.get_or_create(computed=self.weighted_submission_computed_score, scoredef=f)
->>>>>>> b51f0024
 
         # End scores setup
 
