--- conflicted
+++ resolved
@@ -538,24 +538,6 @@
 
 
             if context['active_phase']:
-<<<<<<< HEAD
-                context['top_three'] = context['active_phase'].scores()
-
-                top_three_list = []
-
-                for group in context['top_three']:
-                    for _, scoredata in group['scores']:
-                        try:
-                            values = list(sorted(scoredata['values'], key=lambda x: x.get('rnk')))
-                            first_score = values[0]['val']
-                            top_three_list.append({
-                                "username": scoredata['username'],
-                                "score": first_score
-                            })
-                        except KeyError:
-                            pass
-                context['top_three'] = top_three_list[0:3]
-=======
                 try:
                     scores = context['active_phase'].scores()
                     headers = list(sorted(scores[0]['headers'], key=lambda x: x.get('ordering')))
@@ -576,7 +558,6 @@
                     context['top_three'] = top_three_list[0:3]
                 except KeyError:
                     pass
->>>>>>> 70374add
         except ObjectDoesNotExist:
             context['top_three_leaders'] = None
             context['graph'] = None
