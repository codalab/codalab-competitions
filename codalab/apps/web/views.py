from django.core.paginator import Paginator, EmptyPage, PageNotAnInteger
from django.core.urlresolvers import reverse, reverse_lazy
from django.core.exceptions import ObjectDoesNotExist
from django.views.generic import View, TemplateView, DetailView, ListView, FormView, UpdateView, CreateView, DeleteView
from django.views.generic.edit import FormMixin
from django.views.generic.detail import SingleObjectMixin
from django.template import RequestContext, loader
from django.forms.formsets import formset_factory
from django.utils.decorators import method_decorator
from django.http import HttpResponse, HttpResponseRedirect, HttpResponseBadRequest
from django.contrib.auth.decorators import login_required

from apps.web import models
from apps.web import forms
from apps.web import tasks

from extra_views import CreateWithInlinesView, UpdateWithInlinesView, InlineFormSet

try:
    import azure
    import azure.storage
except ImportError:
    raise ImproperlyConfigured(
        "Could not load Azure bindings. "
        "See https://github.com/WindowsAzure/azure-sdk-for-python")

def competition_index(request):
    template = loader.get_template("web/competitions/index.html")
    context = RequestContext(request, {
        'competitions' : models.Competition.objects.all(),
        })
    return HttpResponse(template.render(context))

@login_required
def my_index(request):
    template = loader.get_template("web/my/index.html")
    denied=models.ParticipantStatus.objects.get(codename=models.ParticipantStatus.DENIED)
    context = RequestContext(request, {
        'my_competitions' : models.Competition.objects.filter(creator=request.user),
        'competitions_im_in' : request.user.participation.all().exclude(status=denied)
        })
    return HttpResponse(template.render(context))

class LoginRequiredMixin(object):
    @method_decorator(login_required)
    def dispatch(self, *args, **kwargs):
        return super(LoginRequiredMixin, self).dispatch(*args, **kwargs)

class CompetitionCreate(CreateView):
    model = models.Competition
    template_name = 'web/competitions/edit.html'
    form_class = forms.CompetitionForm

    def form_valid(self, form):
         form.instance.creator = self.request.user
         form.instance.modified_by = self.request.user
         return super(CompetitionCreate, self).form_valid(form)

    def form_invalid(self,form):
        raise Exception(form.errors)

    def get_success_url(self):
        return reverse('my_edit_competition', kwargs={'pk': self.object.pk})

class PhasesInline(InlineFormSet):
    model = models.CompetitionPhase

class CompetitionEdit(UpdateWithInlinesView):
    model = models.Competition
    inlines = [PhasesInline, ]
    template_name = 'web/competitions/edit.html'
    
    def get_context_data(self, **kwargs):
        context = super(CompetitionEdit,self).get_context_data(**kwargs)
        return context

class CompetitionDelete(DeleteView):
    model = models.Competition
    # success_url = reverse_lazy('competition-list')
    template_name = 'web/competitions/confirm-delete.html'

class CompetitionDetailView(DetailView):
    queryset = models.Competition.objects.all()
    model = models.Competition

    def get_context_data(self, **kwargs):
        context = super(CompetitionDetailView,self).get_context_data(**kwargs)
        competition = context['object']
        # This assumes the tabs were created in the correct order
        # TODO Add a rank, order by on ContentCategory
        side_tabs = dict()
        for category in models.ContentCategory.objects.all():
            pagecontent = context['object'].pagecontent
            if pagecontent is not None:
                tc = [x for x in pagecontent.pages.filter(category=category)]
            else:
                tc = []
            side_tabs[category] = tc 
        context['tabs'] = side_tabs
        submissions=dict()
        all_submissions=dict()
        try:
            if self.request.user.is_authenticated() and self.request.user in [x.user for x in competition.participants.all()]:
                context['my_status'] = [x.status for x in competition.participants.all() if x.user == self.request.user][0].codename
                context['my_participant'] = competition.participants.get(user=self.request.user)
                for phase in competition.phases.all():
                    submissions[phase] = models.CompetitionSubmission.objects.filter(participant=context['my_participant'], phase=phase)
                    if phase.is_active:
                        context['active_phase'] = phase
                        context['my_active_phase_submissions'] = submissions[phase]
                context['my_submissions'] = submissions
            else:
                context['my_status'] = "unknown"
                for phase in competition.phases.all():
                    if phase.is_active:
                        context['active_phase'] = phase
                    all_submissions[phase] = phase.submissions.all()
                context['active_phase_submissions'] = all_submissions

        except ObjectDoesNotExist:
            pass

        return context

class CompetitionUpdate(UpdateView):
    model = models.Competition
    form_class = forms.CompetitionForm
        
       
class CompetitionSubmissionsPage(LoginRequiredMixin, TemplateView):
    # Serves the table of submissions in the Participate tab of a competition.
    # Requires an authenticated user who is an approved participant of the competition.
    def get_context_data(self, **kwargs):
        context = super(CompetitionSubmissionsPage,self).get_context_data(**kwargs)
        context['phase'] = None
        competition = models.Competition.objects.get(pk=self.kwargs['id'])
        if self.request.user in [x.user for x in competition.participants.all()]:
            participant = competition.participants.get(user=self.request.user)
            if participant.status.codename == models.ParticipantStatus.APPROVED:
                phase = competition.phases.get(pk=self.kwargs['phase'])
                submissions = models.CompetitionSubmission.objects.filter(participant=participant, phase=phase)
                context['my_submissions'] = submissions
                context['phase'] = phase
                ids = [ r.submission.id for r in models.PhaseLeaderBoardEntry.objects.filter(board=phase) if r.submission in submissions ]
                context['id_of_submission_in_leaderboard'] = ids[0] if len(ids) > 0 else -1

                                                                              

        return context

class CompetitionResultsPage(TemplateView):
    # Serves the leaderboards in the Results tab of a competition.
    def get_context_data(self, **kwargs):
        context = super(CompetitionResultsPage,self).get_context_data(**kwargs)
        competition = models.Competition.objects.get(pk=self.kwargs['id'])
        phase = competition.phases.get(pk=self.kwargs['phase'])
        context['phase'] = phase
        return context

### Views for My Codalab

class MyIndex(LoginRequiredMixin):
    pass

class MyCreateCompetition(LoginRequiredMixin,TemplateView):
    
    template_name = 'web/my/create.html'
    
    def post(self,request,*args,**kwargs):
        c = models.Competition.objects.create(creator=request.user,
                                              title='Untitled',
                                              modified_by=request.user)
        cw = models.CompetitionWizard.objects.create(competition=c,
                                                     step=1,
                                                     creator=request.user)
        return HttpResponseRedirect(reverse('my_edit_competition',kwargs={'pk': c.pk}))
    
class MyEditCompetition(LoginRequiredMixin,TemplateView):
    template_name = 'web/my/edit.html'

    def post(self,request,competition_id=None):
        form = MyEditWizardForm(request.POST)
        if form.is_valid():
            form.save()
            return HttpResponseRedirect(reverse('my_edit_competition', kwargs={'pk': form.cleaned_data['competition_id'] }))
        return HttpResponseBadRequest()
    
    def get_context_data(self, **kwargs):
        context = super(MyEditCompetition,self).get_context_data(**kwargs)
        comp = models.Competition.objects.get(pk=self.kwargs['pk'])
        context['competition'] = comp
        context['pages'] = comp.pagecontent.pages if comp.pagecontent else []
        #context['content'] = models.ContentContainer.objects.all()
        return context
 
class MyCompetitionParticipantView(LoginRequiredMixin,ListView):
    queryset = models.CompetitionParticipant.objects.all()
    template_name = 'web/my/participants.html'

    def get_context_data(self,**kwargs):
        ctx = super(MyCompetitionParticipantView,self).get_context_data(**kwargs)
        ctx['competition_id'] = self.kwargs.get('competition_id')
        return ctx

    def get_queryset(self):
        return self.queryset.filter(competition=self.kwargs.get('competition_id'))

## Partials

class CompetitionIndexPartial(TemplateView):
    
    def get_context_data(self,**kwargs):
        ## Currently gets all competitions
        context = super(CompetitionIndexPartial,self).get_context_data(**kwargs)
        per_page = self.request.GET.get('per_page',6)
        page = self.request.GET.get('page',1)
        clist = models.Competition.objects.all()
        
        pgn = Paginator(clist, per_page)
        try:
           competitions = pgn.page(page)
        except PageNotAnInteger:
            # If page is not an integer, deliver first page.
            competitions = pgn.page(1)
        except EmptyPage:
            # If page is out of range (e.g. 9999), deliver last page of results.
            competitions = []
        context['competitions'] = competitions
        return context

class MyCompetitionsManagedPartial(ListView):
    model = models.Competition
    template_name = 'web/my/_managed.html'
    queryset = models.Competition.objects.all()

    def get_queryset(self):
        return self.queryset.filter(creator=self.request.user)

class MyCompetitionsEnteredPartial(ListView):
    model = models.CompetitionParticipant
    template_name = 'web/my/_entered.html'
    queryset = models.CompetitionParticipant.objects.all()

    def get_queryset(self):
        return self.queryset.filter(user=self.request.user)
        
class MyCompetitionDetailsTab(TemplateView):
    template_name = 'web/my/_tab.html'

class MySubmissionResultsPartial(TemplateView):
    template_name = 'web/my/_submission_results.html'
    
    def get_context_data(self,**kwargs):
        ctx = super(MySubmissionResultsPartial,self).get_context_data(**kwargs)

        participant_id = kwargs.get('participant_id')
        participant = models.CompetitionParticipant.objects.get(pk=participant_id)

        phase_id = kwargs.get('phase_id')
        phase = models.CompetitionPhase.objects.get(pk=phase_id)

        ctx['active_phase'] = phase
        ctx['my_active_phase_submissions'] = phase.submissions.filter(participant=participant)
        
        return ctx

class MyCompetitionSubmisisonOutput(LoginRequiredMixin, View):

    def get(self,request,*args,**kwargs):
        submission=models.CompetitionSubmission.objects.get(pk=kwargs.get('submission_id'))
        filetype = kwargs.get('filetype')
        name, ext = filetype.split('.')
        fileattr = name +'_file'
        resp = None
        if hasattr(submission, fileattr):
            f = getattr(submission, fileattr)
            if f:   
                try:             
                    resp = HttpResponse(f.read(), status=200, content_type='text/plain' if ext == 'txt' else 'application/zip')
                except azure.WindowsAzureMissingResourceError:
                    # for stderr.txt which does not exist when no errors have occurred
                    # this may hide a true 404 in an unexpected circumstances
                    resp = HttpResponse("", status=200, content_type='text/plain')
                except:
                    resp = HttpResponse("There was an error retrieving file '%s'. Please try again later or report the issue." % filetype, status=200, content_type='text/plain')
        return resp if resp is not None else HttpResponse("The file '%s' does not exist." % filetype, status=200, content_type='text/plain')
                                                           
        
class SubmissionsTest(TemplateView):
    template_name = 'web/my/submissions_test.html'

    def get_context_data(self):
        ctx = super(SubmissionsTest,self).get_context_data()

        ctx['phase_id'] = self.kwargs.get('phase_id')
        ctx['participant_id'] = self.kwargs.get('participant_id')
        
        return ctx

class VersionView(TemplateView):
    template_name='web/project_version.html'

    def get_context_data(self):
        import subprocess
        p = subprocess.Popen(["git", "rev-parse", "HEAD"], stdout=subprocess.PIPE)
        out, err = p.communicate()
        ctx = super(VersionView,self).get_context_data()
        ctx['commit_hash'] = out
        return ctx

# Bundle Views

class BundleListView(ListView):
    model = models.Bundle
    queryset = models.Bundle.objects.all()
  

class BundleCreateView(CreateView):
    model = models.Bundle
    action = "created"
    form_class = forms.BundleForm
  
    def form_valid(self, form):
        f = form.save(commit=False)
        f.save()
        tasks.create_directory.delay(f.id)
        return HttpResponseRedirect('/bundles')
  

class BundleDetailView(DetailView):
    model = models.Bundle

    def get_context_data(self, **kwargs):
        context = super(BundleDetailView, self).get_context_data(**kwargs)
        return context



# Bundle Run Views

class RunListView(ListView):
    model = models.Run
    queryset = models.Run.objects.all()
   
class RunCreateView(CreateView):
    model = models.Run
    action = "created"
    form_class = forms.RunForm
  
    def form_valid(self, form):
        f = form.save(commit=False)
        f.save()
        return HttpResponseRedirect('/runs')
  
  
class RunDetailView(DetailView):
    model = models.Run

    def get_context_data(self, **kwargs):
        context = super(RunDetailView, self).get_context_data(**kwargs)
        return context
<<<<<<< HEAD


class ScoresTestView(TemplateView):
    
    def get_context_data(self, **kwargs):
        ctx = super(ScoresTestView,self).get_context_data(**kwargs)
        lb = models.PhaseLeaderBoard.objects.get(phase__pk=kwargs['phase_id'])
        ctx['scores'] = lb.scores()
        return ctx
        
=======
>>>>>>> 4bc5a32c
<|MERGE_RESOLUTION|>--- conflicted
+++ resolved
@@ -359,7 +359,7 @@
     def get_context_data(self, **kwargs):
         context = super(RunDetailView, self).get_context_data(**kwargs)
         return context
-<<<<<<< HEAD
+
 
 
 class ScoresTestView(TemplateView):
@@ -370,5 +370,3 @@
         ctx['scores'] = lb.scores()
         return ctx
         
-=======
->>>>>>> 4bc5a32c
