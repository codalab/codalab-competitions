import datetime
import StringIO
import csv

from django.core.paginator import Paginator, EmptyPage, PageNotAnInteger
from django.core.urlresolvers import reverse, reverse_lazy
from django.core.exceptions import ImproperlyConfigured
from django.core.exceptions import ObjectDoesNotExist
from django.core.exceptions import PermissionDenied
from django.views.generic import View, TemplateView, DetailView, ListView, FormView, UpdateView, CreateView, DeleteView
from django.views.generic.edit import FormMixin
from django.views.generic.detail import SingleObjectMixin
from django.template import RequestContext, loader
from django.forms.formsets import formset_factory
from django.utils.decorators import method_decorator
from django.http import HttpResponse, HttpResponseRedirect, HttpResponseBadRequest
from django.contrib.auth.decorators import login_required
from django.shortcuts import render_to_response

from apps.web import models
from apps.web import forms
from apps.web import tasks
from apps.web.bundles import BundleService

from extra_views import CreateWithInlinesView, UpdateWithInlinesView, InlineFormSet

try:
    import azure
    import azure.storage
except ImportError:
    raise ImproperlyConfigured(
        "Could not load Azure bindings. "
        "See https://github.com/WindowsAzure/azure-sdk-for-python")

def competition_index(request):
    template = loader.get_template("web/competitions/index.html")
    context = RequestContext(request, {
        'competitions' : models.Competition.objects.filter(published=True),
        })
    return HttpResponse(template.render(context))

@login_required
def my_index(request):
    template = loader.get_template("web/my/index.html")
    denied = models.ParticipantStatus.objects.get(codename=models.ParticipantStatus.DENIED)
    context = RequestContext(request, {
        'my_competitions' : models.Competition.objects.filter(creator=request.user),
        'competitions_im_in' : request.user.participation.all().exclude(status=denied)
        })
    return HttpResponse(template.render(context))

class LoginRequiredMixin(object):
    @method_decorator(login_required)
    def dispatch(self, *args, **kwargs):
        return super(LoginRequiredMixin, self).dispatch(*args, **kwargs)

#
# Competition Views
#

class PhasesInline(InlineFormSet):
    model = models.CompetitionPhase
    form_class = forms.CompetitionPhaseForm
    extra = 0

class CompetitionUpload(LoginRequiredMixin, CreateView):
    model = models.CompetitionDefBundle
    template_name = 'web/competitions/upload_competition.html'

class CompetitionEdit(LoginRequiredMixin, UpdateWithInlinesView):
    model = models.Competition
    form_class = forms.CompetitionForm
    inlines = [PhasesInline]
    template_name = 'web/competitions/edit.html'

    def form_valid(self, form):
        form.instance.modified_by = self.request.user
        return super(CompetitionEdit, self).form_valid(form)

    def get_context_data(self, **kwargs):
        context = super(CompetitionEdit, self).get_context_data(**kwargs)
        return context

class CompetitionDelete(LoginRequiredMixin, DeleteView):
    model = models.Competition
    template_name = 'web/competitions/confirm-delete.html'
    success_url = '/my/#manage'

class CompetitionDetailView(DetailView):
    queryset = models.Competition.objects.all()
    model = models.Competition
    template_name = 'web/competitions/view.html'

    def get_context_data(self, **kwargs):
        context = super(CompetitionDetailView, self).get_context_data(**kwargs)
        competition = context['object']
        # This assumes the tabs were created in the correct order
        # TODO Add a rank, order by on ContentCategory
        side_tabs = dict()
        for category in models.ContentCategory.objects.all():
            pagecontent = context['object'].pagecontent
            if pagecontent is not None:
                tc = [x for x in pagecontent.pages.filter(category=category)]
            else:
                tc = []
            side_tabs[category] = tc
        context['tabs'] = side_tabs
        submissions = dict()
        all_submissions = dict()
        try:
            if self.request.user.is_authenticated() and self.request.user in [x.user for x in competition.participants.all()]:
                context['my_status'] = [x.status for x in competition.participants.all() if x.user == self.request.user][0].codename
                context['my_participant'] = competition.participants.get(user=self.request.user)
                for phase in competition.phases.all():
                    submissions[phase] = models.CompetitionSubmission.objects.filter(participant=context['my_participant'], phase=phase)
                    if phase.is_active:
                        context['active_phase'] = phase
                        context['my_active_phase_submissions'] = submissions[phase]
                context['my_submissions'] = submissions
            else:
                context['my_status'] = "unknown"
                for phase in competition.phases.all():
                    if phase.is_active:
                        context['active_phase'] = phase
                    all_submissions[phase] = phase.submissions.all()
                context['active_phase_submissions'] = all_submissions

        except ObjectDoesNotExist:
            pass

        return context

class CompetitionSubmissionsPage(LoginRequiredMixin, TemplateView):
    # Serves the table of submissions in the Participate tab of a competition.
    # Requires an authenticated user who is an approved participant of the competition.
    template_name = 'web/competitions/_submit_results_page.html'

    def get_context_data(self, **kwargs):
        context = super(CompetitionSubmissionsPage, self).get_context_data(**kwargs)
        context['phase'] = None
        competition = models.Competition.objects.get(pk=self.kwargs['id'])
        if self.request.user in [x.user for x in competition.participants.all()]:
            participant = competition.participants.get(user=self.request.user)
            if participant.status.codename == models.ParticipantStatus.APPROVED:
                phase = competition.phases.get(pk=self.kwargs['phase'])
                submissions = models.CompetitionSubmission.objects.filter(participant=participant, phase=phase)
                # find which submission is in the leaderboard, if any and only if phase allows seeing results.
                id_of_submission_in_leaderboard = -1
                if not phase.is_blind:
<<<<<<< HEAD
                    ids = [ e.result.id for e in models.PhaseLeaderBoardEntry.objects.filter(board__phase=phase)
                                        if e.result in submissions ]
=======
                    ids = [e.result.id for e in models.PhaseLeaderBoardEntry.objects.filter(board__phase=phase)
                                       if e.result in submissions]
>>>>>>> 3a1b0833
                    if len(ids) > 0: id_of_submission_in_leaderboard = ids[0]
                # map submissions to view data
                submission_info_list = []
                for submission in submissions:
                    submission_info = {
                        'id': submission.id,
                        'number': submission.submission_number,
                        'filename': submission.get_filename(),
                        'submitted_at': submission.submitted_at,
                        'status_name': submission.status.name,
                        'is_finished': submission.status.codename == 'finished',
                        'is_in_leaderboard': submission.id == id_of_submission_in_leaderboard
                    }
                    submission_info_list.append(submission_info)
                context['submission_info_list'] = submission_info_list
                context['phase'] = phase
        return context

class CompetitionResultsPage(TemplateView):
    # Serves the leaderboards in the Results tab of a competition.
    template_name = 'web/competitions/_results_page.html'
    def get_context_data(self, **kwargs):
        context = super(CompetitionResultsPage, self).get_context_data(**kwargs)
        competition = models.Competition.objects.get(pk=self.kwargs['id'])
        phase = competition.phases.get(pk=self.kwargs['phase'])
        context['phase'] = phase
        context['groups'] = phase.scores()
        return context

class CompetitionResultsDownload(View):

    def get(self, request, *args, **kwargs):
        competition = models.Competition.objects.get(pk=self.kwargs['id'])
        phase = competition.phases.get(pk=self.kwargs['phase'])
        if phase.is_blind:
            return HttpResponse(status=403)
        groups = phase.scores()

        csvfile = StringIO.StringIO()
        csvwriter = csv.writer(csvfile)

        for group in groups:
            csvwriter.writerow([group['label']])
            csvwriter.writerow([])

            headers = ["User"]
            sub_headers = [""]
            for header in group['headers']:
                subs = header['subs']
                if subs:
                    for sub in subs:
                        headers.append(header['label'])
                        sub_headers.append(sub['label'])
                else:
                    headers.append(header['label'])
            csvwriter.writerow(headers)
            csvwriter.writerow(sub_headers)

            if len(group['scores']) <= 0:
                csvwriter.writerow(["No data available"])
            else:
                for pk, scores in group['scores']:
                    row = [scores['username']]
                    for v in scores['values']:
                        if 'rnk' in v:
                            row.append("%s (%s)" % (v['val'], v['rnk']))
                        else:
                            row.append("%s (%s)" % (v['val'], v['hidden_rnk']))
                    csvwriter.writerow(row)

            csvwriter.writerow([])
            csvwriter.writerow([])

        response = HttpResponse(csvfile.getvalue(), status=200, content_type="text/csv")
        response["Content-Disposition"] = "attachment; filename=test.csv"

        return response

### Views for My Codalab

class MyIndex(LoginRequiredMixin):
    pass

class MyCompetitionParticipantView(LoginRequiredMixin, ListView):
    queryset = models.CompetitionParticipant.objects.all()
    template_name = 'web/my/participants.html'

    def get_context_data(self, **kwargs):
        ctx = super(MyCompetitionParticipantView, self).get_context_data(**kwargs)
        ctx['competition_id'] = self.kwargs.get('competition_id')
        return ctx

    def get_queryset(self):
        return self.queryset.filter(competition=self.kwargs.get('competition_id'))

## Partials

class CompetitionIndexPartial(TemplateView):

    def get_context_data(self, **kwargs):
        ## Currently gets all competitions
        context = super(CompetitionIndexPartial, self).get_context_data(**kwargs)
        per_page = self.request.GET.get('per_page', 6)
        page = self.request.GET.get('page', 1)
        clist = models.Competition.objects.all()

        pgn = Paginator(clist, per_page)
        try:
            competitions = pgn.page(page)
        except PageNotAnInteger:
            # If page is not an integer, deliver first page.
            competitions = pgn.page(1)
        except EmptyPage:
            # If page is out of range (e.g. 9999), deliver last page of results.
            competitions = []
        context['competitions'] = competitions
        return context

class MyCompetitionsManagedPartial(ListView):
    model = models.Competition
    template_name = 'web/my/_managed.html'
    queryset = models.Competition.objects.all()

    def get_queryset(self):
        return self.queryset.filter(creator=self.request.user)

class MyCompetitionsEnteredPartial(ListView):
    model = models.CompetitionParticipant
    template_name = 'web/my/_entered.html'
    queryset = models.CompetitionParticipant.objects.all()

    def get_queryset(self):
        return self.queryset.filter(user=self.request.user)

class MyCompetitionDetailsTab(TemplateView):
    template_name = 'web/my/_tab.html'

class MySubmissionResultsPartial(TemplateView):
    template_name = 'web/my/_submission_results.html'

    def get_context_data(self, **kwargs):
        ctx = super(MySubmissionResultsPartial, self).get_context_data(**kwargs)

        participant_id = kwargs.get('participant_id')
        participant = models.CompetitionParticipant.objects.get(pk=participant_id)

        phase_id = kwargs.get('phase_id')
        phase = models.CompetitionPhase.objects.get(pk=phase_id)

        ctx['active_phase'] = phase
        ctx['my_active_phase_submissions'] = phase.submissions.filter(participant=participant)

        return ctx

class MyCompetitionSubmisisonOutput(LoginRequiredMixin, View):
    """
    This view serves the files associated with a submission.
    """
<<<<<<< HEAD
    def get(self,request,*args,**kwargs):
        submission=models.CompetitionSubmission.objects.get(pk=kwargs.get('submission_id'))
=======
    def get(self, request, *args, **kwargs):
        submission = models.CompetitionSubmission.objects.get(pk=kwargs.get('submission_id'))
>>>>>>> 3a1b0833
        filetype = kwargs.get('filetype')
        try:
            file, file_type, file_name = submission.get_file_for_download(filetype, request.user, False)
        except PermissionDenied:
            return HttpResponse(status=403)
        except ValueError:
            return HttpResponse(status=400)
        except:
            return HttpResponse(status=500)
        try:
            response = HttpResponse(file.read(), status=200, content_type=file_type)
            if file_type != 'text/plain':
                response['Content-Type'] = 'application/zip'
                response['Content-Disposition'] = 'attachment; filename="{0}"'.format(file_name)
            return response
        except azure.WindowsAzureMissingResourceError:
            # for stderr.txt which does not exist when no errors have occurred
            # this may hide a true 404 in unexpected circumstances
            return HttpResponse("", status=200, content_type='text/plain')
        except:
            msg = "There was an error retrieving file '%s'. Please try again later or report the issue."
            return HttpResponse(msg % filetype, status=200, content_type='text/plain')

class VersionView(TemplateView):
    template_name = 'web/project_version.html'

    def get_context_data(self):
        import subprocess
        p = subprocess.Popen(["git", "rev-parse", "HEAD"], stdout=subprocess.PIPE)
        out, err = p.communicate()
        ctx = super(VersionView, self).get_context_data()
        ctx['commit_hash'] = out
        tasks.echo("version is " + out)
        return ctx

#
# Bundle Views
#

class BundleListView(TemplateView):
    """
    Displays the list of bundles.
    """
    template_name = 'web/bundles/bundle_list.html'
    def get_context_data(self, **kwargs):
        context = super(BundleListView, self).get_context_data(**kwargs)
        service = BundleService()
        results = service.items()
        context['bundles'] = results
        return context

class BundleDetailView(TemplateView):
    """
    Displays details for a bundle.
    """
    template_name = 'web/bundles/bundle_detail.html'
    def get_context_data(self, **kwargs):
        context = super(BundleDetailView, self).get_context_data(**kwargs)
        uuid = kwargs.get('uuid')
        service = BundleService()
        results = service.item(uuid)
        context['bundle'] = results
        return context<|MERGE_RESOLUTION|>--- conflicted
+++ resolved
@@ -85,7 +85,7 @@
     model = models.Competition
     template_name = 'web/competitions/confirm-delete.html'
     success_url = '/my/#manage'
-
+    
 class CompetitionDetailView(DetailView):
     queryset = models.Competition.objects.all()
     model = models.Competition
@@ -103,7 +103,7 @@
                 tc = [x for x in pagecontent.pages.filter(category=category)]
             else:
                 tc = []
-            side_tabs[category] = tc
+            side_tabs[category] = tc 
         context['tabs'] = side_tabs
         submissions = dict()
         all_submissions = dict()
@@ -128,8 +128,8 @@
         except ObjectDoesNotExist:
             pass
 
-        return context
-
+        return context     
+ 
 class CompetitionSubmissionsPage(LoginRequiredMixin, TemplateView):
     # Serves the table of submissions in the Participate tab of a competition.
     # Requires an authenticated user who is an approved participant of the competition.
@@ -147,13 +147,8 @@
                 # find which submission is in the leaderboard, if any and only if phase allows seeing results.
                 id_of_submission_in_leaderboard = -1
                 if not phase.is_blind:
-<<<<<<< HEAD
-                    ids = [ e.result.id for e in models.PhaseLeaderBoardEntry.objects.filter(board__phase=phase)
-                                        if e.result in submissions ]
-=======
                     ids = [e.result.id for e in models.PhaseLeaderBoardEntry.objects.filter(board__phase=phase)
                                        if e.result in submissions]
->>>>>>> 3a1b0833
                     if len(ids) > 0: id_of_submission_in_leaderboard = ids[0]
                 # map submissions to view data
                 submission_info_list = []
@@ -198,7 +193,7 @@
         for group in groups:
             csvwriter.writerow([group['label']])
             csvwriter.writerow([])
-
+            
             headers = ["User"]
             sub_headers = [""]
             for header in group['headers']:
@@ -226,7 +221,7 @@
 
             csvwriter.writerow([])
             csvwriter.writerow([])
-
+                    
         response = HttpResponse(csvfile.getvalue(), status=200, content_type="text/csv")
         response["Content-Disposition"] = "attachment; filename=test.csv"
 
@@ -252,17 +247,17 @@
 ## Partials
 
 class CompetitionIndexPartial(TemplateView):
-
+    
     def get_context_data(self, **kwargs):
         ## Currently gets all competitions
         context = super(CompetitionIndexPartial, self).get_context_data(**kwargs)
         per_page = self.request.GET.get('per_page', 6)
         page = self.request.GET.get('page', 1)
         clist = models.Competition.objects.all()
-
+        
         pgn = Paginator(clist, per_page)
         try:
-            competitions = pgn.page(page)
+           competitions = pgn.page(page)
         except PageNotAnInteger:
             # If page is not an integer, deliver first page.
             competitions = pgn.page(1)
@@ -287,13 +282,13 @@
 
     def get_queryset(self):
         return self.queryset.filter(user=self.request.user)
-
+        
 class MyCompetitionDetailsTab(TemplateView):
     template_name = 'web/my/_tab.html'
 
 class MySubmissionResultsPartial(TemplateView):
     template_name = 'web/my/_submission_results.html'
-
+    
     def get_context_data(self, **kwargs):
         ctx = super(MySubmissionResultsPartial, self).get_context_data(**kwargs)
 
@@ -305,20 +300,15 @@
 
         ctx['active_phase'] = phase
         ctx['my_active_phase_submissions'] = phase.submissions.filter(participant=participant)
-
+        
         return ctx
 
 class MyCompetitionSubmisisonOutput(LoginRequiredMixin, View):
     """
     This view serves the files associated with a submission.
     """
-<<<<<<< HEAD
-    def get(self,request,*args,**kwargs):
-        submission=models.CompetitionSubmission.objects.get(pk=kwargs.get('submission_id'))
-=======
     def get(self, request, *args, **kwargs):
         submission = models.CompetitionSubmission.objects.get(pk=kwargs.get('submission_id'))
->>>>>>> 3a1b0833
         filetype = kwargs.get('filetype')
         try:
             file, file_type, file_name = submission.get_file_for_download(filetype, request.user, False)
@@ -328,20 +318,20 @@
             return HttpResponse(status=400)
         except:
             return HttpResponse(status=500)
-        try:
+                try:             
             response = HttpResponse(file.read(), status=200, content_type=file_type)
             if file_type != 'text/plain':
                 response['Content-Type'] = 'application/zip'
                 response['Content-Disposition'] = 'attachment; filename="{0}"'.format(file_name)
             return response
-        except azure.WindowsAzureMissingResourceError:
-            # for stderr.txt which does not exist when no errors have occurred
+                except azure.WindowsAzureMissingResourceError:
+                    # for stderr.txt which does not exist when no errors have occurred
             # this may hide a true 404 in unexpected circumstances
             return HttpResponse("", status=200, content_type='text/plain')
-        except:
+                except:
             msg = "There was an error retrieving file '%s'. Please try again later or report the issue."
             return HttpResponse(msg % filetype, status=200, content_type='text/plain')
-
+        
 class VersionView(TemplateView):
     template_name = 'web/project_version.html'
 
