import datetime
import StringIO
import csv

from django.core.paginator import Paginator, EmptyPage, PageNotAnInteger
from django.core.urlresolvers import reverse, reverse_lazy
from django.core.exceptions import ImproperlyConfigured
from django.core.exceptions import ObjectDoesNotExist
from django.core.exceptions import PermissionDenied
from django.views.generic import View, TemplateView, DetailView, ListView, FormView, UpdateView, CreateView, DeleteView
from django.views.generic.edit import FormMixin
from django.views.generic.detail import SingleObjectMixin
from django.template import RequestContext, loader
from django.forms.formsets import formset_factory
from django.utils.decorators import method_decorator
from django.http import HttpResponse, HttpResponseRedirect, HttpResponseBadRequest
from django.contrib.auth.decorators import login_required
from django.shortcuts import render_to_response

from apps.web import models
from apps.web import forms
from apps.web import tasks
from apps.web.bundles import BundleService

from extra_views import CreateWithInlinesView, UpdateWithInlinesView, InlineFormSet, NamedFormsetsMixin
from extra_views import generic
try:
    import azure
    import azure.storage
except ImportError:
    raise ImproperlyConfigured(
        "Could not load Azure bindings. "
        "See https://github.com/WindowsAzure/azure-sdk-for-python")

def competition_index(request):
    template = loader.get_template("web/competitions/index.html")
    context = RequestContext(request, {
        'competitions' : models.Competition.objects.filter(published=True),
        })
    return HttpResponse(template.render(context))

@login_required
def my_index(request):
    template = loader.get_template("web/my/index.html")
    denied = models.ParticipantStatus.objects.get(codename=models.ParticipantStatus.DENIED)
    context = RequestContext(request, {
        'my_competitions' : models.Competition.objects.filter(creator=request.user),
        'competitions_im_in' : request.user.participation.all().exclude(status=denied)
        })
    return HttpResponse(template.render(context))

def sort_data_table(request, context, list):
    context['order'] = order = request.GET.get('order') if 'order' in request.GET else 'id'
    context['direction'] = direction = request.GET.get('direction') if 'direction' in request.GET else 'asc'
    reverse = direction == 'desc'
    def sortkey(x):
        return x[order] if order in x and x[order] is not None else ''
    list.sort(key=sortkey, reverse=reverse)

class LoginRequiredMixin(object):
    @method_decorator(login_required)
    def dispatch(self, *args, **kwargs):
        return super(LoginRequiredMixin, self).dispatch(*args, **kwargs)

#
# Competition Views
#

class PhasesInline(InlineFormSet):
    model = models.CompetitionPhase
    form_class = forms.CompetitionPhaseForm
    extra = 0

class PagesInline(InlineFormSet):
    model = models.Page
    form_class = forms.PageForm
    extra = 0

class CompetitionUpload(LoginRequiredMixin, CreateView):
    model = models.CompetitionDefBundle
    template_name = 'web/competitions/upload_competition.html'

class CompetitionEdit(LoginRequiredMixin, NamedFormsetsMixin, UpdateWithInlinesView):
    model = models.Competition
    form_class = forms.CompetitionForm
    inlines = [PagesInline, PhasesInline]
    inlines_names = ['Pages', 'Phases']
    template_name = 'web/competitions/edit.html'

    def form_valid(self, form):
        form.instance.modified_by = self.request.user
        return super(CompetitionEdit, self).form_valid(form)

    def get_context_data(self, **kwargs):
        context = super(CompetitionEdit, self).get_context_data(**kwargs)
        return context

class CompetitionDelete(LoginRequiredMixin, DeleteView):
    model = models.Competition
    template_name = 'web/competitions/confirm-delete.html'
    success_url = '/my/#manage'

class CompetitionDetailView(DetailView):
    queryset = models.Competition.objects.all()
    model = models.Competition
    template_name = 'web/competitions/view.html'

    def get_context_data(self, **kwargs):
        context = super(CompetitionDetailView, self).get_context_data(**kwargs)
        competition = context['object']
        # This assumes the tabs were created in the correct order
        # TODO Add a rank, order by on ContentCategory
        side_tabs = dict()
        for category in models.ContentCategory.objects.all():
            pagecontent = context['object'].pagecontent
            if pagecontent is not None:
                tc = [x for x in pagecontent.pages.filter(category=category)]
            else:
                tc = []
            side_tabs[category] = tc
        context['tabs'] = side_tabs
        submissions = dict()
        all_submissions = dict()
        try:
            if self.request.user.is_authenticated() and self.request.user in [x.user for x in competition.participants.all()]:
                context['my_status'] = [x.status for x in competition.participants.all() if x.user == self.request.user][0].codename
                context['my_participant'] = competition.participants.get(user=self.request.user)
                for phase in competition.phases.all():
                    submissions[phase] = models.CompetitionSubmission.objects.filter(participant=context['my_participant'], phase=phase)
                    if phase.is_active:
                        context['active_phase'] = phase
                        context['my_active_phase_submissions'] = submissions[phase]
                context['my_submissions'] = submissions
            else:
                context['my_status'] = "unknown"
                for phase in competition.phases.all():
                    if phase.is_active:
                        context['active_phase'] = phase
                    all_submissions[phase] = phase.submissions.all()
                context['active_phase_submissions'] = all_submissions

        except ObjectDoesNotExist:
            pass

        return context

class CompetitionSubmissionsPage(LoginRequiredMixin, TemplateView):
    # Serves the table of submissions in the Participate tab of a competition.
    # Requires an authenticated user who is an approved participant of the competition.
    template_name = 'web/competitions/_submit_results_page.html'

    def get_context_data(self, **kwargs):
        context = super(CompetitionSubmissionsPage, self).get_context_data(**kwargs)
        context['phase'] = None
        competition = models.Competition.objects.get(pk=self.kwargs['id'])
        if self.request.user in [x.user for x in competition.participants.all()]:
            participant = competition.participants.get(user=self.request.user)
            if participant.status.codename == models.ParticipantStatus.APPROVED:
                phase = competition.phases.get(pk=self.kwargs['phase'])
                submissions = models.CompetitionSubmission.objects.filter(participant=participant, phase=phase)
                # find which submission is in the leaderboard, if any and only if phase allows seeing results.
                id_of_submission_in_leaderboard = -1
                if not phase.is_blind:
                    ids = [e.result.id for e in models.PhaseLeaderBoardEntry.objects.filter(board__phase=phase)
                                       if e.result in submissions]
                    if len(ids) > 0: id_of_submission_in_leaderboard = ids[0]
                # map submissions to view data
                submission_info_list = []
                for submission in submissions:
                    submission_info = {
                        'id': submission.id,
                        'number': submission.submission_number,
                        'filename': submission.get_filename(),
                        'submitted_at': submission.submitted_at,
                        'status_name': submission.status.name,
                        'is_finished': submission.status.codename == 'finished',
                        'is_in_leaderboard': submission.id == id_of_submission_in_leaderboard
                    }
                    submission_info_list.append(submission_info)
                context['submission_info_list'] = submission_info_list
                context['phase'] = phase
        return context

class CompetitionResultsPage(TemplateView):
    # Serves the leaderboards in the Results tab of a competition.
    template_name = 'web/competitions/_results_page.html'
    def get_context_data(self, **kwargs):
        context = super(CompetitionResultsPage, self).get_context_data(**kwargs)
        competition = models.Competition.objects.get(pk=self.kwargs['id'])
        phase = competition.phases.get(pk=self.kwargs['phase'])
        is_owner = self.request.user.id == competition.creator_id
        context['is_owner'] = is_owner
        context['phase'] = phase
        context['groups'] = phase.scores()
        return context

class CompetitionResultsDownload(View):

    def get(self, request, *args, **kwargs):
        competition = models.Competition.objects.get(pk=self.kwargs['id'])
        phase = competition.phases.get(pk=self.kwargs['phase'])
        if phase.is_blind:
            return HttpResponse(status=403)
        groups = phase.scores()

        csvfile = StringIO.StringIO()
        csvwriter = csv.writer(csvfile)

        for group in groups:
            csvwriter.writerow([group['label']])
            csvwriter.writerow([])

            headers = ["User"]
            sub_headers = [""]
            for header in group['headers']:
                subs = header['subs']
                if subs:
                    for sub in subs:
                        headers.append(header['label'])
                        sub_headers.append(sub['label'])
                else:
                    headers.append(header['label'])
            csvwriter.writerow(headers)
            csvwriter.writerow(sub_headers)

            if len(group['scores']) <= 0:
                csvwriter.writerow(["No data available"])
            else:
                for pk, scores in group['scores']:
                    row = [scores['username']]
                    for v in scores['values']:
                        if 'rnk' in v:
                            row.append("%s (%s)" % (v['val'], v['rnk']))
                        else:
                            row.append("%s (%s)" % (v['val'], v['hidden_rnk']))
                    csvwriter.writerow(row)

            csvwriter.writerow([])
            csvwriter.writerow([])

        response = HttpResponse(csvfile.getvalue(), status=200, content_type="text/csv")
        response["Content-Disposition"] = "attachment; filename=test.csv"

        return response

### Views for My Codalab

class MyIndex(LoginRequiredMixin):
    pass

class MyCompetitionParticipantView(LoginRequiredMixin, ListView):
    queryset = models.CompetitionParticipant.objects.all()
    template_name = 'web/my/participants.html'

    def get_context_data(self, **kwargs):
        context = super(MyCompetitionParticipantView, self).get_context_data(**kwargs)
        # create column definition
        columns = [
            {
                'label': 'NAME',
                'name': 'name'
            },
            {
                'label': 'EMAIL',
                'name': 'email'
            },
            {
                'label': 'STATUS',
                'name': 'status'
            },
            {
                'label': 'ENTRIES',
                'name': 'entries'
            }
        ]
        context['columns'] = columns
        # retrieve participant submissions information
        participant_list = []
        competition_participants = self.queryset.filter(competition=self.kwargs.get('competition_id'))
        competition_participants_ids = list(participant.id for participant in competition_participants)
        context['pending_participants'] = filter(lambda participant_submission: participant_submission.status.codename == models.ParticipantStatus.PENDING, competition_participants)
        participant_submissions = models.CompetitionSubmission.objects.filter(participant__in=competition_participants_ids)
        for participant in competition_participants:
            participant_entry = {
                'name': participant.user.username,
                'email': participant.user.email,
                'status': participant.status.codename,
                # equivalent to assigning participant.submissions.count() but without several multiple db queires
                'entries': len(filter(lambda participant_submission: participant_submission.participant.id == participant.id, participant_submissions))
            }
            participant_list.append(participant_entry)
        # order results
        sort_data_table(self.request, context, participant_list)
        context['participant_list'] = participant_list
        context['competition_id'] = self.kwargs.get('competition_id')
        return context

    def get_queryset(self):
        return self.queryset.filter(competition=self.kwargs.get('competition_id'))

## Partials

class CompetitionIndexPartial(TemplateView):

    def get_context_data(self, **kwargs):
        ## Currently gets all competitions
        context = super(CompetitionIndexPartial, self).get_context_data(**kwargs)
        per_page = self.request.GET.get('per_page', 6)
        page = self.request.GET.get('page', 1)
        clist = models.Competition.objects.all()

        pgn = Paginator(clist, per_page)
        try:
            competitions = pgn.page(page)
        except PageNotAnInteger:
            # If page is not an integer, deliver first page.
            competitions = pgn.page(1)
        except EmptyPage:
            # If page is out of range (e.g. 9999), deliver last page of results.
            competitions = []
        context['competitions'] = competitions
        return context

class MyCompetitionsManagedPartial(ListView):
    model = models.Competition
    template_name = 'web/my/_managed.html'
    queryset = models.Competition.objects.all()

    def get_queryset(self):
        return self.queryset.filter(creator=self.request.user)

class MyCompetitionsEnteredPartial(ListView):
    model = models.CompetitionParticipant
    template_name = 'web/my/_entered.html'
    queryset = models.CompetitionParticipant.objects.all()

    def get_queryset(self):
        return self.queryset.filter(user=self.request.user)

class MyCompetitionDetailsTab(TemplateView):
    template_name = 'web/my/_tab.html'

class MySubmissionResultsPartial(TemplateView):
    template_name = 'web/my/_submission_results.html'

    def get_context_data(self, **kwargs):
        ctx = super(MySubmissionResultsPartial, self).get_context_data(**kwargs)

        participant_id = kwargs.get('participant_id')
        participant = models.CompetitionParticipant.objects.get(pk=participant_id)

        phase_id = kwargs.get('phase_id')
        phase = models.CompetitionPhase.objects.get(pk=phase_id)

        ctx['active_phase'] = phase
        ctx['my_active_phase_submissions'] = phase.submissions.filter(participant=participant)

        return ctx

class MyCompetitionSubmisisonOutput(LoginRequiredMixin, View):
    """
    This view serves the files associated with a submission.
    """
    def get(self, request, *args, **kwargs):
        submission = models.CompetitionSubmission.objects.get(pk=kwargs.get('submission_id'))
        filetype = kwargs.get('filetype')
        try:
            file, file_type, file_name = submission.get_file_for_download(filetype, request.user)
        except PermissionDenied:
            return HttpResponse(status=403)
        except ValueError:
            return HttpResponse(status=400)
        except:
            return HttpResponse(status=500)
        try:
            response = HttpResponse(file.read(), status=200, content_type=file_type)
            if file_type != 'text/plain':
                response['Content-Type'] = 'application/zip'
                response['Content-Disposition'] = 'attachment; filename="{0}"'.format(file_name)
            return response
        except azure.WindowsAzureMissingResourceError:
            # for stderr.txt which does not exist when no errors have occurred
            # this may hide a true 404 in unexpected circumstances
            return HttpResponse("", status=200, content_type='text/plain')
        except:
            msg = "There was an error retrieving file '%s'. Please try again later or report the issue."
            return HttpResponse(msg % filetype, status=200, content_type='text/plain')

class MyCompetitionSubmissionsPage(LoginRequiredMixin, TemplateView):
    # Serves the table of submissions in the submissions competition administration.
    # Requires an authenticated user who is an administrator of the competition.
    queryset = models.Competition.objects.all()
    model = models.Competition
    template_name = 'web/my/submissions.html'

    def get_context_data(self, **kwargs):
        phase_id = self.request.GET.get('phase');
        context = super(MyCompetitionSubmissionsPage, self).get_context_data(**kwargs)
        competition = models.Competition.objects.get(pk=self.kwargs['competition_id'])
        context['competition'] = competition
        if self.request.user.id == competition.creator_id:
            # find the active phase
            if (phase_id != None):
                context['selected_phase_id'] = int(phase_id)
                active_phase = competition.phases.filter(id=phase_id)[0]
            else:
                active_phase = competition.phases.all()[0]
                for phase in competition.phases.all():
                    if phase.is_active:
                        context['selected_phase_id'] = phase.id
                        active_phase = phase
            submissions = models.CompetitionSubmission.objects.filter(phase=active_phase)
            # find which submissions are in the leaderboard, if any and only if phase allows seeing results.
            id_of_submissions_in_leaderboard = [e.result.id for e in models.PhaseLeaderBoardEntry.objects.all() if e.result in submissions]
            # create column definition
            columns = [
                {
                    'label': 'SUBMITTED',
                    'name': 'submitted_at'
                },
                {
                    'label': 'SUBMITTED BY',
                    'name': 'submitted_by'
                },
                {
                    'label': 'FILENAME',
                    'name': 'filename'
                },
                {
                    'label': 'STATUS',
                    'name': 'status_name'
                },
                {
                    'label': 'LEADERBOARD',
                    'name': 'is_in_leaderboard'
                },
            ]
            scores = active_phase.scores()
            for score_group_index, score_group in enumerate(scores):
                column = {
                    'label': score_group['label'],
                    'name': 'score_' + str(score_group_index),
                }
                columns.append(column)
            # map submissions to view data
            submission_info_list = []
            for submission in submissions:
                submission_info = {
                    'id': submission.id,
                    'submitted_by': submission.participant.user.username,
                    'number': submission.submission_number,
                    'filename': submission.get_filename(),
                    'submitted_at': submission.submitted_at,
                    'status_name': submission.status.name,
                    'is_in_leaderboard': submission.id in id_of_submissions_in_leaderboard
                }
                # add score groups into data columns
                if (submission_info['is_in_leaderboard'] == True):
                    for score_group_index, score_group in enumerate(scores):
                        user_score = filter(lambda user_score: user_score[1]['username'] == submission.participant.user.username, score_group['scores'])[0]
                        main_score = filter(lambda main_score: main_score['name'] == score_group['selection_key'], user_score[1]['values'])[0]
                        submission_info['score_' + str(score_group_index)] = main_score['val']
                submission_info_list.append(submission_info)
            # order results
            sort_data_table(self.request, context, submission_info_list)
            # complete context
            context['columns'] = columns
            context['submission_info_list'] = submission_info_list
        return context

class VersionView(TemplateView):
    template_name = 'web/project_version.html'

    def get_context_data(self):
        import subprocess
        p = subprocess.Popen(["git", "rev-parse", "HEAD"], stdout=subprocess.PIPE)
        out, err = p.communicate()
        ctx = super(VersionView, self).get_context_data()
        ctx['commit_hash'] = out
        tasks.echo("version is " + out)
        return ctx

#
# Bundle Views
#

class BundleListView(TemplateView):
    """
    Displays the list of bundles.
    """
    template_name = 'web/bundles/index.html'
    def get_context_data(self, **kwargs):
        context = super(BundleListView, self).get_context_data(**kwargs)
        service = BundleService()
        results = service.items()
        context['bundles'] = results

        bundles = results
        items = []
        for bundle in bundles:
            item = {'uuid': bundle['uuid'],
                    'details_url': '/bundles/{0}'.format(bundle['uuid']),
                    'name': '',
                    'title': '<title not specified>',
                    'creator': '<creator not specified>',
                    'description': '<description not specified>'}
            if 'metadata' in bundle:
                metadata = bundle['metadata']
                for (key1, key2) in [('title', 'name'), ('creator', None), ('description', None)]:
                    if key2 is None:
                        key2 = key1
                    if key2 in metadata:
                        item[key1] = metadata[key2]
            items.append(item)
        context['items'] = items
        context['items_label'] = 'bundles'

        return context

class BundleDetailView(TemplateView):
    """
    Displays details for a bundle.
    """
    template_name = 'web/bundles/detail.html'
    def get_context_data(self, **kwargs):
        context = super(BundleDetailView, self).get_context_data(**kwargs)
        uuid = kwargs.get('uuid')
        service = BundleService()
        results = service.item(uuid)
        context['bundle'] = results
        return context

# Worksheets

class WorksheetListView(TemplateView):
    """
    Displays worksheets as a list.
    """
<<<<<<< HEAD
    template_name = 'web/_index.html'
    #def get_context_data(self, **kwargs):
    #    context = super(WorksheetListView, self).get_context_data(**kwargs)
    #    service = BundleService()
    #    worksheets = service.worksheets()
    #    items = []
    #    for worksheet in worksheets:
    #        item = {'uuid': worksheet['uuid'],
    #                'details_url': '/worksheets/{0}'.format(worksheet['uuid']),
    #                'name': '<name not specified>',
    #                'title': '',
    #                'creator': 'codalab',
    #                'description': ''}
    #        for key in ['name', 'title', 'creator', 'description']:
    #            if key in worksheet:
    #                item[key] = worksheet[key]
    #        if len(item['title']) == 0:
    #            item['title'] = item['name']
    #        items.append(item)
    #    context['items'] = items
    #    context['items_label'] = 'worksheets'
    #    return context
=======
    template_name = 'app.html'
    def get_context_data(self, **kwargs):
        context = super(WorksheetListView, self).get_context_data(**kwargs)
        return context
>>>>>>> 0475360a

class WorksheetDetailView(TemplateView):
    """
    Displays details of a worksheet.
    """
    template_name = 'web/worksheets/detail.html'
    def get_context_data(self, **kwargs):
        context = super(WorksheetDetailView, self).get_context_data(**kwargs)
        return context<|MERGE_RESOLUTION|>--- conflicted
+++ resolved
@@ -507,7 +507,7 @@
             if 'metadata' in bundle:
                 metadata = bundle['metadata']
                 for (key1, key2) in [('title', 'name'), ('creator', None), ('description', None)]:
-                    if key2 is None:
+                    if key2 is None: 
                         key2 = key1
                     if key2 in metadata:
                         item[key1] = metadata[key2]
@@ -536,35 +536,10 @@
     """
     Displays worksheets as a list.
     """
-<<<<<<< HEAD
-    template_name = 'web/_index.html'
-    #def get_context_data(self, **kwargs):
-    #    context = super(WorksheetListView, self).get_context_data(**kwargs)
-    #    service = BundleService()
-    #    worksheets = service.worksheets()
-    #    items = []
-    #    for worksheet in worksheets:
-    #        item = {'uuid': worksheet['uuid'],
-    #                'details_url': '/worksheets/{0}'.format(worksheet['uuid']),
-    #                'name': '<name not specified>',
-    #                'title': '',
-    #                'creator': 'codalab',
-    #                'description': ''}
-    #        for key in ['name', 'title', 'creator', 'description']:
-    #            if key in worksheet:
-    #                item[key] = worksheet[key]
-    #        if len(item['title']) == 0:
-    #            item['title'] = item['name']
-    #        items.append(item)
-    #    context['items'] = items
-    #    context['items_label'] = 'worksheets'
-    #    return context
-=======
     template_name = 'app.html'
     def get_context_data(self, **kwargs):
         context = super(WorksheetListView, self).get_context_data(**kwargs)
         return context
->>>>>>> 0475360a
 
 class WorksheetDetailView(TemplateView):
     """
