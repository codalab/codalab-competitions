import csv
import urllib
from datetime import datetime, timedelta
import json
import os
import StringIO
import sys
import traceback
import yaml
import zipfile

from django.contrib.auth.mixins import LoginRequiredMixin

from django.db import connection
from django.conf import settings
from django.contrib.auth import get_user_model
from django.contrib.auth.decorators import login_required
from django.contrib.sites.models import Site
from django.core.cache import cache
from django.core.exceptions import ImproperlyConfigured
from django.core.exceptions import ObjectDoesNotExist
from django.core.exceptions import PermissionDenied
from django.core.paginator import Paginator, EmptyPage, PageNotAnInteger
from django.core.urlresolvers import reverse
from django.db.models import Q, Max, Min, Count
from django.http import Http404, HttpResponseForbidden, StreamingHttpResponse
from django.http import HttpResponse, HttpResponseRedirect
from django.shortcuts import render_to_response, render
from django.template import RequestContext
from django.views.generic import FormView
from django.views.generic import View, TemplateView, DetailView, ListView, UpdateView, CreateView, DeleteView
from django.utils.html import strip_tags
from django.utils import timezone

from apps.jobs.models import Job
from apps.web import forms
from apps.web import models
from apps.web import tasks
from apps.coopetitions.models import Like, Dislike
from apps.forums.models import Forum
from apps.common.competition_utils import get_most_popular_competitions, get_featured_competitions
from apps.web.exceptions import ScoringException
# from apps.web.forms import CompetitionS3UploadForm, SubmissionS3UploadForm, CompetitionGCSUploadForm
# from apps.web.models import SubmissionScore, SubmissionScoreDef, get_current_phase, CompetitionDefBundle
from apps.web.forms import CompetitionS3UploadForm, SubmissionS3UploadForm, CompetitionGCSUploadForm, \
    OrganizerDataSetModelForm
from apps.web.models import SubmissionScore, SubmissionScoreDef, get_current_phase, \
    get_first_previous_active_and_next_phases, CompetitionDefBundle

from tasks import evaluate_submission, re_run_all_submissions_in_phase, create_competition, _make_url_sassy, \
    make_modified_bundle
from apps.teams.models import TeamMembership, get_user_team, get_competition_teams, get_competition_pending_teams, get_competition_deleted_teams, get_last_team_submissions, get_user_requests, get_team_pending_membership

from extra_views import UpdateWithInlinesView, InlineFormSet, NamedFormsetsMixin

from .utils import check_bad_scores

try:
    import azure
    import azure.storage
except ImportError:
    raise ImproperlyConfigured(
        "Could not load Azure bindings. "
        "See https://github.com/WindowsAzure/azure-sdk-for-python")

User = get_user_model()

############################################################
# General: template views


class MyAdminView(TemplateView):
    """Admin page for monitoring services"""
    template_name = "web/admin_monitoring_links.html"

    def get(self, *args, **kwargs):
        redirect_url = "index.html"
        user = self.request.user
        if user.is_staff and user.is_active:
            return super(MyAdminView, self).get(*args, **kwargs)
        else:
            return HttpResponseRedirect(redirect_url)

    def get_context_data(self, **kwargs):
        """Used to grab context in Class Based Views"""
        context = super(MyAdminView, self).get_context_data(**kwargs)
        context["domain"] = Site.objects.get_current().domain
        context["rabbit_port"] = settings.RABBITMQ_MANAGEMENT_PORT
        context["flower_port"] = settings.FLOWER_PORT
        return context


class HomePageView(TemplateView):
    """Template View for homepage."""
    template_name = "web/index.html"

    def get(self, *args, **kwargs):
        if settings.SINGLE_COMPETITION_VIEW_PK:
            # First quickly check that competition is available to view
            try:
                competition = models.Competition.objects.get(pk=settings.SINGLE_COMPETITION_VIEW_PK)
                if not competition.published:
                    return HttpResponse(
                        "Warning, SINGLE_COMPETITION_VIEW_PK setting is set but the competition is not published so "
                        "regular users won't be able to access it!<br>"
                        "If you have access, go <a href='{}'>here</a> to edit the competition.".format(
                            reverse("competitions:edit", kwargs={"pk": competition.pk})
                        ))
            except ObjectDoesNotExist:
                raise Http404()

            kwargs.update(pk=settings.SINGLE_COMPETITION_VIEW_PK)
            return CompetitionDetailView.as_view()(*args, **kwargs)
        return super(HomePageView, self).get(*args, **kwargs)

    def get_context_data(self, **kwargs):
        context = super(HomePageView, self).get_context_data(**kwargs)

        c_key = 'popular_competitions'
        popular_competitions = cache.get(c_key)
        if not popular_competitions:
            popular_competitions = get_most_popular_competitions()
            cache.set(c_key, popular_competitions, 60 * 60 * 1)

        context['latest_competitions'] = popular_competitions
        context['featured_competitions'] = get_featured_competitions()

        return context


# class LoginRequiredMixin(object):
#     @method_decorator(login_required)
#     def dispatch(self, *args, **kwargs):
#         return super(LoginRequiredMixin, self).dispatch(*args, **kwargs)


class UserSettingsView(LoginRequiredMixin, UpdateView):
    """View to display User settings."""
    template_name = "web/my/settings.html"
    form_class = forms.UserSettingsForm
    model = User
    success_url = "/my/settings/"

    def get_object(self, queryset=None):
        return self.request.user


############################################################
# Competitions: template views

def competition_index(request):
    """
    View that list all competitions.

    .. note::

        Two different queries:
            - is_active
            - is_finished

    """
    query = request.GET.get('q')
    is_active = request.GET.get('is_active', False)
    is_finished = request.GET.get('is_finished', False)
    medical_image_viewer = request.GET.get('medical_image_viewer', False)

    competitions = models.Competition.objects.filter(published=True)

    if query:
        competitions = competitions.filter(Q(title__iregex=".*%s" % query) | Q(description__iregex=".*%s" % query))
    if medical_image_viewer:
        competitions = competitions.filter(enable_medical_image_viewer=True)
    if is_active:
        competitions = [c for c in competitions if c.is_active]
    if is_finished:
        competitions = [c for c in competitions if not c.is_active]

    competitions = reversed(sorted(competitions, key=lambda c: c.get_start_date))

    return render(request, "web/competitions/index.html", {
        'competitions': competitions,
    })


@login_required
def my_index(request):
    """
    View that lists competitions created by an user.

    .. note::

        - User needs to be authenticated.
    """
    try:
        denied = models.ParticipantStatus.objects.get(codename=models.ParticipantStatus.DENIED)
    except:
        denied = -1

    my_competitions = models.Competition.objects.filter(Q(creator=request.user) | Q(admins__in=[request.user])).order_by('-pk').select_related('creator').distinct()
    # published_competitions = models.Competition.objects.filter(published=True).select_related('creator', 'participants')
    published_competitions = models.Competition.objects.filter(published=True).select_related('creator')
    published_competitions = reversed(sorted(published_competitions, key=lambda c: c.get_start_date))
    context_dict = {
        'my_competitions': my_competitions,
        # 'competitions_im_in': list(request.user.participation.all().exclude(status=denied).select_related('creator')),
        'competitions_im_in': list(request.user.participation.all().exclude(status=denied)),
        'published_competitions': published_competitions,
    }
    # return HttpResponse(template.render(RequestContext(request, context_dict)))
    return render(request, 'web/my/index.html', context_dict)


def sort_data_table(request, context, list):
    context['order'] = order = request.GET.get('order') if 'order' in request.GET else 'id'
    context['direction'] = direction = request.GET.get('direction') if 'direction' in request.GET else 'asc'
    reverse = direction == 'desc'

    def sortkey(x):
        return x[order] if order in x and x[order] is not None else ''
    list.sort(key=sortkey, reverse=reverse)


#
# Competition Views
#

class PhasesInline(InlineFormSet):
    model = models.CompetitionPhase
    form_class = forms.CompetitionPhaseForm
    extra = 0

    # def get_formset_kwargs(self):
    #     kwargs = super(PhasesInline, self).get_formset_kwargs()
    #     # We're overriding this just to include subphases
    #     kwargs['queryset'] = self.object.get_phases_including_subphases()
    #     return kwargs


class PagesInline(InlineFormSet):
    model = models.Page
    form_class = forms.PageForm
    extra = 0


class LeaderboardInline(InlineFormSet):
    model = models.SubmissionScoreDef
    form_class = forms.LeaderboardForm
    extra = 0


class CompetitionUpload(LoginRequiredMixin, CreateView):
    model = models.CompetitionDefBundle
    template_name = 'web/competitions/upload_competition.html'
    fields = {}


class CompetitionS3Upload(LoginRequiredMixin, FormView):
    form_class = CompetitionS3UploadForm
    template_name = 'web/competitions/upload_s3_competition.html'

    def form_valid(self, form):
        competition_def_bundle = form.save(commit=False)
        competition_def_bundle.owner = self.request.user
        competition_def_bundle.save()
        job = Job.objects.create_job('create_competition', {'comp_def_id': competition_def_bundle.pk})
        create_competition.apply_async((job.pk, competition_def_bundle.pk,))
        return HttpResponse(json.dumps({'token': job.pk}), status=201, content_type="application/json")


class CompetitionGCSUpload(LoginRequiredMixin, FormView):
    form_class = CompetitionGCSUploadForm
    template_name = 'web/competitions/upload_gcs_competition.html'

    def form_valid(self, form):
        competition_def_bundle = form.save(commit=False)
        competition_def_bundle.owner = self.request.user
        competition_def_bundle.save()
        job = Job.objects.create_job('create_competition', {'comp_def_id': competition_def_bundle.pk})
        create_competition.apply_async((job.pk, competition_def_bundle.pk,))
        return HttpResponse(json.dumps({'token': job.pk}), status=201, content_type="application/json")


class CompetitionEdit(LoginRequiredMixin, NamedFormsetsMixin, UpdateWithInlinesView):
    """ View to edit a competition"""
    model = models.Competition
    form_class = forms.CompetitionForm
    inlines = [PagesInline, PhasesInline, LeaderboardInline]
    inlines_names = ['Pages', 'Phases', 'Leaderboards']
    template_name = 'web/competitions/edit.html'

    def get_form_kwargs(self):
        kwargs = super(CompetitionEdit, self).get_form_kwargs()
        kwargs['user'] = self.request.user
        return kwargs

    # def get_inlines(self):
    #     inlines = super(CompetitionEdit, self).get_inlines()
    #
    #     for inline in inlines:
    #         print(inline.queryset)
    #
    #     # index 1 is phases
    #     inlines[1].queryset = self.object.get_phases_including_subphases()
    #
    #     return inlines

    def forms_valid(self, form, inlines):
        form.instance.modified_by = self.request.user

        # save up here, before checks for new phase data
        save_result = super(CompetitionEdit, self).forms_valid(form, inlines)

        # inlines[0] = pages
        # inlines[1] = phases
        for phase_form in inlines[1]:
            if phase_form.cleaned_data.get("input_data_organizer_dataset"):
                phase_form.instance.input_data = phase_form.cleaned_data["input_data_organizer_dataset"].data_file.file.name

            if phase_form.cleaned_data.get("reference_data_organizer_dataset"):
                phase_form.instance.reference_data = phase_form.cleaned_data["reference_data_organizer_dataset"].data_file.file.name

            if phase_form.cleaned_data.get("scoring_program_organizer_dataset"):
                phase_form.instance.scoring_program = phase_form.cleaned_data["scoring_program_organizer_dataset"].data_file.file.name

            if phase_form.cleaned_data.get("ingestion_program_organizer_dataset"):
                phase_form.instance.ingestion_program = phase_form.cleaned_data["ingestion_program_organizer_dataset"].data_file.file.name

            phase_form.instance.save()

        # Look for admins that are not participants yet
        approved_status = models.ParticipantStatus.objects.get(codename=models.ParticipantStatus.APPROVED)

        for admin in form.instance.admins.all():
            try:
                participant = models.CompetitionParticipant.objects.get(user=admin, competition=form.instance)
                participant.status = approved_status
                participant.save()
            except ObjectDoesNotExist:
                models.CompetitionParticipant.objects.create(user=admin, competition=form.instance, status=approved_status)

        return save_result

    def forms_invalid(self, form, inlines):
        print("Errahs:", form.errors)
        for inline in inlines:
            print("inline:", inline.errors)
        return super(CompetitionEdit, self).forms_invalid(form, inlines)

    def get_context_data(self, **kwargs):
        context = super(CompetitionEdit, self).get_context_data(**kwargs)
        return context

    def construct_inlines(self):
        '''I need to overwrite this method in order to change
        the queryset for the "keywords" field'''
        inline_formsets = super(CompetitionEdit, self).construct_inlines()

        # NOTE:
        #   inline_formsets[0] == web pages
        #   inline_formsets[1] == phases

        # get existing datasets and add them, so admins can see them!
        public_data_ids = models.CompetitionPhase.objects.filter(competition=self.object).values_list('public_data_organizer_dataset')
        starting_kit_ids = models.CompetitionPhase.objects.filter(competition=self.object).values_list('starting_kit_organizer_dataset')
        input_data_ids = models.CompetitionPhase.objects.filter(competition=self.object).values_list('input_data_organizer_dataset')
        reference_data_ids = models.CompetitionPhase.objects.filter(competition=self.object).values_list('reference_data_organizer_dataset')
        scoring_program_ids = models.CompetitionPhase.objects.filter(competition=self.object).values_list('scoring_program_organizer_dataset')
        ingestion_program_ids = models.CompetitionPhase.objects.filter(competition=self.object).values_list('ingestion_program_organizer_dataset')

        public_data_organizer_dataset = models.OrganizerDataSet.objects.filter(
            Q(uploaded_by=self.request.user, type="Public Data") | Q(pk__in=public_data_ids)
        ).select_related('uploaded_by')
        starting_kit_organizer_dataset = models.OrganizerDataSet.objects.filter(
            Q(uploaded_by=self.request.user, type="Starting Kit") | Q(pk__in=starting_kit_ids)
        ).select_related('uploaded_by')
        input_data_organizer_dataset = models.OrganizerDataSet.objects.filter(
            Q(uploaded_by=self.request.user, type="Input Data") | Q(pk__in=input_data_ids)
        ).select_related('uploaded_by')
        reference_data_organizer_dataset = models.OrganizerDataSet.objects.filter(
            Q(uploaded_by=self.request.user, type="Reference Data") | Q(pk__in=reference_data_ids)
        ).select_related('uploaded_by')
        scoring_program_organizer_dataset = models.OrganizerDataSet.objects.filter(
            Q(uploaded_by=self.request.user, type="Scoring Program") | Q(pk__in=scoring_program_ids)
        ).select_related('uploaded_by')
        ingestion_program_organizer_dataset = models.OrganizerDataSet.objects.filter(
            Q(uploaded_by=self.request.user, type="Ingestion Program") | Q(pk__in=ingestion_program_ids)
        ).select_related('uploaded_by')

        # Re-note from above, [1] is the phases inline form index
        for inline_form in inline_formsets[1].forms:
            inline_form.fields['public_data_organizer_dataset'].queryset = public_data_organizer_dataset
            inline_form.fields['starting_kit_organizer_dataset'].queryset = starting_kit_organizer_dataset
            inline_form.fields['input_data_organizer_dataset'].queryset = input_data_organizer_dataset
            inline_form.fields['reference_data_organizer_dataset'].queryset = reference_data_organizer_dataset
            inline_form.fields['scoring_program_organizer_dataset'].queryset = scoring_program_organizer_dataset
            inline_form.fields['ingestion_program_organizer_dataset'].queryset = ingestion_program_organizer_dataset

            # We only want other phases in this competition with `is_parallel_parent` set to be listed
            # as an option for parent selection
            inline_form.fields['parent'].queryset = self.object.phases.filter(is_parallel_parent=True)
        return inline_formsets

    def get(self, request, *args, **kwargs):
        self.object = self.get_object()

        if self.object.creator != request.user and request.user not in self.object.admins.all():
            return HttpResponse(status=403)

        return super(CompetitionEdit, self).get(request, *args, **kwargs)

    def post(self, request, *args, **kwargs):
        self.object = self.get_object()

        if self.object.creator != request.user and request.user not in self.object.admins.all():
            return HttpResponse(status=403)

        return super(CompetitionEdit, self).post(request, *args, **kwargs)


class CompetitionDelete(LoginRequiredMixin, DeleteView):
    """ View to Delete a competition."""
    model = models.Competition
    template_name = 'web/competitions/confirm-delete.html'
    success_url = '/my/#my_managing'

    def get(self, request, *args, **kwargs):
        self.object = self.get_object()

        if self.object.creator != request.user:
            return HttpResponse(status=403)

        context = self.get_context_data(object=self.object)
        return self.render_to_response(context)

    def delete(self, request, *args, **kwargs):
        self.object = self.get_object()

        if self.object.creator != request.user:
            return HttpResponse(status=403)

        success_url = self.get_success_url()
        self.object.delete()
        return HttpResponseRedirect(success_url)


@login_required
def competition_message_participants(request, competition_id):
    if request.method != "POST":
        return HttpResponse(status=400)

    try:
        competition = models.Competition.objects.get(pk=competition_id)
    except ObjectDoesNotExist:
        return HttpResponse(status=404)

    if competition.creator != request.user and request.user not in competition.admins.all():
        return HttpResponse(status=403)

    if "subject" not in request.POST and "body" not in request.POST:
        return HttpResponse(
            json.dumps({
                "error": "Missing subject or body of message!"
            }),
            status=400
        )

    participants = models.CompetitionParticipant.objects.filter(
        competition=competition,
        status=models.ParticipantStatus.objects.get(codename="approved"),
        user__organizer_direct_message_updates=True
    )
    emails = [p.user.email for p in participants]
    subject = request.POST.get('subject')
    body = strip_tags(request.POST.get('body'))

    if len(emails) > 0:
        tasks.send_mass_email.apply_async(
            (competition.pk,),
            dict(
                subject=subject,
                body=body,
                from_email=settings.DEFAULT_FROM_EMAIL,
                to_emails=emails
            )
        )

    return HttpResponse(status=200)


class UserDetailView(DetailView):
    """
    View to see User Details.
    """
    model = User
    template_name = 'web/user_detail.html'

    def get_context_data(self, **kwargs):
        context_data = super(UserDetailView, self).get_context_data(**kwargs)
        context_data['information'] = {
            'Organization': self.object.organization_or_affiliation,
            'Team Name': self.object.team_name,
            'Team Members': self.object.team_members,
            'Method Name': self.object.method_name,
            'Method Description': self.object.method_description,
            'Contact Email': self.object.contact_email,
            'Project URL': self.object.project_url,
            'Publication URL': self.object.publication_url,
            'Bibtex': self.object.bibtex,
        }
        return context_data


class CompetitionDetailView(DetailView):
    """Competiton Detail view."""
    queryset = models.Competition.objects.all()
    model = models.Competition
    template_name = 'web/competitions/view.html'

    def get(self, request, *args, **kwargs):
        competition = self.get_object()
        secret_key = request.GET.get("secret_key", None)
        if competition.creator != request.user and request.user not in competition.admins.all():
            # user may not be logged in, so grab PK if we can, to check if they are a participant
            user_pk = request.user.pk or -1
            if not competition.participants.filter(user=user_pk).exists():
                if not competition.published and str(competition.secret_key) != str(secret_key):
                    return HttpResponse(status=404)
        # FIXME: handles legacy problem with missing post_save signal for forums, creates forum if it
        # does not exist for this competition. should be removed eventually.
        if not hasattr(competition, 'forum'):
            Forum.objects.get_or_create(competition=competition)
        return super(CompetitionDetailView, self).get(request, *args, **kwargs)

    def get_context_data(self, **kwargs):
        context = super(CompetitionDetailView, self).get_context_data(**kwargs)
        competition = context['object']
        all_phases = models.CompetitionPhase.objects.filter(competition=competition, parent=None)

        # This assumes the tabs were created in the correct order
        # TODO Add a rank, order by on ContentCategory
        side_tabs = dict()
        for category in models.ContentCategory.objects.all():
            pagecontent = context['object'].pagecontent
            if pagecontent is not None:
                tc = [x for x in pagecontent.pages.filter(category=category)]
            else:
                tc = []
            side_tabs[category] = tc

        context['tabs'] = side_tabs
        context['site'] = Site.objects.get_current()
        context['current_server_time'] = datetime.now()

        context["first_phase"], context["previous_phase"], context['active_phase'], context["next_phase"] = get_first_previous_active_and_next_phases(competition)

        try:
            truncate_date = connection.ops.date_trunc_sql('day', 'submitted_at')
            score_def = SubmissionScoreDef.objects.filter(competition=competition).order_by('ordering').first()
            if score_def:
                if not score_def.computed:
                    qs = SubmissionScore.objects.filter(result__phase__competition=competition, scoredef=score_def)
                    qs = qs.extra({'day': truncate_date}).values('day')
                    if score_def.sorting == 'asc':
                        best_value = Max('value')
                    else:
                        best_value = Min('value')
                    qs = qs.annotate(high_score=best_value, count=Count('pk'))
                    context['graph'] = {
                        'days': [s['day'].strftime('%d %B %Y')  # ex 24 May 2017
                               for s in qs],
                        'high_scores': [s['high_score'] for s in qs],
                        'counts': [s['count'] for s in qs],
                        'sorting': score_def.sorting,
                    }
                # Below is where we refactored top_three context.


            if context['active_phase']:
                try:
                    scores = context['active_phase'].scores()
                    headers = list(sorted(scores[0]['headers'], key=lambda x: x.get('ordering')))
                    default_score_key = headers[0]['key']

                    top_three_list = []

                    for group in scores:
                        for _, scoredata in group['scores']:
                            try:
                                default_score = next(val for val in scoredata['values'] if val['name'] == default_score_key)
                                top_three_list.append({
                                    "username": scoredata['username'],
                                    "score": default_score['val']
                                })
                            except (KeyError, StopIteration):
                                pass
                    context['top_three'] = top_three_list[0:3]
                except (KeyError, IndexError):
                    pass
        except ObjectDoesNotExist:
            context['top_three_leaders'] = None
            context['graph'] = None
            print("Could not find a score def!")

        if settings.USE_AWS:
            context['submission_upload_form'] = forms.SubmissionS3UploadForm

        submissions = dict()

        try:
            all_participants = competition.participants.all().select_related('user')

            if self.request.user.is_authenticated() and self.request.user in [x.user for x in all_participants]:
                context['my_status'] = [x.status for x in all_participants if x.user == self.request.user][0].codename
                context['my_participant'] = competition.participants.get(user=self.request.user)
                user_team = get_user_team(context['my_participant'], competition)
                context['my_team'] = user_team
                phase_iterator = iter(all_phases)
                for phase in phase_iterator:
                    submissions[phase] = models.CompetitionSubmission.objects.filter(participant=context['my_participant'], phase=phase)
                    if phase.is_active:
                        context['my_active_phase_submissions'] = submissions[phase]
                context['my_submissions'] = submissions

                # Add alert counters for admins
                context['comp_num_pending_teams'] = len(get_competition_pending_teams(competition))

                if user_team is None:
                    context['new_team_submission'] = 0
                    context['my_team_alert'] = 0

                    # Check if there are pending invitations from other teams
                    if len(get_user_requests(context['my_participant'], competition)) > 0:
                        context['my_team_alert'] = 1
                else:
                    context['new_team_submission'] = len(get_last_team_submissions(context['my_team'], 1))
                    if context['my_team'].creator == self.request.user:
                        context['my_team_alert'] = 0
                        # Check if my team has changed in the last 24 hours (accepted/edited)
                        if user_team.last_modified >= timezone.now() - timedelta(1):
                            context['my_team_alert'] = 1
                        else:
                            # Check if there are pending requests from other users
                            if len(get_team_pending_membership(user_team)) > 0:
                                context['my_team_alert'] = 1
                    else:
                        context['my_team_alert'] = 0
                        # TODO: Check if my membership changed in the last 24h
            else:
                context['my_status'] = "unknown"
                for phase in all_phases:
                    if phase.is_active:
                        context['active_phase'] = phase

        except ObjectDoesNotExist:
            pass

        if competition.creator == self.request.user or self.request.user in competition.admins.all():
            context['is_admin_or_owner'] = True

        # Use this flag to trigger container-fluid for result table
        context['on_competition_detail'] = True

        return context


class CompetitionSubmissionsPage(LoginRequiredMixin, TemplateView):
    """
    Serves the table of submissions in the Participate tab of a competition.

    .. note::

        Requires an authenticated user who is an approved participant of the competition.

    """
    template_name = 'web/competitions/_submit_results_page.html'

    def get_context_data(self, **kwargs):
        context = super(CompetitionSubmissionsPage, self).get_context_data(**kwargs)
        context['phase'] = None
        competition = models.Competition.objects.get(pk=self.kwargs['id'])

        if settings.USE_AWS:
            context['form'] = forms.SubmissionS3UploadForm

        if competition.participants.filter(user__in=[self.request.user]).exists():
            participant = competition.participants.get(user=self.request.user)
            if participant.status.codename == models.ParticipantStatus.APPROVED:
                phase = competition.phases.get(pk=self.kwargs['phase'])

                submissions = models.CompetitionSubmission.objects.filter(
                    participant=participant,
                    phase=phase
                ).select_related('status').order_by('submitted_at')

                # find which submission is in the leaderboard, if any and only if phase allows seeing results.
                id_of_submission_in_leaderboard = -1
                if not phase.is_blind:
                    leaderboard_entry = models.PhaseLeaderBoardEntry.objects.filter(
                        board__phase=phase,
                        result__participant__user=self.request.user
                    ).select_related('result', 'result__participant')
                    if leaderboard_entry:
                        id_of_submission_in_leaderboard = leaderboard_entry[0].result.pk
                submission_info_list = []
                for submission in submissions:
                    try:
                        default_score = float(submission.get_default_score())
                    except (TypeError, ValueError):
                        default_score = '---'
                    submission_info = {
                        'id': submission.id,
                        'number': submission.submission_number,
                        'filename': submission.get_filename(),  # left as call for legacy update of readable_filename on subs.
                        'submitted_at': submission.submitted_at,
                        'status_name': submission.status.name,
                        'is_finished': submission.status.codename == 'finished',
                        'is_in_leaderboard': submission.id == id_of_submission_in_leaderboard,
                        'exception_details': submission.exception_details,
                        'description': submission.description,
                        'team_name': submission.team_name,
                        'method_name': submission.method_name,
                        'method_description': submission.method_description,
                        'project_url': submission.project_url,
                        'publication_url': submission.publication_url,
                        'bibtex': submission.bibtex,
                        'organization_or_affiliation': submission.organization_or_affiliation,
                        'is_public': submission.is_public,
                        'score': default_score,
                    }
                    submission_info_list.append(submission_info)
                context['submission_info_list'] = submission_info_list
                context['phase'] = phase

        try:
            last_submission = models.CompetitionSubmission.objects.filter(
                participant__user=self.request.user,
                phase=context['phase']
            ).latest('submitted_at')
            context['last_submission_team_name'] = last_submission.team_name
            context['last_submission_method_name'] = last_submission.method_name
            context['last_submission_method_description'] = last_submission.method_description
            context['last_submission_project_url'] = last_submission.project_url
            context['last_submission_publication_url'] = last_submission.publication_url
            context['last_submission_bibtex'] = last_submission.bibtex
            context['last_submission_organization_or_affiliation'] = last_submission.organization_or_affiliation
        except ObjectDoesNotExist:
            pass
        return context


@login_required()
def competition_submission_metadata_page(request, competition_id, phase_id):
    try:
        competition = models.Competition.objects.get(pk=competition_id)
        selected_phase = competition.phases.all().prefetch_related(
            'submissions',
            'submissions__status',
            'submissions__participant',
            'submissions__metadatas',
        ).get(pk=phase_id)
    except ObjectDoesNotExist:
        raise Http404()

    if request.user.id != competition.creator_id and request.user not in competition.admins.all():
        raise Http404()

    return render(request, "web/competitions/submission_metadata.html", {
        'competition': competition,
        'selected_phase': selected_phase,
        'stretch_100_percent_width': True
    })


class CompetitionResultsPage(TemplateView):
    """Serves the leaderboards in the Results tab of a competition."""
    template_name = 'web/competitions/_results_page.html'

    def get_context_data(self, **kwargs):
        context = super(CompetitionResultsPage, self).get_context_data(**kwargs)
        try:
            context['block_leaderboard_view'] = True
            competition = models.Competition.objects.get(pk=self.kwargs['id'])
            phase = competition.phases.get(pk=self.kwargs['phase'])
            is_owner = self.request.user.id == competition.creator_id
            context['competition_admins'] = competition.admins.all()
            context['is_owner'] = is_owner
            context['phase'] = phase
            context['groups'] = phase.scores()

            for group in context['groups']:
                for _, scoredata in group['scores']:
                    sub = models.CompetitionSubmission.objects.get(pk=scoredata['id'])
                    scoredata['date'] = sub.submitted_at
                    scoredata['count'] = sub.phase.submissions.filter(participant=sub.participant).count()
                    if sub.team:
                        scoredata['team_name'] = sub.team.name

            user = self.request.user

            # Will allow creator and admin to see Leaderboard in advanced
            if user == phase.competition.creator or user in phase.competition.admins.all():
                context['block_leaderboard_view'] = False

            return context
        except:
            context['error'] = traceback.format_exc()
            return context


class CompetitionPublicSubmission(TemplateView):
    ''' Returns the public  submissions of a competition.'''
    template_name = 'web/competitions/public_submissions.html'

    def get_context_data(self, **kwargs):
        context = super(CompetitionPublicSubmission, self).get_context_data(**kwargs)
        context['active_phase'] = None
        competition = None

        try:
            competition = models.Competition.objects.get(pk=self.kwargs['pk'])
            context['competition'] = competition

            for phase in competition.phases.all():
                if phase.is_active:
                    context['active_phase'] = phase
        except:
            context['error'] = traceback.print_exc()

        # In case all phases are close, lets get last phase
        if context['active_phase'] is None and competition:
            context['active_phase'] = competition.phases.all().order_by("phasenumber").reverse()[0]
        return context


class CompetitionPublicSubmissionByPhases(TemplateView):
    '''Returns the submissions of a specific phase for a competition.

    .. note::

        - We are using a Ajax request for this. Look into 'public_submissions.html' for more info
        - Results will append to '_public_submissions_phases.html'. Look at the file for more info
    '''
    template_name = 'web/competitions/public_submissions_phase.html'

    def get_context_data(self, **kwargs):

        context = super(CompetitionPublicSubmissionByPhases, self).get_context_data(**kwargs)
        try:
            competition = models.Competition.objects.get(pk=self.kwargs['pk'])
            competition_phase = self.kwargs['phase']
            context['competition'] = competition
            context['public_submissions'] = []
            public_submissions = models.CompetitionSubmission.objects.filter(phase__competition=competition,
                                                                             phase__pk = competition_phase,
                                                                             is_public=True,
                                                                             status__codename="finished").select_related('participant__user').prefetch_related('phase')

            for submission in public_submissions:
                # Let's process all public submissions and figure out which ones we've already liked

                if self.request.user.is_authenticated():
                    if Like.objects.filter(submission=submission, user=self.request.user).exists():
                        submission.already_liked = True
                    if Dislike.objects.filter(submission=submission, user=self.request.user).exists():
                        submission.already_disliked = True
                context['public_submissions'].append(submission)
        except:
            context['error'] = traceback.print_exc()
        return context


class CompetitionResultsDownload(View):
    """View to download the results of a competition."""

    def get(self, request, *args, **kwargs):
        competition = models.Competition.objects.get(pk=self.kwargs['id'])
        phase = competition.phases.get(pk=self.kwargs['phase'])
        response = HttpResponse(competition.get_results_csv(phase.pk, request=request), status=200, content_type="text/csv")
        my_response = ("attachment; filename=%s results.csv" % phase.competition.title).encode('ascii', 'ignore').strip()
        response["Content-Disposition"] = my_response
        return response


class CompetitionCompleteResultsDownload(View):
    """Views to download a complete version of competitions results."""

    def get(self, request, *args, **kwargs):
        competition = models.Competition.objects.get(pk=self.kwargs['id'])
        phase = competition.phases.get(pk=self.kwargs['phase'])

        groups = phase.scores(include_scores_not_on_leaderboard=True)
        leader_board = models.PhaseLeaderBoard.objects.get(phase=phase)

        csvfile = StringIO.StringIO()
        csvwriter = csv.writer(csvfile)

        for group in groups:
            csvwriter.writerow([group['label'].encode("utf-8")])
            csvwriter.writerow([])

            headers = ["User"]
            sub_headers = [""]
            for header in group['headers']:
                subs = header['subs']
                if subs:
                    for sub in subs:
                        headers.append(header['label'].encode("utf-8"))
                        sub_headers.append(sub['label'].encode("utf-8"))
                else:
                    headers.append(header['label'].encode("utf-8"))
            headers.append('Description')
            headers.append('Date')
            headers.append('Filename')
            headers.append('Is on leaderboard?')
            csvwriter.writerow(headers)
            csvwriter.writerow(sub_headers)

            if len(group['scores']) <= 0:
                csvwriter.writerow(["No data available"])
            else:
                leader_board_entries = models.PhaseLeaderBoardEntry.objects.filter(board=leader_board).values_list('result__id', flat=True)

                for pk, scores in group['scores']:
                    submission = models.CompetitionSubmission.objects.get(pk=scores['id'])
                    row = [scores['username']]
                    for v in scores['values']:
                        if 'rnk' in v:
                            row.append("%s (%s)" % (v['val'], v['rnk']))
                        else:
                            row.append("%s (%s)" % (v['val'], v['hidden_rnk']))

                    row.append(submission.description)
                    row.append(submission.submitted_at)
                    row.append(submission.get_filename())

                    is_on_leaderboard = submission.pk in leader_board_entries
                    row.append(is_on_leaderboard)

                    row = [unicode(r).encode("utf-8") for r in row]
                    csvwriter.writerow(row)

            csvwriter.writerow([])
            csvwriter.writerow([])

        response = HttpResponse(csvfile.getvalue(), status=200, content_type="text/csv")
        response["Content-Disposition"] = "attachment; filename=competition_results.csv"
        return response


# Views for My Codalab

class MyIndex(LoginRequiredMixin):
    pass


class MyCompetitionParticipantView(LoginRequiredMixin, ListView):
    """View that returns all participants from a competition."""
    queryset = models.CompetitionParticipant.objects.all()
    template_name = 'web/my/participants.html'

    def get_context_data(self, **kwargs):
        context = super(MyCompetitionParticipantView, self).get_context_data(**kwargs)
        # create column definition
        columns = [
            {
                'label': '#',
                'name': 'number'
            },
            {
                'label': 'NAME',
                'name': 'name'
            },
            {
                'label': 'EMAIL',
                'name': 'email'
            },
            {
                'label': 'TEAM',
                'name': 'team_name'
            },
            {
                'label': 'STATUS',
                'name': 'status'
            },
            {
                'label': 'ENTRIES',
                'name': 'entries'
            }
        ]

        team_columns = [
            {
                'label': '#',
                'name': 'number'
            },
            {
                'label': 'NAME',
                'name': 'name'
            },
            {
                'label': 'CREATOR',
                'name': 'creator'
            },
            {
                'label': '# MEMBERS',
                'name': 'num_members'
            },
            {
                'label': 'PENDING REQ/INV',
                'name': 'num_pending'
            },
            {
                'label': 'STATUS',
                'name': 'status'
            },
            {
                'label': 'ENTRIES',
                'name': 'entries'
            }
        ]

        try:
            competition = models.Competition.objects.get(pk=self.kwargs.get('competition_id'))
        except models.Competition.DoesNotExist:
            raise Http404()

        if competition.creator != self.request.user and self.request.user not in competition.admins.all():
            raise Http404()

        context['columns'] = columns
        context['team_columns'] = team_columns
        # retrieve participant submissions information
        participant_list = []
        competition_participants = self.queryset.filter(competition=competition).order_by('pk')
        competition_participants_ids = list(participant.id for participant in competition_participants)
        context['pending_participants'] = filter(lambda participant_submission: participant_submission.status.codename == models.ParticipantStatus.PENDING, competition_participants)
        participant_submissions = models.CompetitionSubmission.objects.filter(participant__in=competition_participants_ids)
        for number, participant in enumerate(competition_participants):
            team = get_user_team(participant, participant.competition)
            if team is not None:
                team_name = team.name
            else:
                team_name = ''
            participant_entry = {
                'pk': participant.pk,
                'name': participant.user.username,
                'email': participant.user.email,
                'user_pk': participant.user.pk,
                'status': participant.status.codename,
                'number': number + 1,
                # equivalent to assigning participant.submissions.count() but without several multiple db queires
                'entries': len(filter(lambda participant_submission: participant_submission.participant.id == participant.id, participant_submissions)),
                'team_name': team_name,
                'team': team
            }
            participant_list.append(participant_entry)
        # order results
        sort_data_table(self.request, context, participant_list)
        context['participant_list'] = participant_list
        context['competition_id'] = self.kwargs.get('competition_id')

        # If teams are enabled for this competition, add team information
        competition = models.Competition.objects.get(pk=self.kwargs.get('competition_id'))
        if competition.enable_teams:
            context['teams_enabled'] = True
            participant_memberships = TeamMembership.objects.filter(user__in=competition_participants_ids)
            teams_list = []
            for number, team in enumerate(get_competition_teams(competition)):
                team_entry = {
                    'pk': team.pk,
                    'name': team.name,
                    'creator': team.creator.username,
                    'creator_pk': team.creator.pk,
                    'num_members': 0,
                    'num_pending': 0,
                    'status': team.status.codename,
                    'number': number + 1,
                    # equivalent to assigning participant.submissions.count() but without several multiple db queires
                    'entries': len(filter(
                        lambda participant_submission: get_user_team(participant_submission.participant,
                                                                     competition) == team, participant_submissions)),
                }
                teams_list.append(team_entry)
            context['team_list'] = teams_list
            context['pending_teams'] = get_competition_pending_teams(competition)
        return context

    def get_queryset(self):
        return self.queryset.filter(competition=self.kwargs.get('competition_id'))


# Partials

class CompetitionIndexPartial(TemplateView):

    def get_context_data(self, **kwargs):
        ## Currently gets all competitions
        context = super(CompetitionIndexPartial, self).get_context_data(**kwargs)
        per_page = self.request.GET.get('per_page', 6)
        page = self.request.GET.get('page', 1)
        clist = models.Competition.objects.all()

        pgn = Paginator(clist, per_page)
        try:
            competitions = pgn.page(page)
        except PageNotAnInteger:
            # If page is not an integer, deliver first page.
            competitions = pgn.page(1)
        except EmptyPage:
            # If page is out of range (e.g. 9999), deliver last page of results.
            competitions = []
        context['competitions'] = competitions
        return context


class MyCompetitionsManagedPartial(ListView):
    model = models.Competition
    template_name = 'web/my/_managed.html'
    queryset = models.Competition.objects.all()

    def get_queryset(self):
        return self.queryset.filter(creator=self.request.user)


class MyCompetitionsEnteredPartial(ListView):
    model = models.CompetitionParticipant
    template_name = 'web/my/_entered.html'
    queryset = models.CompetitionParticipant.objects.all()

    def get_queryset(self):
        return self.queryset.filter(user=self.request.user)


class MyCompetitionDetailsTab(TemplateView):
    template_name = 'web/my/_tab.html'


class MySubmissionResultsPartial(TemplateView):
    template_name = 'web/my/_submission_results.html'

    def get_context_data(self, **kwargs):
        ctx = super(MySubmissionResultsPartial, self).get_context_data(**kwargs)

        participant_id = kwargs.get('participant_id')
        participant = models.CompetitionParticipant.objects.get(pk=participant_id)

        phase_id = kwargs.get('phase_id')
        phase = models.CompetitionPhase.objects.get(pk=phase_id)

        ctx['active_phase'] = phase
        ctx['my_active_phase_submissions'] = phase.submissions.filter(participant=participant)

        return ctx


class MyCompetitionSubmissionToggleMakePublic(LoginRequiredMixin, View):
    """
    Makes a submission public.

    .. note:

        Admins, creator and submission's owner are able to published a submission.
    """
    def get(self, request, *args, **kwargs):
        try:
            submission = models.CompetitionSubmission.objects.get(pk=kwargs.get('submission_id'))
            if request.user == submission.participant.user or request.user == submission.phase.competition.creator \
                or request.user in submission.phase.competition.admins.all():
                submission.is_public = not submission.is_public
                submission.save()
                return HttpResponse(submission.is_public)
            else:
                raise Http404()
        except ObjectDoesNotExist:
            raise Http404()


class MyCompetitionSubmissionOutput(View):
    """
    This view serves the files associated with a submission.
    """
    def get(self, request, *args, **kwargs):
        try:
            submission = models.CompetitionSubmission.objects.get(pk=kwargs.get('submission_id'))
        except ObjectDoesNotExist:
            raise Http404()
        competition = submission.phase.competition
        filetype = kwargs.get('filetype')
        content_type = 'text/plain'

        # Check competition admin permissions or user permissions
        if filetype == "detailed_results.html":
            published_to_leaderboard = models.PhaseLeaderBoardEntry.objects.filter(result=submission).exists()
            content_type = "text/html"
        else:
            published_to_leaderboard = False

        if not submission.is_public and not published_to_leaderboard:
            if (competition.creator != request.user and request.user not in competition.admins.all()) and \
                            request.user != submission.participant.user:
                raise Http404()

        try:
            file, file_type, file_name = submission.get_file_for_download(
                filetype,
                request.user,
                override_permissions=published_to_leaderboard
            )
        except PermissionDenied:
            return HttpResponse(status=403)
        except ValueError:
            return HttpResponse(status=400)
        except:
            return HttpResponse(status=500)
        if settings.USE_AWS or settings.USE_GCS:
            if settings.USE_AWS:
                temp_file_name = file_name
            else:
                temp_file_name = file.name
            if file_name:
<<<<<<< HEAD
                try:
                    return StreamingHttpResponse(file.readlines(), content_type='text/plain')
                except ValueError:
                    raise Http404()
=======
                return StreamingHttpResponse(file.readlines(), content_type=content_type)
>>>>>>> e5fce77b
            else:
                raise Http404()
        else:
            try:
                response = HttpResponse(file.read(), status=200, content_type=file_type)
                if file_type == 'application/zip':
                    response['Content-Type'] = 'application/zip'
                    response['Content-Disposition'] = 'attachment; filename="{0}"'.format(file_name)
                else:
                    response['Content-Type'] = file_type
                return response
            except azure.WindowsAzureMissingResourceError:
                # for stderr.txt which does not exist when no errors have occurred
                # this may hide a true 404 in unexpected circumstances
                return HttpResponse("", status=200, content_type='text/plain')
            except:
                # Let's check to make sure we're in a prediction competition, otherwise let user know
                if filetype.startswith("predict_") and submission.phase.is_scoring_only:
                    return HttpResponse("This competition is scoring only, prediction data not available",
                                        content_type='text/plain')
                else:
                    msg = "There was an error retrieving file '%s'. Please try again later or report the issue."
                    return HttpResponse(msg % filetype, status=200, content_type='text/plain')


class MyCompetitionSubmissionDetailedResults(TemplateView):
    """
    This view serves the files associated with a submission.
    """
    model = models.CompetitionSubmission
    template_name = 'web/my/detailed_results.html'

    def get(self, request, *args, **kwargs):
        submission = models.CompetitionSubmission.objects.get(pk=kwargs.get('submission_id'))

        context_dict = {
            'id': kwargs.get('submission_id'),
            'user': submission.participant.user,
            'submission': submission,
        }
        return render(request, self.template_name, context_dict)


class MyCompetitionSubmissionsPage(LoginRequiredMixin, TemplateView):
    """Serves the table of submissions in the submissions competition administration.

    .. note::

        Requires an authenticated user who is an administrator of the competition."""
    queryset = models.Competition.objects.all()
    model = models.Competition
    template_name = 'web/my/submissions.html'

    def get_context_data(self, **kwargs):
        phase_id = self.request.GET.get('phase')
        context = super(MyCompetitionSubmissionsPage, self).get_context_data(**kwargs)
        competition = models.Competition.objects.get(pk=self.kwargs['competition_id'])
        context['competition'] = competition

        if self.request.user.id != competition.creator_id and self.request.user not in competition.admins.all():
            raise Http404()

        # find the active phase
        if phase_id:
            context['selected_phase_id'] = int(phase_id)
            active_phase = competition.phases.filter(id=phase_id)[0]
        else:
            phases = list(competition.phases.all())
            active_phase = phases[0]
            for phase in phases:
                if phase.is_active:
                    context['selected_phase_id'] = phase.id
                    active_phase = phase

        context['selected_phase'] = active_phase

        submissions = models.CompetitionSubmission.objects.filter(phase=active_phase).select_related('participant', 'participant__user', 'status')
        # find which submissions are in the leaderboard, if any and only if phase allows seeing results.
        leaderboard_entries = list(models.PhaseLeaderBoardEntry.objects.filter(board__phase__competition=competition))
        id_of_submissions_in_leaderboard = [e.result.id for e in leaderboard_entries if e.result in submissions]
        # create column definition
        columns = [
            {
                'label': 'SUBMITTED',
                'name': 'submitted_at'
            },
            {
                'label': 'SUBMITTED BY',
                'name': 'submitted_by'
            },
            {
                'label': 'SUBMISSION ID',
                'name': 'submission_pk'
            },
            {
                'label': 'FILENAME',
                'name': 'filename'
            },
            {
                'label': 'STATUS',
                'name': 'status_name'
            },
            {
                'label': 'LEADERBOARD',
                'name': 'is_in_leaderboard'
            },
        ]

        # This line is causing problems...
        # Active phase should be fine
        scores = active_phase.scores(include_scores_not_on_leaderboard=True)
        bad_score_count, bad_scores = check_bad_scores(scores)
        try:
            if bad_score_count > 0:
                raise ScoringException("Improperly configured leaderboard or scoring program!")
        except ScoringException:
            context['scoring_exception'] = "ERROR: Improperly configured leaderboard or scoring program. Some " \
                                           "scores have NaN! Please check your leaderboard configuration and" \
                                           " scoring program for the competition!"
            context['bad_scores'] = bad_scores
            context['bad_score_count'] = bad_score_count

        for score_group_index, score_group in enumerate(scores):
            column = {
                'label': score_group['label'],
                'name': 'score_' + str(score_group_index),
            }
            columns.append(column)
        # map submissions to view data
        submission_info_list = []
        for submission in submissions:
            submission_info = {
                'id': submission.id,
                'submitted_by': submission.participant.user.username,
                'user_pk': submission.participant.user.pk,
                'number': submission.submission_number,
                'filename': submission.get_filename(),
                'submitted_at': submission.submitted_at,
                'status_name': submission.status.name,
                'is_in_leaderboard': submission.id in id_of_submissions_in_leaderboard,
                'exception_details': submission.exception_details,
                'description': submission.description,
                'is_public': submission.is_public,
                'submission_pk': submission.id,
                'is_migrated': submission.is_migrated
            }
            # Removed if to show scores on submissions view.

            #if (submission_info['is_in_leaderboard'] == True):
            # add score groups into data columns
            for score_group_index, score_group in enumerate(scores):
                # Need to figure out a way to check if submission is garbage.
                try:
                    user_score = filter(lambda user_score: user_score[1]['id'] == submission.id, score_group['scores'])[0] # This line return error.
                    main_score = filter(lambda main_score: main_score['name'] == score_group['headers'][0]['key'], user_score[1]['values'])[0]
                    submission_info['score_' + str(score_group_index)] = main_score['val']
                # If submission is garbage put in garbage data.
                except:
                    user_score = "---"
                    main_score = "---"
                    submission_info['score_' + str(score_group_index)] = "---"
            submission_info_list.append(submission_info)
        # order results
        sort_data_table(self.request, context, submission_info_list)
        # complete context
        context['columns'] = columns
        context['submission_info_list'] = submission_info_list

        # We need a way to check if next phase.auto_migration = True
        try:
            next_phase = competition.phases.get(phasenumber=submission.phase.phasenumber+1)
            context['next_phase'] = next_phase.auto_migration
        except Exception:
            sys.exc_clear()
        context['phase'] = active_phase

        if competition.creator == self.request.user or self.request.user in competition.admins.all():
            context['is_admin_or_owner'] = True

        return context


class VersionView(TemplateView):
    template_name = 'web/project_version.html'

    def get_context_data(self):
        import subprocess
        p = subprocess.Popen(["git", "rev-parse", "HEAD"], stdout=subprocess.PIPE)
        out, err = p.communicate()
        ctx = super(VersionView, self).get_context_data()
        ctx['commit_hash'] = out
        tasks.echo("version is " + out)
        return ctx


class OrganizerDataSetListView(LoginRequiredMixin, ListView):
    model = models.OrganizerDataSet
    template_name = "web/my/datasets.html"

    def get_queryset(self):
        return models.OrganizerDataSet.objects.filter(uploaded_by=self.request.user)


class OrganizerDataSetFormMixin(LoginRequiredMixin):
    model = models.OrganizerDataSet
    form_class = forms.OrganizerDataSetModelForm
    template_name = "web/my/datasets_form.html"

    def get_form_kwargs(self, **kwargs):
        kwargs = super(OrganizerDataSetFormMixin, self).get_form_kwargs(**kwargs)
        kwargs['user'] = self.request.user
        return kwargs

    def get_form(self, form_class=None):
        form = super(OrganizerDataSetFormMixin, self).get_form(form_class)
        form.fields["sub_data_files"].queryset = models.OrganizerDataSet.objects.filter(
            uploaded_by=self.request.user,
            sub_data_files__isnull=True, # ignore datasets that are multi
        )
        return form

    def get_success_url(self):
        return reverse("my_datasets")


class OrganizerDataSetCreate(OrganizerDataSetFormMixin, CreateView):
    model = models.OrganizerDataSet
    form_class = OrganizerDataSetModelForm
    template_name = "web/my/datasets_form.html"

    def get_form_kwargs(self, **kwargs):
        kwargs = super(OrganizerDataSetCreate, self).get_form_kwargs(**kwargs)
        kwargs['user'] = self.request.user
        return kwargs

    def get_success_url(self):
        return reverse("my_datasets")


class OrganizerDataSetCheckOwnershipMixin(LoginRequiredMixin):
    def get_object(self, queryset=None):
        dataset = super(OrganizerDataSetCheckOwnershipMixin, self).get_object(queryset)

        if dataset.uploaded_by != self.request.user:
            raise Http404()

        return dataset


class OrganizerDataSetUpdate(OrganizerDataSetCheckOwnershipMixin, OrganizerDataSetFormMixin, UpdateView):
    pass


class OrganizerDataSetDelete(OrganizerDataSetCheckOwnershipMixin, DeleteView):
    model = models.OrganizerDataSet
    template_name = "web/my/datasets_delete.html"

    def get_success_url(self):
        return reverse("my_datasets")

    def get_context_data(self, **kwargs):
        context = super(OrganizerDataSetDelete, self).get_context_data(**kwargs)

        usage = models.Competition.objects.all()

        if self.object.type == "Input Data":
            usage = usage.filter(phases__input_data_organizer_dataset=self.object)
        elif self.object.type == "Reference Data":
            usage = usage.filter(phases__reference_data_organizer_dataset=self.object)
        elif self.object.type == "Scoring Program":
            usage = usage.filter(phases__scoring_program_organizer_dataset=self.object)
        else:
            usage = usage.filter(Q(phases__input_data_organizer_dataset=self.object) |
                                 Q(phases__reference_data_organizer_dataset=self.object) |
                                 Q(phases__scoring_program_organizer_dataset=self.object))

        # Filter out duplicates
        context["competitions_in_use"] = usage.distinct()
        return context


class SubmissionDelete(LoginRequiredMixin, DeleteView):
    model = models.CompetitionSubmission
    template_name = "web/my/submission_delete.html"

    def get_object(self, queryset=None):
        obj = super(SubmissionDelete, self).get_object(queryset)

        is_admin = self.request.user in obj.phase.competition.admins.all()
        # Check user is owner, competition creator, or competition admin
        if obj.participant.user != self.request.user and obj.phase.competition.creator != self.request.user and not is_admin:
            raise Http404()
        self.success_url = reverse("competitions:view", kwargs={"pk": obj.phase.competition.pk})
        return obj

def download_dataset(request, dataset_key):
    """
    Downloads a dataset that belongs to authenticated user

    :param dataset_key: Primary key for dataset
    """
    try:
        dataset = models.OrganizerDataSet.objects.get(key=dataset_key)
    except ObjectDoesNotExist:
        raise Http404()

    try:
        if dataset.sub_data_files.count() > 0:
            # TODO: Could refactor this to only zip this stuff up one time, maybe after dataset creation?
            zip_buffer = StringIO.StringIO()

            zip_file = zipfile.ZipFile(zip_buffer, "w")
            file_name = ""

            for sub_dataset in dataset.sub_data_files.all():
                file_dir, file_name = os.path.split(sub_dataset.data_file.file.name)
                zip_file.writestr(file_name, sub_dataset.data_file.read())

            zip_file.close()

            resp = HttpResponse(zip_buffer.getvalue(), content_type="application/x-zip-compressed")
            resp['Content-Disposition'] = 'attachment; filename=%s.zip' % dataset.name
            return resp
        else:
            return HttpResponseRedirect(_make_url_sassy(dataset.data_file.file.name))
    except:
        exc_type, exc_value, exc_traceback = sys.exc_info()
        print "*** print_tb:"
        traceback.print_tb(exc_traceback, limit=1, file=sys.stdout)
        print "*** print_exception:"
        traceback.print_exception(exc_type, exc_value, exc_traceback,
                                  limit=2, file=sys.stdout)
        print "*** print_exc:"
        traceback.print_exc()
        print "*** format_exc, first and last line:"
        formatted_lines = traceback.format_exc().splitlines()
        msg = "There was an error retrieving the file. Please try again later or report the issue."
        return HttpResponse(msg, status=400, content_type='text/plain')


def datasets_delete_multiple(request):
    """
    Deletes multiple datasets.

    :param id: ids of datasets to be deleted
    """
    ids_to_delete = request.POST.getlist("ids_to_delete[]", [])

    for dataset_id in ids_to_delete:
        try:
            dataset = models.OrganizerDataSet.objects.get(pk=int(dataset_id), uploaded_by=request.user)
            dataset.delete()
        except:
            pass

    return HttpResponse()


def download_competition_yaml(request, competition_pk):
    """
    Downloads competition yaml file.

    :param competition_pk: Competition primary key.

    .. note::

        User needs to be creator of admin of competition.

    """
    try:
        competition = models.Competition.objects.get(pk=competition_pk)

        if competition.creator != request.user and request.user not in competition.admins.all():
            return HttpResponse(status=403)

        response = HttpResponse(competition.original_yaml_file, content_type="text/yaml")
        response['Content-Disposition'] = 'attachment; filename="competition_%s.yaml"' % competition_pk
        return response
    except ObjectDoesNotExist:
        return HttpResponse(status=404)


@login_required
def download_competition_bundle(request, competition_pk):
    """
    Downloads competition bundle.

    :param competition_pk: Competition's primary key.

    .. note::

        User needs to be creator of admin of competition.
    """
    if not request.user.is_staff:
        return HttpResponse(status=403)

    try:
        competition = models.Competition.objects.get(pk=competition_pk)
    except ObjectDoesNotExist:
        raise Http404()

    try:
        zip_buffer = StringIO.StringIO()
        zip_file = zipfile.ZipFile(zip_buffer, "w")
        yaml_data = yaml.load(competition.original_yaml_file)

        # Grab logo
        zip_file.writestr(yaml_data["image"], competition.image.file.read())

        # Grab html pages
        for p in competition.pagecontent.pages.all():
            if p.codename in yaml_data["html"].keys() or p.codename == 'terms_and_conditions' or p.codename == 'get_data':
                if p.codename == 'terms_and_conditions':
                    # overwrite this for consistency
                    p.codename = 'terms'
                if p.codename == 'get_data':
                    # overwrite for consistency
                    p.codename = 'data'
                zip_file.writestr(yaml_data["html"][p.codename], p.html.encode("utf-8"))

        # Grab input data, reference data, scoring program
        file_name_cache = []

        for phase in competition.phases.all():
            for phase_index, phase_yaml in yaml_data["phases"].items():
                if phase_yaml["phasenumber"] == phase.phasenumber:
                    if phase.reference_data and phase.reference_data.file.name not in file_name_cache:
                        yaml_data["phases"][phase_index]["reference_data"] = phase.reference_data.file.name
                        file_name_cache += phase.reference_data.file.name
                        zip_file.writestr(phase.reference_data.file.name, phase.reference_data.file.read())

                    if phase.input_data and phase.input_data.file.name not in file_name_cache:
                        yaml_data["phases"][phase_index]["input_data"] = phase.input_data.file.name
                        file_name_cache += phase.input_data.file.name
                        zip_file.writestr(phase.input_data.file.name, phase.input_data.file.read())

                    if phase.scoring_program and phase.scoring_program.file.name not in file_name_cache:
                        yaml_data["phases"][phase_index]["scoring_program"] = phase.scoring_program.file.name
                        file_name_cache += phase.scoring_program.file.name
                        zip_file.writestr(phase.scoring_program.file.name, phase.scoring_program.file.read())

        zip_file.writestr("competition.yaml", yaml.dump(yaml_data))

        zip_file.close()

        resp = HttpResponse(zip_buffer.getvalue(), content_type="application/x-zip-compressed")
        resp['Content-Disposition'] = 'attachment; filename=%s-%s.zip' % (competition.title, competition.pk)
        return resp
    except:
        exc_type, exc_value, exc_traceback = sys.exc_info()
        print "*** print_tb:"
        traceback.print_tb(exc_traceback, limit=1, file=sys.stdout)
        print "*** print_exception:"
        traceback.print_exception(exc_type, exc_value, exc_traceback,
                                  limit=2, file=sys.stdout)
        print "*** print_exc:"
        traceback.print_exc()
        print "*** format_exc, first and last line:"
        formatted_lines = traceback.format_exc().splitlines()
        msg = "There was an error retrieving the file. Please try again later or report the issue."
        return HttpResponse(msg, status=400, content_type='text/plain')


@login_required
def download_leaderboard_results(request, competition_pk, phase_pk):
    """
    Downloads submissions from the leaderboard table.

    :param competition_pk: Competition's primary key
    :param phase_pk: Phase's primary key
    """
    try:
        competition = models.Competition.objects.get(pk=competition_pk)
        if competition.creator != request.user and request.user not in competition.admins.all():
            raise Http404()

        phase = models.CompetitionPhase.objects.get(pk=phase_pk)
        leaderboard_entries = models.PhaseLeaderBoardEntry.objects.filter(board__phase=phase)
    except ObjectDoesNotExist:
        raise Http404()

    try:
        zip_buffer = StringIO.StringIO()
        zip_file = zipfile.ZipFile(zip_buffer, "w")

        # Add teach team name in an easy to read way
        team_name_cache = {}
        team_name_string = ""
        for result in models.PhaseLeaderBoardEntry.objects.filter(result__participant__user__team_name__isnull=False,
                                                                  result__participant__competition=competition):
            user_on_team = result.result.participant.user
            team_name_cache[user_on_team.team_name] = user_on_team.team_members
        for name, members in team_name_cache.items():
            team_name_string += "Team: %s; members: %s\n" % (name, members)

        if team_name_string:
            zip_file.writestr("team_names_and_members.txt", team_name_string.encode('utf8'))

        # Add each submission
        for entry in leaderboard_entries:
            # Maps back to submission
            submission = entry.result
            username_or_team_name = submission.participant.user.username if not submission.participant.user.team_name else "Team %s " % submission.participant.user.team_name
            file_name = "%s - %s submission.zip" % (username_or_team_name, submission.submission_number)

            if settings.USE_AWS:
                url = _make_url_sassy(submission.s3_file)
                zip_file.writestr(file_name, urllib.urlopen(url).read())
            else:
                zip_file.writestr(file_name, submission.file.read())

            output_file_name = "%s - %s output.zip" % (username_or_team_name, submission.submission_number)
            zip_file.writestr(output_file_name, submission.output_file.read())

            profile_data_file_name = "%s - %s profile.txt" % (username_or_team_name, submission.submission_number)
            user_profile_data = {
                'Organization': submission.participant.user.organization_or_affiliation,
                'Team Name': submission.participant.user.team_name,
                'Team Members': submission.participant.user.team_members,
                'Method Name': submission.participant.user.method_name,
                'Method Description': submission.participant.user.method_description,
                'Contact Email': submission.participant.user.contact_email,
                'Project URL': submission.participant.user.project_url,
                'Publication URL': submission.participant.user.publication_url,
                'Bibtex': submission.participant.user.bibtex,
            }
            user_profile_data_string = '\n'.join(['%s: %s' % (k, v) for k, v in user_profile_data.items()])
            zip_file.writestr(profile_data_file_name, user_profile_data_string.encode('utf-8'))

            metadata_fields = ['method_name', 'method_description', 'project_url', 'publication_url', 'bibtex', 'team_name', 'organization_or_affiliation']
            submission_metadata_file_name = "%s - %s method.txt" % (username_or_team_name, submission.submission_number)
            submission_metadata_file_string = "\n".join(["%s: %s" % (field, getattr(submission, field)) for field in metadata_fields])
            zip_file.writestr(submission_metadata_file_name, submission_metadata_file_string.encode('utf-8'))

        zip_file.close()

        resp = HttpResponse(zip_buffer.getvalue(), content_type = "application/x-zip-compressed")
        resp['Content-Disposition'] = 'attachment; filename=%s-%s-results.zip' % (competition.title, competition.pk)
        return resp
    except:
        exc_type, exc_value, exc_traceback = sys.exc_info()
        print "*** print_tb:"
        traceback.print_tb(exc_traceback, limit=1, file=sys.stdout)
        print "*** print_exception:"
        traceback.print_exception(exc_type, exc_value, exc_traceback,
                                  limit=2, file=sys.stdout)
        print "*** print_exc:"
        traceback.print_exc()
        print "*** format_exc, first and last line:"
        formatted_lines = traceback.format_exc().splitlines()
        msg = "There was an error retrieving the file. Please try again later or report the issue."
        return HttpResponse(msg, status=400, content_type='text/plain')


@login_required
def submission_update_description(request, submission_pk):
    """
    Updates the description of submission.

    :param submission_pk: Submission's primary key.

    """
    try:
        submission = models.CompetitionSubmission.objects.get(pk=submission_pk)
        if submission.participant.user != request.user:
            raise Http404()
        submission.description = request.POST.get('updated_description')
        submission.save()
        return HttpResponse()
    except models.CompetitionSubmission.DoesNotExist:
        raise Http404()


@login_required
def submission_mark_as_failed(request, submission_pk):
    """
    Marks a submission as failed.

    :param submission_pk: Submission's primary key.

    """
    if request.method == "POST":
        try:
            submission = models.CompetitionSubmission.objects.get(pk=submission_pk)
            competition = submission.phase.competition
            if request.user.id != competition.creator_id and request.user not in competition.admins.all():
                raise Http404()
            submission.status = models.CompetitionSubmissionStatus.objects.get(codename="failed")
            submission.save()
            return HttpResponse()
        except models.CompetitionSubmission.DoesNotExist:
            raise Http404()
    raise Http404()


@login_required
def submission_toggle_leaderboard(request, submission_pk):
    """
    Push a submission to the Leaderboard.

    :param submission_pk: Submission's primary key.
    """
    if request.method == "POST":
        try:
            submission = models.CompetitionSubmission.objects.get(pk=submission_pk)
            competition = submission.phase.competition
            if request.user.id != competition.creator_id and request.user not in competition.admins.all():
                raise Http404()

            if submission.status.codename != "finished":
                return HttpResponse(status=400)

            is_on_leaderboard = models.PhaseLeaderBoardEntry.objects.filter(result=submission).exists()
            # If the submission isn't already on the leaderboard, then add it to it
            # otherwise delete it and other submissions else from leaderboard
            if not is_on_leaderboard:
                models.add_submission_to_leaderboard(submission)
            else:
                entries = models.PhaseLeaderBoardEntry.objects.filter(
                    board__phase=submission.phase,
                    result__participant=submission.participant
                )
                for entry in entries:
                    entry.delete()

            return HttpResponse()
        except models.CompetitionSubmission.DoesNotExist:
            raise Http404()
    raise Http404()


@login_required
def submission_re_run(request, submission_pk):
    """
    Allows to re-submit a submission.

    :param submission_pk: Submission's primary key.
    """
    if request.method == "POST":
        try:
            submission = models.CompetitionSubmission.objects.get(pk=submission_pk)
            competition = submission.phase.competition
            if request.user.id != competition.creator_id and request.user not in competition.admins.all():
                raise Http404()

            if settings.USE_AWS:
                file_kwarg = {'s3_file': submission.s3_file}
            else:
                file_kwarg = {'file': submission.file}

            new_submission = models.CompetitionSubmission(
                participant=submission.participant,
                phase=submission.phase,
                docker_image=submission.docker_image,
                **file_kwarg
            )
            new_submission.save(ignore_submission_limits=True)

            evaluate_submission.apply_async((new_submission.pk, submission.phase.is_scoring_only))

            return HttpResponse()
        except models.CompetitionSubmission.DoesNotExist:
            raise Http404()
    raise Http404()


@login_required
def submission_re_run_all(request, phase_pk):
    """Re-runs all submissions in a phase, distinct on the file name, so a submission
    won't be re-ran multiple times if this feature is used repeatedly."""
    if request.method == "POST":
        try:
            phase = models.CompetitionPhase.objects.get(id=phase_pk)
            competition = phase.competition

            if request.user.id != competition.creator_id and request.user not in competition.admins.all():
                raise Http404()

            re_run_all_submissions_in_phase.apply_async((phase_pk,))

            return HttpResponse()
        except models.CompetitionSubmission.DoesNotExist:
            raise Http404()
    raise Http404()


@login_required
def submission_migrate(request, pk):
    '''
    Allow to migrate to submissions manually to next phase.

    :param submission_pk: Submission's primary key.
    '''
    if request.method == "POST":
        try:
            submission = models.CompetitionSubmission.objects.get(pk=pk)
            competition = submission.phase.competition
            if request.user.id != competition.creator.id and request.user not in competition.admins.all():
                raise Http404()

            current_phase_phasenumber = submission.phase.phasenumber
            next_phase = competition.phases.get(phasenumber=current_phase_phasenumber+1)

            new_submission = models.CompetitionSubmission(
                participant=submission.participant,
                file=submission.file,
                phase=next_phase,
                docker_image=submission.docker_image,
            )

            new_submission.save(ignore_submission_limits=True)

            evaluate_submission.apply_async((new_submission.pk, submission.phase.is_scoring_only))
            submission.is_migrated = True
            submission.save()

            return HttpResponse()
        except models.CompetitionSubmission.DoesNotExist:
            raise Http404()
    raise Http404()


@login_required
def competition_dumps_view(request, competition_pk):
    try:
        competition = models.Competition.objects.get(pk=competition_pk)
        if request.user.id != competition.creator_id and request.user not in competition.admins.all():
            raise Http404()
        dumps = competition.dumps.all().order_by('-timestamp')
    except ObjectDoesNotExist:
        raise Http404()

    return render(request, "web/competitions/dumps.html", {"dumps": dumps, "competition": competition})


@login_required
def start_make_bundle_task(request, competition_pk):
    competition = models.Competition.objects.get(pk=competition_pk)
    if request.user != competition.creator and request.user not in competition.admins.all():
        raise Http404()
    # make_modified_bundle.apply_async((competition.pk, dataset_flag,))
    if request.method == "POST":
        exclude_datasets_flag = request.POST.get('exclude_datasets_flag')
        if exclude_datasets_flag == "false":
            exclude_datasets_flag = False
        else:
            exclude_datasets_flag = True
        print("Datasets flag is {}".format(exclude_datasets_flag))
        make_modified_bundle.apply_async((competition.pk, exclude_datasets_flag,))
    return HttpResponse()


class CompetitionDumpDeleteView(DeleteView):
    model = models.CompetitionDump
    template_name = 'web/competitions/delete_dump_confirm.html'

    def dispatch(self, request, *args, **kwargs):
        pk = kwargs.get('pk')
        dump = models.CompetitionDump.objects.get(pk=pk)
        competition = dump.competition
        user = request.user
        if user.id != competition.creator.id and user not in competition.admins.all():
            return HttpResponseForbidden()
        else:
            return super(CompetitionDumpDeleteView, self).dispatch(request, *args, **kwargs)

    def get_success_url(self):
        dump = self.object
        return reverse('competitions:dumps', kwargs={'competition_pk': dump.competition.pk})<|MERGE_RESOLUTION|>--- conflicted
+++ resolved
@@ -1218,14 +1218,10 @@
             else:
                 temp_file_name = file.name
             if file_name:
-<<<<<<< HEAD
                 try:
-                    return StreamingHttpResponse(file.readlines(), content_type='text/plain')
+                    return StreamingHttpResponse(file.readlines(), content_type=content_type)
                 except ValueError:
                     raise Http404()
-=======
-                return StreamingHttpResponse(file.readlines(), content_type=content_type)
->>>>>>> e5fce77b
             else:
                 raise Http404()
         else:
