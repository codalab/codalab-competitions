import datetime
import StringIO
import csv

from django.core.paginator import Paginator, EmptyPage, PageNotAnInteger
from django.core.urlresolvers import reverse, reverse_lazy
from django.core.exceptions import ObjectDoesNotExist
from django.views.generic import View, TemplateView, DetailView, ListView, FormView, UpdateView, CreateView, DeleteView
from django.views.generic.edit import FormMixin
from django.views.generic.detail import SingleObjectMixin
from django.template import RequestContext, loader
from django.forms.formsets import formset_factory
from django.utils.decorators import method_decorator
from django.http import HttpResponse, HttpResponseRedirect, HttpResponseBadRequest
from django.contrib.auth.decorators import login_required
from django.shortcuts import render_to_response

from apps.web import models
from apps.web import forms
from apps.web import tasks

from extra_views import CreateWithInlinesView, UpdateWithInlinesView, InlineFormSet

try:
    import azure
    import azure.storage
except ImportError:
    raise ImproperlyConfigured(
        "Could not load Azure bindings. "
        "See https://github.com/WindowsAzure/azure-sdk-for-python")

def competition_index(request):
    template = loader.get_template("web/competitions/index.html")
    context = RequestContext(request, {
        'competitions' : models.Competition.objects.all(),
        })
    return HttpResponse(template.render(context))

@login_required
def my_index(request):
    template = loader.get_template("web/my/index.html")
    denied=models.ParticipantStatus.objects.get(codename=models.ParticipantStatus.DENIED)
    context = RequestContext(request, {
        'my_competitions' : models.Competition.objects.filter(creator=request.user),
        'competitions_im_in' : request.user.participation.all().exclude(status=denied)
        })
    return HttpResponse(template.render(context))

class LoginRequiredMixin(object):
    @method_decorator(login_required)
    def dispatch(self, *args, **kwargs):
        return super(LoginRequiredMixin, self).dispatch(*args, **kwargs)

#
# Competition Views
#

class PhasesInline(InlineFormSet):
    model = models.CompetitionPhase
    form_class = forms.CompetitionPhaseForm
    template_name = 'web/competitions/edit-phase.html'
    extra = 0

class CompetitionUpload(LoginRequiredMixin, CreateView):
    model = models.CompetitionDefBundle
    form_class = forms.CompetitionDefBundleForm
    template_name = 'web/competitions/upload_competition.html'

    def form_valid(self, form):
        form.instance.owner = self.request.user
        form.instance.created_at = datetime.datetime.now()
        print "Set fields."
        if form.is_valid():
            cb = form.save(commit=False)
            cb.save()
            c = cb.unpack()
            return(HttpResponseRedirect('/competitions/%d' % c.pk))    

class CompetitionCreate(LoginRequiredMixin, CreateWithInlinesView):
    model = models.Competition
    template_name = 'web/competitions/create.html'
    form_class = forms.CompetitionForm
    inlines = [PhasesInline]

    def form_valid(self, form):
        form.instance.creator = self.request.user
        form.instance.modified_by = self.request.user
        return super(CompetitionCreate, self).form_valid(form)

class CompetitionEdit(LoginRequiredMixin, UpdateWithInlinesView):
    model = models.Competition
    form_class = forms.CompetitionForm
    inlines = [PhasesInline]
    template_name = 'web/competitions/edit.html'

    def form_valid(self, form):
        form.instance.modified_by = self.request.user
        return super(CompetitionEdit, self).form_valid(form)

    def get_context_data(self, **kwargs):
        context = super(CompetitionEdit, self).get_context_data(**kwargs)
        return context

class CompetitionDelete(LoginRequiredMixin, DeleteView):
    model = models.Competition
    template_name = 'web/competitions/confirm-delete.html'
    success_url = '/my/#manage'
    
class CompetitionDetailView(DetailView):
    queryset = models.Competition.objects.all()
    model = models.Competition
    template_name = 'web/competitions/view.html'

    def get_context_data(self, **kwargs):
        context = super(CompetitionDetailView,self).get_context_data(**kwargs)
        competition = context['object']
        # This assumes the tabs were created in the correct order
        # TODO Add a rank, order by on ContentCategory
        side_tabs = dict()
        for category in models.ContentCategory.objects.all():
            pagecontent = context['object'].pagecontent
            if pagecontent is not None:
                tc = [x for x in pagecontent.pages.filter(category=category)]
            else:
                tc = []
            side_tabs[category] = tc 
        context['tabs'] = side_tabs
        submissions=dict()
        all_submissions=dict()
        try:
            if self.request.user.is_authenticated() and self.request.user in [x.user for x in competition.participants.all()]:
                context['my_status'] = [x.status for x in competition.participants.all() if x.user == self.request.user][0].codename
                context['my_participant'] = competition.participants.get(user=self.request.user)
                for phase in competition.phases.all():
                    submissions[phase] = models.CompetitionSubmission.objects.filter(participant=context['my_participant'], phase=phase)
                    if phase.is_active:
                        context['active_phase'] = phase
                        context['my_active_phase_submissions'] = submissions[phase]
                context['my_submissions'] = submissions
            else:
                context['my_status'] = "unknown"
                for phase in competition.phases.all():
                    if phase.is_active:
                        context['active_phase'] = phase
                    all_submissions[phase] = phase.submissions.all()
                context['active_phase_submissions'] = all_submissions

        except ObjectDoesNotExist:
            pass

        return context       
       
class CompetitionSubmissionsPage(LoginRequiredMixin, TemplateView):
    # Serves the table of submissions in the Participate tab of a competition.
    # Requires an authenticated user who is an approved participant of the competition.
    template_name = 'web/competitions/_submit_results_page.html'

    def get_context_data(self, **kwargs):
        context = super(CompetitionSubmissionsPage,self).get_context_data(**kwargs)
        context['phase'] = None
        competition = models.Competition.objects.get(pk=self.kwargs['id'])
        if self.request.user in [x.user for x in competition.participants.all()]:
            participant = competition.participants.get(user=self.request.user)
            if participant.status.codename == models.ParticipantStatus.APPROVED:
                phase = competition.phases.get(pk=self.kwargs['phase'])
                submissions = models.CompetitionSubmission.objects.filter(participant=participant, phase=phase)
                context['my_submissions'] = submissions
                context['phase'] = phase
                ids = [ e.result.id for e in models.PhaseLeaderBoardEntry.objects.filter(board__phase=phase) if e.result in submissions ]
                context['id_of_submission_in_leaderboard'] = ids[0] if len(ids) > 0 else -1
        return context

class CompetitionResultsPage(TemplateView):
    # Serves the leaderboards in the Results tab of a competition.
    template_name = 'web/competitions/_results_page.html'
    def get_context_data(self, **kwargs):
        context = super(CompetitionResultsPage,self).get_context_data(**kwargs)
        competition = models.Competition.objects.get(pk=self.kwargs['id'])
        phase = competition.phases.get(pk=self.kwargs['phase'])
        context['phase'] = phase
        context['groups'] = phase.scores()
        return context

class CompetitionResultsDownload(View):

    def get(self,request,*args,**kwargs):
        competition = models.Competition.objects.get(pk=self.kwargs['id'])
        phase = competition.phases.get(pk=self.kwargs['phase'])
        groups = phase.scores()

        csvfile = StringIO.StringIO()
        csvwriter = csv.writer(csvfile)

        for group in groups:
            csvwriter.writerow([group['label']])
            csvwriter.writerow([])
            
            headers = ["User"]
            sub_headers = [""]
            for header in group['headers']:
                subs = header['subs']
                if subs:
                    for sub in subs:
                        headers.append(header['label'])
                        sub_headers.append(sub['label'])
                else:
                    headers.append(header['label'])
            csvwriter.writerow(headers)
            csvwriter.writerow(sub_headers)

            if len(group['scores']) <= 0:
                csvwriter.writerow(["No data available"])
            else:
                for pk,scores in group['scores']:
                    row = [ scores['username'] ]
                    for v in scores['values']:
                        if 'rnk' in v:
                            row.append("%s (%s)" % (v['val'], v['rnk']))
                        else:
                            row.append("%s (%s)" % (v['val'], v['hidden_rnk']))
                    csvwriter.writerow(row)

            csvwriter.writerow([])
            csvwriter.writerow([])
                    
        response = HttpResponse(csvfile.getvalue(), status=200, content_type="text/csv")
        response["Content-Disposition"] = "attachment; filename=test.csv"
        return response

### Views for My Codalab

class MyIndex(LoginRequiredMixin):
    pass

class MyCompetitionParticipantView(LoginRequiredMixin,ListView):
    queryset = models.CompetitionParticipant.objects.all()
    template_name = 'web/my/participants.html'

    def get_context_data(self,**kwargs):
        ctx = super(MyCompetitionParticipantView,self).get_context_data(**kwargs)
        ctx['competition_id'] = self.kwargs.get('competition_id')
        return ctx

    def get_queryset(self):
        return self.queryset.filter(competition=self.kwargs.get('competition_id'))

## Partials

class CompetitionIndexPartial(TemplateView):
    
    def get_context_data(self,**kwargs):
        ## Currently gets all competitions
        context = super(CompetitionIndexPartial,self).get_context_data(**kwargs)
        per_page = self.request.GET.get('per_page',6)
        page = self.request.GET.get('page',1)
        clist = models.Competition.objects.all()
        
        pgn = Paginator(clist, per_page)
        try:
           competitions = pgn.page(page)
        except PageNotAnInteger:
            # If page is not an integer, deliver first page.
            competitions = pgn.page(1)
        except EmptyPage:
            # If page is out of range (e.g. 9999), deliver last page of results.
            competitions = []
        context['competitions'] = competitions
        return context

class MyCompetitionsManagedPartial(ListView):
    model = models.Competition
    template_name = 'web/my/_managed.html'
    queryset = models.Competition.objects.all()

    def get_queryset(self):
        return self.queryset.filter(creator=self.request.user)

class MyCompetitionsEnteredPartial(ListView):
    model = models.CompetitionParticipant
    template_name = 'web/my/_entered.html'
    queryset = models.CompetitionParticipant.objects.all()

    def get_queryset(self):
        return self.queryset.filter(user=self.request.user)
        
class MyCompetitionDetailsTab(TemplateView):
    template_name = 'web/my/_tab.html'

class MySubmissionResultsPartial(TemplateView):
    template_name = 'web/my/_submission_results.html'
    
    def get_context_data(self,**kwargs):
        ctx = super(MySubmissionResultsPartial,self).get_context_data(**kwargs)

        participant_id = kwargs.get('participant_id')
        participant = models.CompetitionParticipant.objects.get(pk=participant_id)

        phase_id = kwargs.get('phase_id')
        phase = models.CompetitionPhase.objects.get(pk=phase_id)

        ctx['active_phase'] = phase
        ctx['my_active_phase_submissions'] = phase.submissions.filter(participant=participant)
        
        return ctx

class MyCompetitionSubmisisonOutput(LoginRequiredMixin, View):

    def get(self,request,*args,**kwargs):
        submission=models.CompetitionSubmission.objects.get(pk=kwargs.get('submission_id'))
        filetype = kwargs.get('filetype')
        name, ext = filetype.split('.')
        fileattr = name +'_file'
        resp = None
        if hasattr(submission, fileattr):
            f = getattr(submission, fileattr)
            if f:   
                try:             
                    resp = HttpResponse(f.read(), status=200, content_type='text/plain' if ext == 'txt' else 'application/zip')
                except azure.WindowsAzureMissingResourceError:
                    # for stderr.txt which does not exist when no errors have occurred
                    # this may hide a true 404 in an unexpected circumstances
                    resp = HttpResponse("", status=200, content_type='text/plain')
                except:
                    resp = HttpResponse("There was an error retrieving file '%s'. Please try again later or report the issue." % filetype, status=200, content_type='text/plain')
        return resp if resp is not None else HttpResponse("The file '%s' does not exist." % filetype, status=200, content_type='text/plain')
                                                           
        
class VersionView(TemplateView):
    template_name='web/project_version.html'

    def get_context_data(self):
        import subprocess
        p = subprocess.Popen(["git", "rev-parse", "HEAD"], stdout=subprocess.PIPE)
        out, err = p.communicate()
        ctx = super(VersionView,self).get_context_data()
        ctx['commit_hash'] = out
        return ctx

# Bundle Views
<<<<<<< HEAD
=======
#
>>>>>>> b8857bb6
class BundleListView(ListView):
    model = models.Bundle
    queryset = models.Bundle.objects.all()
  
class BundleCreateView(CreateView):
    model = models.Bundle
    action = "created"
    form_class = forms.BundleForm
  
    def form_valid(self, form):
        f = form.save(commit=False)
        f.save()
        tasks.create_directory.delay(f.id)
        return HttpResponseRedirect('/bundles')
<<<<<<< HEAD

=======
  
>>>>>>> b8857bb6
class BundleDetailView(DetailView):
    model = models.Bundle

    def get_context_data(self, **kwargs):
        context = super(BundleDetailView, self).get_context_data(**kwargs)
        return context

<<<<<<< HEAD
# Bundle Run Views
=======
#
# Run Views
#
>>>>>>> b8857bb6
class RunListView(ListView):
    model = models.Run
    queryset = models.Run.objects.all()
   
class RunCreateView(CreateView):
    model = models.Run
    action = "created"
    form_class = forms.RunForm
  
    def form_valid(self, form):
        f = form.save(commit=False)
        f.save()
        return HttpResponseRedirect('/runs')
<<<<<<< HEAD

=======
  
>>>>>>> b8857bb6
class RunDetailView(DetailView):
    model = models.Run

    def get_context_data(self, **kwargs):
        context = super(RunDetailView, self).get_context_data(**kwargs)
<<<<<<< HEAD
        return context
=======
        return context
        
>>>>>>> b8857bb6
<|MERGE_RESOLUTION|>--- conflicted
+++ resolved
@@ -1,405 +1,382 @@
-import datetime
-import StringIO
-import csv
-
-from django.core.paginator import Paginator, EmptyPage, PageNotAnInteger
-from django.core.urlresolvers import reverse, reverse_lazy
-from django.core.exceptions import ObjectDoesNotExist
-from django.views.generic import View, TemplateView, DetailView, ListView, FormView, UpdateView, CreateView, DeleteView
-from django.views.generic.edit import FormMixin
-from django.views.generic.detail import SingleObjectMixin
-from django.template import RequestContext, loader
-from django.forms.formsets import formset_factory
-from django.utils.decorators import method_decorator
-from django.http import HttpResponse, HttpResponseRedirect, HttpResponseBadRequest
-from django.contrib.auth.decorators import login_required
-from django.shortcuts import render_to_response
-
-from apps.web import models
-from apps.web import forms
-from apps.web import tasks
-
-from extra_views import CreateWithInlinesView, UpdateWithInlinesView, InlineFormSet
-
-try:
-    import azure
-    import azure.storage
-except ImportError:
-    raise ImproperlyConfigured(
-        "Could not load Azure bindings. "
-        "See https://github.com/WindowsAzure/azure-sdk-for-python")
-
-def competition_index(request):
-    template = loader.get_template("web/competitions/index.html")
-    context = RequestContext(request, {
-        'competitions' : models.Competition.objects.all(),
-        })
-    return HttpResponse(template.render(context))
-
-@login_required
-def my_index(request):
-    template = loader.get_template("web/my/index.html")
-    denied=models.ParticipantStatus.objects.get(codename=models.ParticipantStatus.DENIED)
-    context = RequestContext(request, {
-        'my_competitions' : models.Competition.objects.filter(creator=request.user),
-        'competitions_im_in' : request.user.participation.all().exclude(status=denied)
-        })
-    return HttpResponse(template.render(context))
-
-class LoginRequiredMixin(object):
-    @method_decorator(login_required)
-    def dispatch(self, *args, **kwargs):
-        return super(LoginRequiredMixin, self).dispatch(*args, **kwargs)
-
-#
-# Competition Views
-#
-
-class PhasesInline(InlineFormSet):
-    model = models.CompetitionPhase
-    form_class = forms.CompetitionPhaseForm
-    template_name = 'web/competitions/edit-phase.html'
-    extra = 0
-
-class CompetitionUpload(LoginRequiredMixin, CreateView):
-    model = models.CompetitionDefBundle
-    form_class = forms.CompetitionDefBundleForm
-    template_name = 'web/competitions/upload_competition.html'
-
-    def form_valid(self, form):
-        form.instance.owner = self.request.user
-        form.instance.created_at = datetime.datetime.now()
-        print "Set fields."
-        if form.is_valid():
-            cb = form.save(commit=False)
-            cb.save()
-            c = cb.unpack()
-            return(HttpResponseRedirect('/competitions/%d' % c.pk))    
-
-class CompetitionCreate(LoginRequiredMixin, CreateWithInlinesView):
-    model = models.Competition
-    template_name = 'web/competitions/create.html'
-    form_class = forms.CompetitionForm
-    inlines = [PhasesInline]
-
-    def form_valid(self, form):
-        form.instance.creator = self.request.user
-        form.instance.modified_by = self.request.user
-        return super(CompetitionCreate, self).form_valid(form)
-
-class CompetitionEdit(LoginRequiredMixin, UpdateWithInlinesView):
-    model = models.Competition
-    form_class = forms.CompetitionForm
-    inlines = [PhasesInline]
-    template_name = 'web/competitions/edit.html'
-
-    def form_valid(self, form):
-        form.instance.modified_by = self.request.user
-        return super(CompetitionEdit, self).form_valid(form)
-
-    def get_context_data(self, **kwargs):
-        context = super(CompetitionEdit, self).get_context_data(**kwargs)
-        return context
-
-class CompetitionDelete(LoginRequiredMixin, DeleteView):
-    model = models.Competition
-    template_name = 'web/competitions/confirm-delete.html'
-    success_url = '/my/#manage'
-    
-class CompetitionDetailView(DetailView):
-    queryset = models.Competition.objects.all()
-    model = models.Competition
-    template_name = 'web/competitions/view.html'
-
-    def get_context_data(self, **kwargs):
-        context = super(CompetitionDetailView,self).get_context_data(**kwargs)
-        competition = context['object']
-        # This assumes the tabs were created in the correct order
-        # TODO Add a rank, order by on ContentCategory
-        side_tabs = dict()
-        for category in models.ContentCategory.objects.all():
-            pagecontent = context['object'].pagecontent
-            if pagecontent is not None:
-                tc = [x for x in pagecontent.pages.filter(category=category)]
-            else:
-                tc = []
-            side_tabs[category] = tc 
-        context['tabs'] = side_tabs
-        submissions=dict()
-        all_submissions=dict()
-        try:
-            if self.request.user.is_authenticated() and self.request.user in [x.user for x in competition.participants.all()]:
-                context['my_status'] = [x.status for x in competition.participants.all() if x.user == self.request.user][0].codename
-                context['my_participant'] = competition.participants.get(user=self.request.user)
-                for phase in competition.phases.all():
-                    submissions[phase] = models.CompetitionSubmission.objects.filter(participant=context['my_participant'], phase=phase)
-                    if phase.is_active:
-                        context['active_phase'] = phase
-                        context['my_active_phase_submissions'] = submissions[phase]
-                context['my_submissions'] = submissions
-            else:
-                context['my_status'] = "unknown"
-                for phase in competition.phases.all():
-                    if phase.is_active:
-                        context['active_phase'] = phase
-                    all_submissions[phase] = phase.submissions.all()
-                context['active_phase_submissions'] = all_submissions
-
-        except ObjectDoesNotExist:
-            pass
-
-        return context       
-       
-class CompetitionSubmissionsPage(LoginRequiredMixin, TemplateView):
-    # Serves the table of submissions in the Participate tab of a competition.
-    # Requires an authenticated user who is an approved participant of the competition.
-    template_name = 'web/competitions/_submit_results_page.html'
-
-    def get_context_data(self, **kwargs):
-        context = super(CompetitionSubmissionsPage,self).get_context_data(**kwargs)
-        context['phase'] = None
-        competition = models.Competition.objects.get(pk=self.kwargs['id'])
-        if self.request.user in [x.user for x in competition.participants.all()]:
-            participant = competition.participants.get(user=self.request.user)
-            if participant.status.codename == models.ParticipantStatus.APPROVED:
-                phase = competition.phases.get(pk=self.kwargs['phase'])
-                submissions = models.CompetitionSubmission.objects.filter(participant=participant, phase=phase)
-                context['my_submissions'] = submissions
-                context['phase'] = phase
-                ids = [ e.result.id for e in models.PhaseLeaderBoardEntry.objects.filter(board__phase=phase) if e.result in submissions ]
-                context['id_of_submission_in_leaderboard'] = ids[0] if len(ids) > 0 else -1
-        return context
-
-class CompetitionResultsPage(TemplateView):
-    # Serves the leaderboards in the Results tab of a competition.
-    template_name = 'web/competitions/_results_page.html'
-    def get_context_data(self, **kwargs):
-        context = super(CompetitionResultsPage,self).get_context_data(**kwargs)
-        competition = models.Competition.objects.get(pk=self.kwargs['id'])
-        phase = competition.phases.get(pk=self.kwargs['phase'])
-        context['phase'] = phase
-        context['groups'] = phase.scores()
-        return context
-
-class CompetitionResultsDownload(View):
-
-    def get(self,request,*args,**kwargs):
-        competition = models.Competition.objects.get(pk=self.kwargs['id'])
-        phase = competition.phases.get(pk=self.kwargs['phase'])
-        groups = phase.scores()
-
-        csvfile = StringIO.StringIO()
-        csvwriter = csv.writer(csvfile)
-
-        for group in groups:
-            csvwriter.writerow([group['label']])
-            csvwriter.writerow([])
-            
-            headers = ["User"]
-            sub_headers = [""]
-            for header in group['headers']:
-                subs = header['subs']
-                if subs:
-                    for sub in subs:
-                        headers.append(header['label'])
-                        sub_headers.append(sub['label'])
-                else:
-                    headers.append(header['label'])
-            csvwriter.writerow(headers)
-            csvwriter.writerow(sub_headers)
-
-            if len(group['scores']) <= 0:
-                csvwriter.writerow(["No data available"])
-            else:
-                for pk,scores in group['scores']:
-                    row = [ scores['username'] ]
-                    for v in scores['values']:
-                        if 'rnk' in v:
-                            row.append("%s (%s)" % (v['val'], v['rnk']))
-                        else:
-                            row.append("%s (%s)" % (v['val'], v['hidden_rnk']))
-                    csvwriter.writerow(row)
-
-            csvwriter.writerow([])
-            csvwriter.writerow([])
-                    
-        response = HttpResponse(csvfile.getvalue(), status=200, content_type="text/csv")
-        response["Content-Disposition"] = "attachment; filename=test.csv"
-        return response
-
-### Views for My Codalab
-
-class MyIndex(LoginRequiredMixin):
-    pass
-
-class MyCompetitionParticipantView(LoginRequiredMixin,ListView):
-    queryset = models.CompetitionParticipant.objects.all()
-    template_name = 'web/my/participants.html'
-
-    def get_context_data(self,**kwargs):
-        ctx = super(MyCompetitionParticipantView,self).get_context_data(**kwargs)
-        ctx['competition_id'] = self.kwargs.get('competition_id')
-        return ctx
-
-    def get_queryset(self):
-        return self.queryset.filter(competition=self.kwargs.get('competition_id'))
-
-## Partials
-
-class CompetitionIndexPartial(TemplateView):
-    
-    def get_context_data(self,**kwargs):
-        ## Currently gets all competitions
-        context = super(CompetitionIndexPartial,self).get_context_data(**kwargs)
-        per_page = self.request.GET.get('per_page',6)
-        page = self.request.GET.get('page',1)
-        clist = models.Competition.objects.all()
-        
-        pgn = Paginator(clist, per_page)
-        try:
-           competitions = pgn.page(page)
-        except PageNotAnInteger:
-            # If page is not an integer, deliver first page.
-            competitions = pgn.page(1)
-        except EmptyPage:
-            # If page is out of range (e.g. 9999), deliver last page of results.
-            competitions = []
-        context['competitions'] = competitions
-        return context
-
-class MyCompetitionsManagedPartial(ListView):
-    model = models.Competition
-    template_name = 'web/my/_managed.html'
-    queryset = models.Competition.objects.all()
-
-    def get_queryset(self):
-        return self.queryset.filter(creator=self.request.user)
-
-class MyCompetitionsEnteredPartial(ListView):
-    model = models.CompetitionParticipant
-    template_name = 'web/my/_entered.html'
-    queryset = models.CompetitionParticipant.objects.all()
-
-    def get_queryset(self):
-        return self.queryset.filter(user=self.request.user)
-        
-class MyCompetitionDetailsTab(TemplateView):
-    template_name = 'web/my/_tab.html'
-
-class MySubmissionResultsPartial(TemplateView):
-    template_name = 'web/my/_submission_results.html'
-    
-    def get_context_data(self,**kwargs):
-        ctx = super(MySubmissionResultsPartial,self).get_context_data(**kwargs)
-
-        participant_id = kwargs.get('participant_id')
-        participant = models.CompetitionParticipant.objects.get(pk=participant_id)
-
-        phase_id = kwargs.get('phase_id')
-        phase = models.CompetitionPhase.objects.get(pk=phase_id)
-
-        ctx['active_phase'] = phase
-        ctx['my_active_phase_submissions'] = phase.submissions.filter(participant=participant)
-        
-        return ctx
-
-class MyCompetitionSubmisisonOutput(LoginRequiredMixin, View):
-
-    def get(self,request,*args,**kwargs):
-        submission=models.CompetitionSubmission.objects.get(pk=kwargs.get('submission_id'))
-        filetype = kwargs.get('filetype')
-        name, ext = filetype.split('.')
-        fileattr = name +'_file'
-        resp = None
-        if hasattr(submission, fileattr):
-            f = getattr(submission, fileattr)
-            if f:   
-                try:             
-                    resp = HttpResponse(f.read(), status=200, content_type='text/plain' if ext == 'txt' else 'application/zip')
-                except azure.WindowsAzureMissingResourceError:
-                    # for stderr.txt which does not exist when no errors have occurred
-                    # this may hide a true 404 in an unexpected circumstances
-                    resp = HttpResponse("", status=200, content_type='text/plain')
-                except:
-                    resp = HttpResponse("There was an error retrieving file '%s'. Please try again later or report the issue." % filetype, status=200, content_type='text/plain')
-        return resp if resp is not None else HttpResponse("The file '%s' does not exist." % filetype, status=200, content_type='text/plain')
-                                                           
-        
-class VersionView(TemplateView):
-    template_name='web/project_version.html'
-
-    def get_context_data(self):
-        import subprocess
-        p = subprocess.Popen(["git", "rev-parse", "HEAD"], stdout=subprocess.PIPE)
-        out, err = p.communicate()
-        ctx = super(VersionView,self).get_context_data()
-        ctx['commit_hash'] = out
-        return ctx
-
-# Bundle Views
-<<<<<<< HEAD
-=======
-#
->>>>>>> b8857bb6
-class BundleListView(ListView):
-    model = models.Bundle
-    queryset = models.Bundle.objects.all()
-  
-class BundleCreateView(CreateView):
-    model = models.Bundle
-    action = "created"
-    form_class = forms.BundleForm
-  
-    def form_valid(self, form):
-        f = form.save(commit=False)
-        f.save()
-        tasks.create_directory.delay(f.id)
-        return HttpResponseRedirect('/bundles')
-<<<<<<< HEAD
-
-=======
-  
->>>>>>> b8857bb6
-class BundleDetailView(DetailView):
-    model = models.Bundle
-
-    def get_context_data(self, **kwargs):
-        context = super(BundleDetailView, self).get_context_data(**kwargs)
-        return context
-
-<<<<<<< HEAD
-# Bundle Run Views
-=======
-#
-# Run Views
-#
->>>>>>> b8857bb6
-class RunListView(ListView):
-    model = models.Run
-    queryset = models.Run.objects.all()
-   
-class RunCreateView(CreateView):
-    model = models.Run
-    action = "created"
-    form_class = forms.RunForm
-  
-    def form_valid(self, form):
-        f = form.save(commit=False)
-        f.save()
-        return HttpResponseRedirect('/runs')
-<<<<<<< HEAD
-
-=======
-  
->>>>>>> b8857bb6
-class RunDetailView(DetailView):
-    model = models.Run
-
-    def get_context_data(self, **kwargs):
-        context = super(RunDetailView, self).get_context_data(**kwargs)
-<<<<<<< HEAD
-        return context
-=======
-        return context
-        
->>>>>>> b8857bb6
+import datetime
+import StringIO
+import csv
+
+from django.core.paginator import Paginator, EmptyPage, PageNotAnInteger
+from django.core.urlresolvers import reverse, reverse_lazy
+from django.core.exceptions import ObjectDoesNotExist
+from django.views.generic import View, TemplateView, DetailView, ListView, FormView, UpdateView, CreateView, DeleteView
+from django.views.generic.edit import FormMixin
+from django.views.generic.detail import SingleObjectMixin
+from django.template import RequestContext, loader
+from django.forms.formsets import formset_factory
+from django.utils.decorators import method_decorator
+from django.http import HttpResponse, HttpResponseRedirect, HttpResponseBadRequest
+from django.contrib.auth.decorators import login_required
+from django.shortcuts import render_to_response
+
+from apps.web import models
+from apps.web import forms
+from apps.web import tasks
+
+from extra_views import CreateWithInlinesView, UpdateWithInlinesView, InlineFormSet
+
+try:
+    import azure
+    import azure.storage
+except ImportError:
+    raise ImproperlyConfigured(
+        "Could not load Azure bindings. "
+        "See https://github.com/WindowsAzure/azure-sdk-for-python")
+
+def competition_index(request):
+    template = loader.get_template("web/competitions/index.html")
+    context = RequestContext(request, {
+        'competitions' : models.Competition.objects.all(),
+        })
+    return HttpResponse(template.render(context))
+
+@login_required
+def my_index(request):
+    template = loader.get_template("web/my/index.html")
+    denied=models.ParticipantStatus.objects.get(codename=models.ParticipantStatus.DENIED)
+    context = RequestContext(request, {
+        'my_competitions' : models.Competition.objects.filter(creator=request.user),
+        'competitions_im_in' : request.user.participation.all().exclude(status=denied)
+        })
+    return HttpResponse(template.render(context))
+
+class LoginRequiredMixin(object):
+    @method_decorator(login_required)
+    def dispatch(self, *args, **kwargs):
+        return super(LoginRequiredMixin, self).dispatch(*args, **kwargs)
+
+#
+# Competition Views
+#
+
+class PhasesInline(InlineFormSet):
+    model = models.CompetitionPhase
+    form_class = forms.CompetitionPhaseForm
+    template_name = 'web/competitions/edit-phase.html'
+    extra = 0
+
+class CompetitionUpload(LoginRequiredMixin, CreateView):
+    model = models.CompetitionDefBundle
+    form_class = forms.CompetitionDefBundleForm
+    template_name = 'web/competitions/upload_competition.html'
+
+    def form_valid(self, form):
+        form.instance.owner = self.request.user
+        form.instance.created_at = datetime.datetime.now()
+        print "Set fields."
+        if form.is_valid():
+            cb = form.save(commit=False)
+            cb.save()
+            c = cb.unpack()
+            return(HttpResponseRedirect('/competitions/%d' % c.pk))    
+
+class CompetitionCreate(LoginRequiredMixin, CreateWithInlinesView):
+    model = models.Competition
+    template_name = 'web/competitions/create.html'
+    form_class = forms.CompetitionForm
+    inlines = [PhasesInline]
+
+    def form_valid(self, form):
+        form.instance.creator = self.request.user
+        form.instance.modified_by = self.request.user
+        return super(CompetitionCreate, self).form_valid(form)
+
+class CompetitionEdit(LoginRequiredMixin, UpdateWithInlinesView):
+    model = models.Competition
+    form_class = forms.CompetitionForm
+    inlines = [PhasesInline]
+    template_name = 'web/competitions/edit.html'
+
+    def form_valid(self, form):
+        form.instance.modified_by = self.request.user
+        return super(CompetitionEdit, self).form_valid(form)
+
+    def get_context_data(self, **kwargs):
+        context = super(CompetitionEdit, self).get_context_data(**kwargs)
+        return context
+
+class CompetitionDelete(LoginRequiredMixin, DeleteView):
+    model = models.Competition
+    template_name = 'web/competitions/confirm-delete.html'
+    success_url = '/my/#manage'
+    
+class CompetitionDetailView(DetailView):
+    queryset = models.Competition.objects.all()
+    model = models.Competition
+    template_name = 'web/competitions/view.html'
+
+    def get_context_data(self, **kwargs):
+        context = super(CompetitionDetailView,self).get_context_data(**kwargs)
+        competition = context['object']
+        # This assumes the tabs were created in the correct order
+        # TODO Add a rank, order by on ContentCategory
+        side_tabs = dict()
+        for category in models.ContentCategory.objects.all():
+            pagecontent = context['object'].pagecontent
+            if pagecontent is not None:
+                tc = [x for x in pagecontent.pages.filter(category=category)]
+            else:
+                tc = []
+            side_tabs[category] = tc 
+        context['tabs'] = side_tabs
+        submissions=dict()
+        all_submissions=dict()
+        try:
+            if self.request.user.is_authenticated() and self.request.user in [x.user for x in competition.participants.all()]:
+                context['my_status'] = [x.status for x in competition.participants.all() if x.user == self.request.user][0].codename
+                context['my_participant'] = competition.participants.get(user=self.request.user)
+                for phase in competition.phases.all():
+                    submissions[phase] = models.CompetitionSubmission.objects.filter(participant=context['my_participant'], phase=phase)
+                    if phase.is_active:
+                        context['active_phase'] = phase
+                        context['my_active_phase_submissions'] = submissions[phase]
+                context['my_submissions'] = submissions
+            else:
+                context['my_status'] = "unknown"
+                for phase in competition.phases.all():
+                    if phase.is_active:
+                        context['active_phase'] = phase
+                    all_submissions[phase] = phase.submissions.all()
+                context['active_phase_submissions'] = all_submissions
+
+        except ObjectDoesNotExist:
+            pass
+
+        return context       
+       
+class CompetitionSubmissionsPage(LoginRequiredMixin, TemplateView):
+    # Serves the table of submissions in the Participate tab of a competition.
+    # Requires an authenticated user who is an approved participant of the competition.
+    template_name = 'web/competitions/_submit_results_page.html'
+
+    def get_context_data(self, **kwargs):
+        context = super(CompetitionSubmissionsPage,self).get_context_data(**kwargs)
+        context['phase'] = None
+        competition = models.Competition.objects.get(pk=self.kwargs['id'])
+        if self.request.user in [x.user for x in competition.participants.all()]:
+            participant = competition.participants.get(user=self.request.user)
+            if participant.status.codename == models.ParticipantStatus.APPROVED:
+                phase = competition.phases.get(pk=self.kwargs['phase'])
+                submissions = models.CompetitionSubmission.objects.filter(participant=participant, phase=phase)
+                context['my_submissions'] = submissions
+                context['phase'] = phase
+                ids = [ e.result.id for e in models.PhaseLeaderBoardEntry.objects.filter(board__phase=phase) if e.result in submissions ]
+                context['id_of_submission_in_leaderboard'] = ids[0] if len(ids) > 0 else -1
+        return context
+
+class CompetitionResultsPage(TemplateView):
+    # Serves the leaderboards in the Results tab of a competition.
+    template_name = 'web/competitions/_results_page.html'
+    def get_context_data(self, **kwargs):
+        context = super(CompetitionResultsPage,self).get_context_data(**kwargs)
+        competition = models.Competition.objects.get(pk=self.kwargs['id'])
+        phase = competition.phases.get(pk=self.kwargs['phase'])
+        context['phase'] = phase
+        context['groups'] = phase.scores()
+        return context
+
+class CompetitionResultsDownload(View):
+
+    def get(self,request,*args,**kwargs):
+        competition = models.Competition.objects.get(pk=self.kwargs['id'])
+        phase = competition.phases.get(pk=self.kwargs['phase'])
+        groups = phase.scores()
+
+        csvfile = StringIO.StringIO()
+        csvwriter = csv.writer(csvfile)
+
+        for group in groups:
+            csvwriter.writerow([group['label']])
+            csvwriter.writerow([])
+            
+            headers = ["User"]
+            sub_headers = [""]
+            for header in group['headers']:
+                subs = header['subs']
+                if subs:
+                    for sub in subs:
+                        headers.append(header['label'])
+                        sub_headers.append(sub['label'])
+                else:
+                    headers.append(header['label'])
+            csvwriter.writerow(headers)
+            csvwriter.writerow(sub_headers)
+
+            if len(group['scores']) <= 0:
+                csvwriter.writerow(["No data available"])
+            else:
+                for pk,scores in group['scores']:
+                    row = [ scores['username'] ]
+                    for v in scores['values']:
+                        if 'rnk' in v:
+                            row.append("%s (%s)" % (v['val'], v['rnk']))
+                        else:
+                            row.append("%s (%s)" % (v['val'], v['hidden_rnk']))
+                    csvwriter.writerow(row)
+
+            csvwriter.writerow([])
+            csvwriter.writerow([])
+                    
+        response = HttpResponse(csvfile.getvalue(), status=200, content_type="text/csv")
+        response["Content-Disposition"] = "attachment; filename=test.csv"
+        return response
+
+### Views for My Codalab
+
+class MyIndex(LoginRequiredMixin):
+    pass
+
+class MyCompetitionParticipantView(LoginRequiredMixin,ListView):
+    queryset = models.CompetitionParticipant.objects.all()
+    template_name = 'web/my/participants.html'
+
+    def get_context_data(self,**kwargs):
+        ctx = super(MyCompetitionParticipantView,self).get_context_data(**kwargs)
+        ctx['competition_id'] = self.kwargs.get('competition_id')
+        return ctx
+
+    def get_queryset(self):
+        return self.queryset.filter(competition=self.kwargs.get('competition_id'))
+
+## Partials
+
+class CompetitionIndexPartial(TemplateView):
+    
+    def get_context_data(self,**kwargs):
+        ## Currently gets all competitions
+        context = super(CompetitionIndexPartial,self).get_context_data(**kwargs)
+        per_page = self.request.GET.get('per_page',6)
+        page = self.request.GET.get('page',1)
+        clist = models.Competition.objects.all()
+        
+        pgn = Paginator(clist, per_page)
+        try:
+           competitions = pgn.page(page)
+        except PageNotAnInteger:
+            # If page is not an integer, deliver first page.
+            competitions = pgn.page(1)
+        except EmptyPage:
+            # If page is out of range (e.g. 9999), deliver last page of results.
+            competitions = []
+        context['competitions'] = competitions
+        return context
+
+class MyCompetitionsManagedPartial(ListView):
+    model = models.Competition
+    template_name = 'web/my/_managed.html'
+    queryset = models.Competition.objects.all()
+
+    def get_queryset(self):
+        return self.queryset.filter(creator=self.request.user)
+
+class MyCompetitionsEnteredPartial(ListView):
+    model = models.CompetitionParticipant
+    template_name = 'web/my/_entered.html'
+    queryset = models.CompetitionParticipant.objects.all()
+
+    def get_queryset(self):
+        return self.queryset.filter(user=self.request.user)
+        
+class MyCompetitionDetailsTab(TemplateView):
+    template_name = 'web/my/_tab.html'
+
+class MySubmissionResultsPartial(TemplateView):
+    template_name = 'web/my/_submission_results.html'
+    
+    def get_context_data(self,**kwargs):
+        ctx = super(MySubmissionResultsPartial,self).get_context_data(**kwargs)
+
+        participant_id = kwargs.get('participant_id')
+        participant = models.CompetitionParticipant.objects.get(pk=participant_id)
+
+        phase_id = kwargs.get('phase_id')
+        phase = models.CompetitionPhase.objects.get(pk=phase_id)
+
+        ctx['active_phase'] = phase
+        ctx['my_active_phase_submissions'] = phase.submissions.filter(participant=participant)
+        
+        return ctx
+
+class MyCompetitionSubmisisonOutput(LoginRequiredMixin, View):
+
+    def get(self,request,*args,**kwargs):
+        submission=models.CompetitionSubmission.objects.get(pk=kwargs.get('submission_id'))
+        filetype = kwargs.get('filetype')
+        name, ext = filetype.split('.')
+        fileattr = name +'_file'
+        resp = None
+        if hasattr(submission, fileattr):
+            f = getattr(submission, fileattr)
+            if f:   
+                try:             
+                    resp = HttpResponse(f.read(), status=200, content_type='text/plain' if ext == 'txt' else 'application/zip')
+                except azure.WindowsAzureMissingResourceError:
+                    # for stderr.txt which does not exist when no errors have occurred
+                    # this may hide a true 404 in an unexpected circumstances
+                    resp = HttpResponse("", status=200, content_type='text/plain')
+                except:
+                    resp = HttpResponse("There was an error retrieving file '%s'. Please try again later or report the issue." % filetype, status=200, content_type='text/plain')
+        return resp if resp is not None else HttpResponse("The file '%s' does not exist." % filetype, status=200, content_type='text/plain')
+                                                           
+        
+class VersionView(TemplateView):
+    template_name='web/project_version.html'
+
+    def get_context_data(self):
+        import subprocess
+        p = subprocess.Popen(["git", "rev-parse", "HEAD"], stdout=subprocess.PIPE)
+        out, err = p.communicate()
+        ctx = super(VersionView,self).get_context_data()
+        ctx['commit_hash'] = out
+        return ctx
+
+# Bundle Views
+class BundleListView(ListView):
+    model = models.Bundle
+    queryset = models.Bundle.objects.all()
+  
+class BundleCreateView(CreateView):
+    model = models.Bundle
+    action = "created"
+    form_class = forms.BundleForm
+  
+    def form_valid(self, form):
+        f = form.save(commit=False)
+        f.save()
+        tasks.create_directory.delay(f.id)
+        return HttpResponseRedirect('/bundles')
+
+class BundleDetailView(DetailView):
+    model = models.Bundle
+
+    def get_context_data(self, **kwargs):
+        context = super(BundleDetailView, self).get_context_data(**kwargs)
+        return context
+
+# Run Views
+class RunListView(ListView):
+    model = models.Run
+    queryset = models.Run.objects.all()
+   
+class RunCreateView(CreateView):
+    model = models.Run
+    action = "created"
+    form_class = forms.RunForm
+  
+    def form_valid(self, form):
+        f = form.save(commit=False)
+        f.save()
+        return HttpResponseRedirect('/runs')
+
+class RunDetailView(DetailView):
+    model = models.Run
+
+    def get_context_data(self, **kwargs):
+        context = super(RunDetailView, self).get_context_data(**kwargs)
+        return context