import datetime

from django.core.paginator import Paginator, EmptyPage, PageNotAnInteger
from django.core.urlresolvers import reverse, reverse_lazy
from django.core.exceptions import ObjectDoesNotExist
from django.views.generic import View, TemplateView, DetailView, ListView, FormView, UpdateView, CreateView, DeleteView
from django.views.generic.edit import FormMixin
from django.views.generic.detail import SingleObjectMixin
from django.template import RequestContext, loader
from django.forms.formsets import formset_factory
from django.utils.decorators import method_decorator
from django.http import HttpResponse, HttpResponseRedirect, HttpResponseBadRequest
from django.contrib.auth.decorators import login_required
from django.shortcuts import render_to_response

from apps.web import models
from apps.web import forms
from apps.web import tasks

from extra_views import CreateWithInlinesView, UpdateWithInlinesView, InlineFormSet

try:
    import azure
    import azure.storage
except ImportError:
    raise ImproperlyConfigured(
        "Could not load Azure bindings. "
        "See https://github.com/WindowsAzure/azure-sdk-for-python")

def competition_index(request):
    template = loader.get_template("web/competitions/index.html")
    context = RequestContext(request, {
        'competitions' : models.Competition.objects.all(),
        })
    return HttpResponse(template.render(context))

@login_required
def my_index(request):
    template = loader.get_template("web/my/index.html")
    denied=models.ParticipantStatus.objects.get(codename=models.ParticipantStatus.DENIED)
    context = RequestContext(request, {
        'my_competitions' : models.Competition.objects.filter(creator=request.user),
        'competitions_im_in' : request.user.participation.all().exclude(status=denied)
        })
    return HttpResponse(template.render(context))

class LoginRequiredMixin(object):
    @method_decorator(login_required)
    def dispatch(self, *args, **kwargs):
        return super(LoginRequiredMixin, self).dispatch(*args, **kwargs)

#
# Competition Views
#

class PhasesInline(InlineFormSet):
    model = models.CompetitionPhase
    form_class = forms.CompetitionPhaseForm
    template_name = 'web/competitions/edit-phase.html'
    extra = 0

class CompetitionUpload(LoginRequiredMixin, CreateView):
    model = models.CompetitionDefBundle
    form_class = forms.CompetitionDefBundleForm
    template_name = 'web/competitions/upload_competition.html'

    def form_valid(self, form):
        form.instance.owner = self.request.user
        form.instance.created_at = datetime.datetime.now()
        print "Set fields."
        if form.is_valid():
            cb = form.save(commit=False)
            cb.save()
            c = cb.unpack()
            return(HttpResponseRedirect('/competitions/%d' % c.pk))    

class CompetitionCreate(LoginRequiredMixin, CreateWithInlinesView):
    model = models.Competition
    template_name = 'web/competitions/create.html'
    form_class = forms.CompetitionForm
    inlines = [PhasesInline]

    def form_valid(self, form):
        form.instance.creator = self.request.user
        form.instance.modified_by = self.request.user
        return super(CompetitionCreate, self).form_valid(form)

class CompetitionEdit(LoginRequiredMixin, UpdateWithInlinesView):
    model = models.Competition
    form_class = forms.CompetitionForm
    inlines = [PhasesInline]
    template_name = 'web/competitions/edit.html'

    def form_valid(self, form):
        form.instance.modified_by = self.request.user
        return super(CompetitionEdit, self).form_valid(form)

    def get_context_data(self, **kwargs):
        context = super(CompetitionEdit, self).get_context_data(**kwargs)
        return context

class CompetitionDelete(LoginRequiredMixin, DeleteView):
    model = models.Competition
    template_name = 'web/competitions/confirm-delete.html'
    success_url = '/my/#manage'
    
class CompetitionDetailView(DetailView):
    queryset = models.Competition.objects.all()
    model = models.Competition
    template_name = 'web/competitions/view.html'

    def get_context_data(self, **kwargs):
        context = super(CompetitionDetailView,self).get_context_data(**kwargs)
        competition = context['object']
        # This assumes the tabs were created in the correct order
        # TODO Add a rank, order by on ContentCategory
        side_tabs = dict()
        for category in models.ContentCategory.objects.all():
            pagecontent = context['object'].pagecontent
            if pagecontent is not None:
                tc = [x for x in pagecontent.pages.filter(category=category)]
            else:
                tc = []
            side_tabs[category] = tc 
        context['tabs'] = side_tabs
        submissions=dict()
        all_submissions=dict()
        try:
            if self.request.user.is_authenticated() and self.request.user in [x.user for x in competition.participants.all()]:
                context['my_status'] = [x.status for x in competition.participants.all() if x.user == self.request.user][0].codename
                context['my_participant'] = competition.participants.get(user=self.request.user)
                for phase in competition.phases.all():
                    submissions[phase] = models.CompetitionSubmission.objects.filter(participant=context['my_participant'], phase=phase)
                    if phase.is_active:
                        context['active_phase'] = phase
                        context['my_active_phase_submissions'] = submissions[phase]
                context['my_submissions'] = submissions
            else:
                context['my_status'] = "unknown"
                for phase in competition.phases.all():
                    if phase.is_active:
                        context['active_phase'] = phase
                    all_submissions[phase] = phase.submissions.all()
                context['active_phase_submissions'] = all_submissions

        except ObjectDoesNotExist:
            pass

        return context       
       
class CompetitionSubmissionsPage(LoginRequiredMixin, TemplateView):
    # Serves the table of submissions in the Participate tab of a competition.
    # Requires an authenticated user who is an approved participant of the competition.
    template_name = 'web/competitions/_submit_results_page.html'

    def get_context_data(self, **kwargs):
        context = super(CompetitionSubmissionsPage,self).get_context_data(**kwargs)
        context['phase'] = None
        competition = models.Competition.objects.get(pk=self.kwargs['id'])
        if self.request.user in [x.user for x in competition.participants.all()]:
            participant = competition.participants.get(user=self.request.user)
            if participant.status.codename == models.ParticipantStatus.APPROVED:
                phase = competition.phases.get(pk=self.kwargs['phase'])
                submissions = models.CompetitionSubmission.objects.filter(participant=participant, phase=phase)
                context['my_submissions'] = submissions
                context['phase'] = phase
                ids = [ e.result.id for e in models.PhaseLeaderBoardEntry.objects.filter(board__phase=phase) if e.result in submissions ]
                context['id_of_submission_in_leaderboard'] = ids[0] if len(ids) > 0 else -1

<<<<<<< HEAD
                                                                        
=======
>>>>>>> 30cfecca
        return context

class CompetitionResultsPage(TemplateView):
    # Serves the leaderboards in the Results tab of a competition.
    template_name = 'web/competitions/_results_page.html'
    def get_context_data(self, **kwargs):
        context = super(CompetitionResultsPage,self).get_context_data(**kwargs)
        competition = models.Competition.objects.get(pk=self.kwargs['id'])
        phase = competition.phases.get(pk=self.kwargs['phase'])
        context['phase'] = phase
        context['groups'] = phase.scores()
        return context

### Views for My Codalab

class MyIndex(LoginRequiredMixin):
    pass

class MyCompetitionParticipantView(LoginRequiredMixin,ListView):
    queryset = models.CompetitionParticipant.objects.all()
    template_name = 'web/my/participants.html'

    def get_context_data(self,**kwargs):
        ctx = super(MyCompetitionParticipantView,self).get_context_data(**kwargs)
        ctx['competition_id'] = self.kwargs.get('competition_id')
        return ctx

    def get_queryset(self):
        return self.queryset.filter(competition=self.kwargs.get('competition_id'))

## Partials

class CompetitionIndexPartial(TemplateView):
    
    def get_context_data(self,**kwargs):
        ## Currently gets all competitions
        context = super(CompetitionIndexPartial,self).get_context_data(**kwargs)
        per_page = self.request.GET.get('per_page',6)
        page = self.request.GET.get('page',1)
        clist = models.Competition.objects.all()
        
        pgn = Paginator(clist, per_page)
        try:
           competitions = pgn.page(page)
        except PageNotAnInteger:
            # If page is not an integer, deliver first page.
            competitions = pgn.page(1)
        except EmptyPage:
            # If page is out of range (e.g. 9999), deliver last page of results.
            competitions = []
        context['competitions'] = competitions
        return context

class MyCompetitionsManagedPartial(ListView):
    model = models.Competition
    template_name = 'web/my/_managed.html'
    queryset = models.Competition.objects.all()

    def get_queryset(self):
        return self.queryset.filter(creator=self.request.user)

class MyCompetitionsEnteredPartial(ListView):
    model = models.CompetitionParticipant
    template_name = 'web/my/_entered.html'
    queryset = models.CompetitionParticipant.objects.all()

    def get_queryset(self):
        return self.queryset.filter(user=self.request.user)
        
class MyCompetitionDetailsTab(TemplateView):
    template_name = 'web/my/_tab.html'

class MySubmissionResultsPartial(TemplateView):
    template_name = 'web/my/_submission_results.html'
    
    def get_context_data(self,**kwargs):
        ctx = super(MySubmissionResultsPartial,self).get_context_data(**kwargs)

        participant_id = kwargs.get('participant_id')
        participant = models.CompetitionParticipant.objects.get(pk=participant_id)

        phase_id = kwargs.get('phase_id')
        phase = models.CompetitionPhase.objects.get(pk=phase_id)

        ctx['active_phase'] = phase
        ctx['my_active_phase_submissions'] = phase.submissions.filter(participant=participant)
        
        return ctx

class MyCompetitionSubmisisonOutput(LoginRequiredMixin, View):

    def get(self,request,*args,**kwargs):
        submission=models.CompetitionSubmission.objects.get(pk=kwargs.get('submission_id'))
        filetype = kwargs.get('filetype')
        name, ext = filetype.split('.')
        fileattr = name +'_file'
        resp = None
        if hasattr(submission, fileattr):
            f = getattr(submission, fileattr)
            if f:   
                try:             
                    resp = HttpResponse(f.read(), status=200, content_type='text/plain' if ext == 'txt' else 'application/zip')
                except azure.WindowsAzureMissingResourceError:
                    # for stderr.txt which does not exist when no errors have occurred
                    # this may hide a true 404 in an unexpected circumstances
                    resp = HttpResponse("", status=200, content_type='text/plain')
                except:
                    resp = HttpResponse("There was an error retrieving file '%s'. Please try again later or report the issue." % filetype, status=200, content_type='text/plain')
        return resp if resp is not None else HttpResponse("The file '%s' does not exist." % filetype, status=200, content_type='text/plain')
                                                           
        
class SubmissionsTest(TemplateView):
    template_name = 'web/my/submissions_test.html'

    def get_context_data(self):
        ctx = super(SubmissionsTest,self).get_context_data()

        ctx['phase_id'] = self.kwargs.get('phase_id')
        ctx['participant_id'] = self.kwargs.get('participant_id')
        
        return ctx

class VersionView(TemplateView):
    template_name='web/project_version.html'

    def get_context_data(self):
        import subprocess
        p = subprocess.Popen(["git", "rev-parse", "HEAD"], stdout=subprocess.PIPE)
        out, err = p.communicate()
        ctx = super(VersionView,self).get_context_data()
        ctx['commit_hash'] = out
        return ctx

# Bundle Views
#
class BundleListView(ListView):
    model = models.Bundle
    queryset = models.Bundle.objects.all()
  

class BundleCreateView(CreateView):
    model = models.Bundle
    action = "created"
    form_class = forms.BundleForm
  
    def form_valid(self, form):
        f = form.save(commit=False)
        f.save()
        tasks.create_directory.delay(f.id)
        return HttpResponseRedirect('/bundles')
  
class BundleDetailView(DetailView):
    model = models.Bundle

    def get_context_data(self, **kwargs):
        context = super(BundleDetailView, self).get_context_data(**kwargs)
        return context

#
# Run Views
#
class RunListView(ListView):
    model = models.Run
    queryset = models.Run.objects.all()
   
class RunCreateView(CreateView):
    model = models.Run
    action = "created"
    form_class = forms.RunForm
  
    def form_valid(self, form):
        f = form.save(commit=False)
        f.save()
        return HttpResponseRedirect('/runs')
  
class RunDetailView(DetailView):
    model = models.Run

    def get_context_data(self, **kwargs):
        context = super(RunDetailView, self).get_context_data(**kwargs)
        return context
<<<<<<< HEAD

class ScoresTestView(TemplateView):
    
    def get_context_data(self, **kwargs):
        ctx = super(ScoresTestView,self).get_context_data(**kwargs)
        lb = models.PhaseLeaderBoard.objects.get(phase__pk=kwargs['phase_id'])
        ctx['scores'] = lb.scores()
        return ctx
=======
        
>>>>>>> 30cfecca
<|MERGE_RESOLUTION|>--- conflicted
+++ resolved
@@ -166,11 +166,6 @@
                 context['phase'] = phase
                 ids = [ e.result.id for e in models.PhaseLeaderBoardEntry.objects.filter(board__phase=phase) if e.result in submissions ]
                 context['id_of_submission_in_leaderboard'] = ids[0] if len(ids) > 0 else -1
-
-<<<<<<< HEAD
-                                                                        
-=======
->>>>>>> 30cfecca
         return context
 
 class CompetitionResultsPage(TemplateView):
@@ -352,15 +347,4 @@
     def get_context_data(self, **kwargs):
         context = super(RunDetailView, self).get_context_data(**kwargs)
         return context
-<<<<<<< HEAD
-
-class ScoresTestView(TemplateView):
-    
-    def get_context_data(self, **kwargs):
-        ctx = super(ScoresTestView,self).get_context_data(**kwargs)
-        lb = models.PhaseLeaderBoard.objects.get(phase__pk=kwargs['phase_id'])
-        ctx['scores'] = lb.scores()
-        return ctx
-=======
-        
->>>>>>> 30cfecca
+        