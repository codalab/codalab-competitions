--- conflicted
+++ resolved
@@ -1,663 +1,332 @@
-<<<<<<< HEAD
-import json
-from . import serializers
-from rest_framework import (viewsets,views,permissions)
-from rest_framework import renderers
-from rest_framework.decorators import action,link,permission_classes
-from rest_framework.exceptions import PermissionDenied, ParseError
-from rest_framework.response import Response
-from apps.web import models as webmodels
-from django.contrib.contenttypes.models import ContentType
-from django.core.exceptions import ObjectDoesNotExist
-from django.core.exceptions import PermissionDenied as DjangoPermissionDenied
-from django.http import Http404
-
-
-class CompetitionAPIViewSet(viewsets.ModelViewSet):
-    serializer_class = serializers.CompetitionSerial
-    queryset = webmodels.Competition.objects.all()
-
-    def destroy(self, request, pk):
-        """
-        Cleanup the destruction of a competition.
-
-        This requires removing phases, submissions, and participants. We should try to design 
-        the models to make the cleanup simpler if we can.
-        """
-        # Get the competition
-        c = webmodels.Competition.objects.get(id=pk)
-
-        # Create a blank response
-        response = {}
-        if self.request.user is not None and self.request.user == c.creator:
-            c.delete()
-            response['id'] = pk
-        else:
-            response['status'] = 403
-
-        return Response(json.dumps(response), content_type="application/json")
-
-    @action(permission_classes=[permissions.IsAuthenticated])
-    def participate(self,request,pk=None):
-        comp = self.get_object()
-        terms = request.DATA['agreed_terms']
-        status = webmodels.ParticipantStatus.objects.get(codename=webmodels.ParticipantStatus.PENDING)
-        p,cr = webmodels.CompetitionParticipant.objects.get_or_create(user=self.request.user,
-                                                                   competition=comp,
-                                                                   defaults={'status': status,
-                                                                             'reason': None})
-        response_data = {
-            'result' : 201 if cr else 200,
-            'id' : p.id
-        }
-
-        return Response(json.dumps(response_data), content_type="application/json")
-    
-    def _get_userstatus(self,request,pk=None,participant_id=None):
-        comp = self.get_object()
-        resp = {}
-        status = 200
-        try:
-            p = webmodels.CompetitionParticipant.objects.get(user=self.request.user,competition=comp)
-            resp = {'status': p.status.codename, 'reason': p.reason}
-        except ObjectDoesNotExist:
-            resp = {'status': None, 'reason': None}
-            status = 400
-        return Response(resp,status=status)
-
-    @link(permission_classes=[permissions.IsAuthenticated])
-    def mystatus(self,request,pk=None):
-        return self._get_userstatus(request,pk)
-
-    @action(methods=['POST','PUT'], permission_classes=[permissions.IsAuthenticated])
-    def participation_status(self,request,pk=None):
-        comp = self.get_object()
-        resp = {}
-        status = request.DATA['status']
-        part = request.DATA['participant_id']
-        reason = request.DATA['reason']
-
-        try:
-            p = webmodels.CompetitionParticipant.objects.get(competition=comp, pk=part)
-            p.status = webmodels.ParticipantStatus.objects.get(codename=status)
-            p.reason = reason
-            p.save()
-            resp = { 
-                'status': status,
-                'participantId': part,
-                'reason': reason 
-                }
-        except ObjectDoesNotExist as e:
-            resp = {
-                'status' : 400
-                }      
-        
-        return Response(json.dumps(resp), content_type="application/json")
-            
-    @action(permission_classes=[permissions.IsAuthenticated])
-    def info(self,request,*args,**kwargs):
-        comp = self.get_object()
-        comp.title = request.DATA.get('title')
-        comp.description = request.DATA.get('description')
-        comp.save()
-        return Response({"data":{"title":comp.title,"description":comp.description,"imageUrl":comp.image.url if comp.image else None},"published":3},status=200)
-
-competition_list =   CompetitionAPIViewSet.as_view({'get':'list','post':'create', 'post': 'participate',})
-competition_retrieve =   CompetitionAPIViewSet.as_view({'get':'retrieve','put':'update', 'patch': 'partial_update'})
-
-class CompetitionPhaseEditView(views.APIView):
-    renderer_classes = (renderers.JSONRenderer,renderers.BrowsableAPIRenderer)
-
-    def post(self,request,*args,**kwargs):
-        serial = serializers.CompetitionPhasesEditSerial(data=request.DATA)
-        if not serial.is_valid():
-            raise Exception(serial.errors)
-        comp = webmodels.Competition.objects.get(pk=kwargs.get('competition_id'))
-        if serial.data['end_date']:
-            comp.end_date = serial.data['end_date']
-            comp.save()
-        for p in serial.data['phases']:
-            if p['phase_id']:
-                phase = webmodels.CompetitionPhase.objects.get(pk = p['phase_id'],competition=comp)
-            else:
-                phase = webmodels.CompetitionPhase.objects.create(competition=comp,label=p['label'],
-                                                                  start_date=p['start_date'],
-                                                                  phasenumber=p['phasenumber'],
-                                                                  max_submissions=p['max_submissions'])
-        return Response(status=200)
-
-class CompetitionParticipantAPIViewSet(viewsets.ModelViewSet):
-    serializer_class = serializers.CompetitionParticipantSerial
-    queryset = webmodels.CompetitionParticipant.objects.all()
-    
-    def get_queryset(self):
-        competition_id = self.kwargs.get('competition_id',None)
-        return self.queryset.filter(competition__pk=competition_id)
-
-class CompetitionPhaseAPIViewset(viewsets.ModelViewSet):
-    serializer_class = serializers.CompetitionPhaseSerial
-    queryset = webmodels.Competition.objects.all()
-    
-    def get_queryset(self):
-        competition_id = self.kwargs.get('pk',None)
-        phasenumber = self.kwargs.get('phasenumber',None)
-        kw = {}
-        if competition_id:
-            kw['pk'] = competition_id
-        if phasenumber:
-            kw['phases__phasenumber'] = phasenumber
-        return self.queryset.filter(**kw)
-
-competitionphase_list = CompetitionPhaseAPIViewset.as_view({'get':'list','post':'create'})
-competitionphase_retrieve = CompetitionPhaseAPIViewset.as_view({'get':'retrieve','put':'update','patch':'partial_update'})
-
-
-class CompetitionPageViewSet(viewsets.ModelViewSet):
-    ## TODO: Turn the custom logic here into a mixin for other content
-    serializer_class = serializers.PageSerial  
-    content_type = ContentType.objects.get_for_model(webmodels.Competition)
-    queryset = webmodels.Page.objects.all()
-    _pagecontainer = None
-    _pagecontainer_q = None
-
-    def get_queryset(self):
-        kw = {}
-        if 'competition_id' in self.kwargs:
-            kw['container__object_id'] = self.kwargs['competition_id']
-            kw['container__content_type'] = self.content_type
-        if 'category' in self.kwargs:
-            kw['category__codename'] = self.kwargs['category']
-        if kw:
-            return self.queryset.filter(**kw)
-        else:
-            return self.queryset
-
-    def dispatch(self,request,*args,**kwargs):        
-        if 'competition_id' in kwargs:
-            self._pagecontainer_q = webmodels.PageContainer.objects.filter(object_id=kwargs['competition_id'],
-                                                                           content_type=self.content_type)
-        return super(CompetitionPageViewSet,self).dispatch(request,*args,**kwargs)
-
-    @property
-    def pagecontainer(self):
-        if self._pagecontainer_q is not None and self._pagecontainer is None: 
-            try:
-                self._pagecontainer = self._pagecontainer_q.get()
-            except ObjectDoesNotExist:
-                self._pagecontainer = None
-        return self._pagecontainer
-    
-    def new_pagecontainer(self,competition_id):
-        try:
-            competition=webmodels.Competition.objects.get(pk=competition_id)
-        except ObjectDoesNotExist:
-            raise Http404
-        self._pagecontainer = webmodels.PageContainer.objects.create(object_id=competition_id,
-                                                                     content_type=self.content_type)
-        return self._pagecontainer
-
-    def get_serializer_context(self):
-        ctx = super(CompetitionPageViewSet,self).get_serializer_context()
-        if 'competition_id' in self.kwargs:
-            ctx.update({'container': self.pagecontainer})
-        return ctx
-
-    def create(self,request,*args,**kwargs):        
-        container = self.pagecontainer
-        if not container:
-            container = self.new_pagecontainer(self.kwargs.get('competition_id'))           
-        return  super(CompetitionPageViewSet,self).create(request,*args,**kwargs)
-
-competition_page_list = CompetitionPageViewSet.as_view({'get':'list','post':'create'})
-competition_page = CompetitionPageViewSet.as_view({'get':'retrieve','put':'update','patch':'partial_update'})
-
-
-@permission_classes((permissions.IsAuthenticated,))
-class CompetitionSubmissionViewSet(viewsets.ModelViewSet):
-    queryset = webmodels.CompetitionSubmission.objects.all()
-    serializer_class = serializers.CompetitionSubmissionSerial
-    _file = None
-
-    def get_queryset(self):
-        return self.queryset.filter(phase__competition__pk=self.kwargs['competition_id'])
-
-    def pre_save(self,obj):
-        try:
-            obj.participant = webmodels.CompetitionParticipant.objects.filter(competition=self.kwargs['competition_id'], user=self.request.user).get()
-        except ObjectDoesNotExist:
-            raise PermissionDenied()
-        if not obj.participant.is_approved:
-            raise PermissionDenied()
-        for phase in webmodels.CompetitionPhase.objects.filter(competition=self.kwargs['competition_id']):
-            if phase.is_active is True:
-                break
-        if phase is None or phase.is_active is False:
-            raise PermissionDenied(detail = 'Competition phase is closed.')
-        obj.phase = phase        
-
-    def handle_exception(self, exc):
-        if type(exc) is DjangoPermissionDenied:
-            exc = PermissionDenied(detail = str(exc))
-        return super(CompetitionSubmissionViewSet, self).handle_exception(exc)
-
-    @action(methods=["DELETE"])
-    def removeFromLeaderboard(self, request, pk=None, competition_id=None):
-        try:
-            participant = webmodels.CompetitionParticipant.objects.filter(competition=self.kwargs['competition_id'], user=self.request.user).get()
-        except ObjectDoesNotExist:
-            raise PermissionDenied()
-        if not participant.is_approved:
-            raise PermissionDenied()
-        submission = webmodels.CompetitionSubmission.objects.get(id=pk)
-        if submission.phase.is_active is False:
-            raise PermissionDenied(detail = 'Competition phase is closed.')
-        if submission.participant.user != self.request.user:
-            raise ParseError(detail = 'Invalid submission')
-        response = dict()
-        lb = webmodels.PhaseLeaderBoard.objects.get(phase=submission.phase)
-        lbe = webmodels.PhaseLeaderBoardEntry.objects.get(board=lb, result=submission)
-        lbe.delete()
-        response['status'] = lbe.id
-        return Response(response, status=response['status'], content_type="application/json")
-
-    @action(methods=["POST"])
-    def addToLeaderboard(self, request, pk=None, competition_id=None):
-        try:
-            participant = webmodels.CompetitionParticipant.objects.filter(competition=self.kwargs['competition_id'], user=self.request.user).get()
-        except ObjectDoesNotExist:
-            raise PermissionDenied()
-        if not participant.is_approved:
-            raise PermissionDenied()
-        submission = webmodels.CompetitionSubmission.objects.get(id=pk)
-        if submission.phase.is_active is False:
-            raise PermissionDenied(detail = 'Competition phase is closed.')
-        if submission.participant.user != self.request.user:
-            raise ParseError(detail = 'Invalid submission')
-        response = dict()
-        lb,_ = webmodels.PhaseLeaderBoard.objects.get_or_create(phase=submission.phase)
-        # Currently we only allow one submission into the leaderboard although the leaderboard
-        # is setup to accept multiple submissions from the same participant.
-        entries = webmodels.PhaseLeaderBoardEntry.objects.filter(board=lb, result__participant=participant)
-        for entry in entries:
-            entry.delete()
-        lbe,cr = webmodels.PhaseLeaderBoardEntry.objects.get_or_create(board=lb, result=submission)
-        response['status'] = (201 if cr else 200)
-        return Response(response, status=response['status'], content_type="application/json")
-
-competition_submission_retrieve = CompetitionSubmissionViewSet.as_view({'get':'retrieve'})
-competition_submission_create = CompetitionSubmissionViewSet.as_view({'post':'create'})
-competition_submission_leaderboard = CompetitionSubmissionViewSet.as_view({'post':'addToLeaderboard', 'delete':'removeFromLeaderboard'})
-
-class LeaderBoardViewSet(viewsets.ModelViewSet):
-    serializer_class = serializers.LeaderBoardSerial
-    queryset = webmodels.PhaseLeaderBoard.objects.all()
-
-    def get_queryset(self):
-        kw = {}
-        competition_id = self.kwargs.get('competition_id',None)
-        phase_id = self.kwargs.get('phase_id',None)
-        if phase_id:
-            kw['phase__pk'] = phase_id
-        if competition_id:
-            kw['phase__competition__pk'] = competition_id
-        return self.queryset.filter(**kw)
-
-leaderboard_list = LeaderBoardViewSet.as_view({'get':'list','post':'create'} )
-leaderboard_retrieve = LeaderBoardViewSet.as_view( {'get':'retrieve','put':'update','patch':'partial_update'} )
-
-class DefaultContentViewSet(viewsets.ModelViewSet):
-    queryset = webmodels.DefaultContentItem.objects.all()
-    serializer_class = serializers.DefaultContentSerial
-    
-class SubmissionScoreViewSet(viewsets.ModelViewSet):
-    queryset = webmodels.CompetitionSubmission.objects.all()
-    serializer_class = serializers.CompetitionScoresSerial
-
-    def get_queryset(self):
-        kw = {}
-        competition_id = self.kwargs.get('competition_id',None)
-        phase_id = self.kwargs.get('phase_id',None)
-        participant_id = self.kwargs.get('participant_id',None)
-        if competition_id:
-            kw['submission__phase__competition__pk'] = competition_id
-        if phase_id:
-            kw['submission__phase__pk'] = phase_id
-        if participant_id:
-            kw['submission__participant__pk'] = participant_id
-        return self.queryset.filter(**kw)
-        
-competition_scores_list = SubmissionScoreViewSet.as_view( {'get':'list'} )
-=======
-import json
-from . import serializers
-from rest_framework import (viewsets,views,permissions)
-from rest_framework import renderers
-from rest_framework.decorators import action,link,permission_classes
-from rest_framework.exceptions import PermissionDenied, ParseError
-from rest_framework.response import Response
-from apps.web import models as webmodels
-from django.contrib.contenttypes.models import ContentType
-from django.core.exceptions import ObjectDoesNotExist
-from django.core.exceptions import PermissionDenied as DjangoPermissionDenied
-from django.http import Http404
-from django.contrib.auth.decorators import login_required
-from django.utils.decorators import method_decorator
-
-class CompetitionAPIViewSet(viewsets.ModelViewSet):
-    serializer_class = serializers.CompetitionSerial
-    queryset = webmodels.Competition.objects.all()
-    #permission_classes = (permissions.IsAuthenticated)
-
-    #@action(permission_classes=[permissions.IsAuthenticated])
-    @method_decorator(login_required)
-    def destroy(self, request, pk, *args,**kwargs):
-        """
-        Cleanup the destruction of a competition.
-
-        This requires removing phases, submissions, and participants. We should try to design 
-        the models to make the cleanup simpler if we can.
-        """
-        # Get the competition
-        c = webmodels.Competition.objects.get(id=pk)
-
-        # Create a blank response
-        response = {}
-        if self.request.user == c.creator:
-            c.delete()
-            response['id'] = pk
-        else:
-            response['status'] = 403
-
-        return Response(json.dumps(response), content_type="application/json")
-
-    @action(permission_classes=[permissions.IsAuthenticated])
-    def participate(self,request,pk=None):
-        comp = self.get_object()
-        terms = request.DATA['agreed_terms']
-        status = webmodels.ParticipantStatus.objects.get(codename=webmodels.ParticipantStatus.PENDING)
-        p,cr = webmodels.CompetitionParticipant.objects.get_or_create(user=self.request.user,
-                                                                   competition=comp,
-                                                                   defaults={'status': status,
-                                                                             'reason': None})
-        response_data = {
-            'result' : 201 if cr else 200,
-            'id' : p.id
-        }
-
-        return Response(json.dumps(response_data), content_type="application/json")
-    
-    def _get_userstatus(self,request,pk=None,participant_id=None):
-        comp = self.get_object()
-        resp = {}
-        status = 200
-        try:
-            p = webmodels.CompetitionParticipant.objects.get(user=self.request.user,competition=comp)
-            resp = {'status': p.status.codename, 'reason': p.reason}
-        except ObjectDoesNotExist:
-            resp = {'status': None, 'reason': None}
-            status = 400
-        return Response(resp,status=status)
-
-    @link(permission_classes=[permissions.IsAuthenticated])
-    def mystatus(self,request,pk=None):
-        return self._get_userstatus(request,pk)
-
-    @action(methods=['POST','PUT'], permission_classes=[permissions.IsAuthenticated])
-    def participation_status(self,request,pk=None):
-        comp = self.get_object()
-        resp = {}
-        status = request.DATA['status']
-        part = request.DATA['participant_id']
-        reason = request.DATA['reason']
-
-        try:
-            p = webmodels.CompetitionParticipant.objects.get(competition=comp, pk=part)
-            p.status = webmodels.ParticipantStatus.objects.get(codename=status)
-            p.reason = reason
-            p.save()
-            resp = { 
-                'status': status,
-                'participantId': part,
-                'reason': reason 
-                }
-        except ObjectDoesNotExist as e:
-            resp = {
-                'status' : 400
-                }      
-        
-        return Response(json.dumps(resp), content_type="application/json")
-            
-    @action(permission_classes=[permissions.IsAuthenticated])
-    def info(self,request,*args,**kwargs):
-        comp = self.get_object()
-        comp.title = request.DATA.get('title')
-        comp.description = request.DATA.get('description')
-        comp.save()
-        return Response({"data":{"title":comp.title,"description":comp.description,"imageUrl":comp.image.url if comp.image else None},"published":3},status=200)
-
-competition_list =   CompetitionAPIViewSet.as_view({'get':'list','post':'create', 'post': 'participate',})
-competition_retrieve =   CompetitionAPIViewSet.as_view({'get':'retrieve','put':'update', 'patch': 'partial_update'})
-
-class CompetitionPhaseEditView(views.APIView):
-    renderer_classes = (renderers.JSONRenderer,renderers.BrowsableAPIRenderer)
-
-    def post(self,request,*args,**kwargs):
-        serial = serializers.CompetitionPhasesEditSerial(data=request.DATA)
-        if not serial.is_valid():
-            raise Exception(serial.errors)
-        comp = webmodels.Competition.objects.get(pk=kwargs.get('competition_id'))
-        if serial.data['end_date']:
-            comp.end_date = serial.data['end_date']
-            comp.save()
-        for p in serial.data['phases']:
-            if p['phase_id']:
-                phase = webmodels.CompetitionPhase.objects.get(pk = p['phase_id'],competition=comp)
-            else:
-                phase = webmodels.CompetitionPhase.objects.create(competition=comp,label=p['label'],
-                                                                  start_date=p['start_date'],
-                                                                  phasenumber=p['phasenumber'],
-                                                                  max_submissions=p['max_submissions'])
-        return Response(status=200)
-
-class CompetitionParticipantAPIViewSet(viewsets.ModelViewSet):
-    serializer_class = serializers.CompetitionParticipantSerial
-    queryset = webmodels.CompetitionParticipant.objects.all()
-    
-    def get_queryset(self):
-        competition_id = self.kwargs.get('competition_id',None)
-        return self.queryset.filter(competition__pk=competition_id)
-
-class CompetitionPhaseAPIViewset(viewsets.ModelViewSet):
-    serializer_class = serializers.CompetitionPhaseSerial
-    queryset = webmodels.Competition.objects.all()
-    
-    def get_queryset(self):
-        competition_id = self.kwargs.get('pk',None)
-        phasenumber = self.kwargs.get('phasenumber',None)
-        kw = {}
-        if competition_id:
-            kw['pk'] = competition_id
-        if phasenumber:
-            kw['phases__phasenumber'] = phasenumber
-        return self.queryset.filter(**kw)
-
-competitionphase_list = CompetitionPhaseAPIViewset.as_view({'get':'list','post':'create'})
-competitionphase_retrieve = CompetitionPhaseAPIViewset.as_view({'get':'retrieve','put':'update','patch':'partial_update'})
-
-
-class CompetitionPageViewSet(viewsets.ModelViewSet):
-    ## TODO: Turn the custom logic here into a mixin for other content
-    serializer_class = serializers.PageSerial  
-    content_type = ContentType.objects.get_for_model(webmodels.Competition)
-    queryset = webmodels.Page.objects.all()
-    _pagecontainer = None
-    _pagecontainer_q = None
-
-    def get_queryset(self):
-        kw = {}
-        if 'competition_id' in self.kwargs:
-            kw['container__object_id'] = self.kwargs['competition_id']
-            kw['container__content_type'] = self.content_type
-        if 'category' in self.kwargs:
-            kw['category__codename'] = self.kwargs['category']
-        if kw:
-            return self.queryset.filter(**kw)
-        else:
-            return self.queryset
-
-    def dispatch(self,request,*args,**kwargs):        
-        if 'competition_id' in kwargs:
-            self._pagecontainer_q = webmodels.PageContainer.objects.filter(object_id=kwargs['competition_id'],
-                                                                           content_type=self.content_type)
-        return super(CompetitionPageViewSet,self).dispatch(request,*args,**kwargs)
-
-    @property
-    def pagecontainer(self):
-        if self._pagecontainer_q is not None and self._pagecontainer is None: 
-            try:
-                self._pagecontainer = self._pagecontainer_q.get()
-            except ObjectDoesNotExist:
-                self._pagecontainer = None
-        return self._pagecontainer
-    
-    def new_pagecontainer(self,competition_id):
-        try:
-            competition=webmodels.Competition.objects.get(pk=competition_id)
-        except ObjectDoesNotExist:
-            raise Http404
-        self._pagecontainer = webmodels.PageContainer.objects.create(object_id=competition_id,
-                                                                     content_type=self.content_type)
-        return self._pagecontainer
-
-    def get_serializer_context(self):
-        ctx = super(CompetitionPageViewSet,self).get_serializer_context()
-        if 'competition_id' in self.kwargs:
-            ctx.update({'container': self.pagecontainer})
-        return ctx
-
-    def create(self,request,*args,**kwargs):        
-        container = self.pagecontainer
-        if not container:
-            container = self.new_pagecontainer(self.kwargs.get('competition_id'))           
-        return  super(CompetitionPageViewSet,self).create(request,*args,**kwargs)
-
-competition_page_list = CompetitionPageViewSet.as_view({'get':'list','post':'create'})
-competition_page = CompetitionPageViewSet.as_view({'get':'retrieve','put':'update','patch':'partial_update'})
-
-
-@permission_classes((permissions.IsAuthenticated,))
-class CompetitionSubmissionViewSet(viewsets.ModelViewSet):
-    queryset = webmodels.CompetitionSubmission.objects.all()
-    serializer_class = serializers.CompetitionSubmissionSerial
-    _file = None
-
-    def get_queryset(self):
-        return self.queryset.filter(phase__competition__pk=self.kwargs['competition_id'])
-
-    def pre_save(self,obj):
-        try:
-            obj.participant = webmodels.CompetitionParticipant.objects.filter(competition=self.kwargs['competition_id'], user=self.request.user).get()
-        except ObjectDoesNotExist:
-            raise PermissionDenied()
-        if not obj.participant.is_approved:
-            raise PermissionDenied()
-        for phase in webmodels.CompetitionPhase.objects.filter(competition=self.kwargs['competition_id']):
-            if phase.is_active is True:
-                break
-        if phase is None or phase.is_active is False:
-            raise PermissionDenied(detail = 'Competition phase is closed.')
-        obj.phase = phase        
-
-    def handle_exception(self, exc):
-        if type(exc) is DjangoPermissionDenied:
-            exc = PermissionDenied(detail = str(exc))
-        return super(CompetitionSubmissionViewSet, self).handle_exception(exc)
-
-    @action(methods=["DELETE"])
-    def removeFromLeaderboard(self, request, pk=None, competition_id=None):
-        try:
-            participant = webmodels.CompetitionParticipant.objects.filter(competition=self.kwargs['competition_id'], user=self.request.user).get()
-        except ObjectDoesNotExist:
-            raise PermissionDenied()
-        if not participant.is_approved:
-            raise PermissionDenied()
-        submission = webmodels.CompetitionSubmission.objects.get(id=pk)
-        if submission.phase.is_active is False:
-            raise PermissionDenied(detail = 'Competition phase is closed.')
-        if submission.participant.user != self.request.user:
-            raise ParseError(detail = 'Invalid submission')
-        response = dict()
-        lb = webmodels.PhaseLeaderBoard.objects.get(phase=submission.phase)
-        lbe = webmodels.PhaseLeaderBoardEntry.objects.get(board=lb, result=submission)
-        lbe.delete()
-        response['status'] = lbe.id
-        return Response(response, status=response['status'], content_type="application/json")
-
-    @action(methods=["POST"])
-    def addToLeaderboard(self, request, pk=None, competition_id=None):
-        try:
-            participant = webmodels.CompetitionParticipant.objects.filter(competition=self.kwargs['competition_id'], user=self.request.user).get()
-        except ObjectDoesNotExist:
-            raise PermissionDenied()
-        if not participant.is_approved:
-            raise PermissionDenied()
-        submission = webmodels.CompetitionSubmission.objects.get(id=pk)
-        if submission.phase.is_active is False:
-            raise PermissionDenied(detail = 'Competition phase is closed.')
-        if submission.participant.user != self.request.user:
-            raise ParseError(detail = 'Invalid submission')
-        response = dict()
-        lb,_ = webmodels.PhaseLeaderBoard.objects.get_or_create(phase=submission.phase)
-        # Currently we only allow one submission into the leaderboard although the leaderboard
-        # is setup to accept multiple submissions from the same participant.
-        entries = webmodels.PhaseLeaderBoardEntry.objects.filter(board=lb, result__participant=participant)
-        for entry in entries:
-            entry.delete()
-        lbe,cr = webmodels.PhaseLeaderBoardEntry.objects.get_or_create(board=lb, result=submission)
-        response['status'] = (201 if cr else 200)
-        return Response(response, status=response['status'], content_type="application/json")
-
-competition_submission_retrieve = CompetitionSubmissionViewSet.as_view({'get':'retrieve'})
-competition_submission_create = CompetitionSubmissionViewSet.as_view({'post':'create'})
-competition_submission_leaderboard = CompetitionSubmissionViewSet.as_view({'post':'addToLeaderboard', 'delete':'removeFromLeaderboard'})
-
-class LeaderBoardViewSet(viewsets.ModelViewSet):
-    serializer_class = serializers.LeaderBoardSerial
-    queryset = webmodels.PhaseLeaderBoard.objects.all()
-
-    def get_queryset(self):
-        kw = {}
-        competition_id = self.kwargs.get('competition_id',None)
-        phase_id = self.kwargs.get('phase_id',None)
-        if phase_id:
-            kw['phase__pk'] = phase_id
-        if competition_id:
-            kw['phase__competition__pk'] = competition_id
-        return self.queryset.filter(**kw)
-
-leaderboard_list = LeaderBoardViewSet.as_view({'get':'list','post':'create'} )
-leaderboard_retrieve = LeaderBoardViewSet.as_view( {'get':'retrieve','put':'update','patch':'partial_update'} )
-
-class DefaultContentViewSet(viewsets.ModelViewSet):
-    queryset = webmodels.DefaultContentItem.objects.all()
-    serializer_class = serializers.DefaultContentSerial
-    
-class SubmissionScoreViewSet(viewsets.ModelViewSet):
-    queryset = webmodels.CompetitionSubmission.objects.all()
-    serializer_class = serializers.CompetitionScoresSerial
-
-    def get_queryset(self):
-        kw = {}
-        competition_id = self.kwargs.get('competition_id',None)
-        phase_id = self.kwargs.get('phase_id',None)
-        participant_id = self.kwargs.get('participant_id',None)
-        if competition_id:
-            kw['submission__phase__competition__pk'] = competition_id
-        if phase_id:
-            kw['submission__phase__pk'] = phase_id
-        if participant_id:
-            kw['submission__participant__pk'] = participant_id
-        return self.queryset.filter(**kw)
-        
-competition_scores_list = SubmissionScoreViewSet.as_view( {'get':'list'} )
->>>>>>> 5f274421
+import json
+from . import serializers
+from rest_framework import (viewsets,views,permissions)
+from rest_framework import renderers
+from rest_framework.decorators import action,link,permission_classes
+from rest_framework.exceptions import PermissionDenied, ParseError
+from rest_framework.response import Response
+from apps.web import models as webmodels
+from django.contrib.contenttypes.models import ContentType
+from django.core.exceptions import ObjectDoesNotExist
+from django.core.exceptions import PermissionDenied as DjangoPermissionDenied
+from django.http import Http404
+from django.contrib.auth.decorators import login_required
+from django.utils.decorators import method_decorator
+
+class CompetitionAPIViewSet(viewsets.ModelViewSet):
+    serializer_class = serializers.CompetitionSerial
+    queryset = webmodels.Competition.objects.all()
+    #permission_classes = (permissions.IsAuthenticated)
+
+    #@action(permission_classes=[permissions.IsAuthenticated])
+    @method_decorator(login_required)
+    def destroy(self, request, pk, *args,**kwargs):
+        """
+        Cleanup the destruction of a competition.
+
+        This requires removing phases, submissions, and participants. We should try to design 
+        the models to make the cleanup simpler if we can.
+        """
+        # Get the competition
+        c = webmodels.Competition.objects.get(id=pk)
+
+        # Create a blank response
+        response = {}
+        if self.request.user == c.creator:
+            c.delete()
+            response['id'] = pk
+        else:
+            response['status'] = 403
+
+        return Response(json.dumps(response), content_type="application/json")
+
+    @action(permission_classes=[permissions.IsAuthenticated])
+    def participate(self,request,pk=None):
+        comp = self.get_object()
+        terms = request.DATA['agreed_terms']
+        status = webmodels.ParticipantStatus.objects.get(codename=webmodels.ParticipantStatus.PENDING)
+        p,cr = webmodels.CompetitionParticipant.objects.get_or_create(user=self.request.user,
+                                                                   competition=comp,
+                                                                   defaults={'status': status,
+                                                                             'reason': None})
+        response_data = {
+            'result' : 201 if cr else 200,
+            'id' : p.id
+        }
+
+        return Response(json.dumps(response_data), content_type="application/json")
+    
+    def _get_userstatus(self,request,pk=None,participant_id=None):
+        comp = self.get_object()
+        resp = {}
+        status = 200
+        try:
+            p = webmodels.CompetitionParticipant.objects.get(user=self.request.user,competition=comp)
+            resp = {'status': p.status.codename, 'reason': p.reason}
+        except ObjectDoesNotExist:
+            resp = {'status': None, 'reason': None}
+            status = 400
+        return Response(resp,status=status)
+
+    @link(permission_classes=[permissions.IsAuthenticated])
+    def mystatus(self,request,pk=None):
+        return self._get_userstatus(request,pk)
+
+    @action(methods=['POST','PUT'], permission_classes=[permissions.IsAuthenticated])
+    def participation_status(self,request,pk=None):
+        comp = self.get_object()
+        resp = {}
+        status = request.DATA['status']
+        part = request.DATA['participant_id']
+        reason = request.DATA['reason']
+
+        try:
+            p = webmodels.CompetitionParticipant.objects.get(competition=comp, pk=part)
+            p.status = webmodels.ParticipantStatus.objects.get(codename=status)
+            p.reason = reason
+            p.save()
+            resp = { 
+                'status': status,
+                'participantId': part,
+                'reason': reason 
+                }
+        except ObjectDoesNotExist as e:
+            resp = {
+                'status' : 400
+                }      
+        
+        return Response(json.dumps(resp), content_type="application/json")
+            
+    @action(permission_classes=[permissions.IsAuthenticated])
+    def info(self,request,*args,**kwargs):
+        comp = self.get_object()
+        comp.title = request.DATA.get('title')
+        comp.description = request.DATA.get('description')
+        comp.save()
+        return Response({"data":{"title":comp.title,"description":comp.description,"imageUrl":comp.image.url if comp.image else None},"published":3},status=200)
+
+competition_list =   CompetitionAPIViewSet.as_view({'get':'list','post':'create', 'post': 'participate',})
+competition_retrieve =   CompetitionAPIViewSet.as_view({'get':'retrieve','put':'update', 'patch': 'partial_update'})
+
+class CompetitionPhaseEditView(views.APIView):
+    renderer_classes = (renderers.JSONRenderer,renderers.BrowsableAPIRenderer)
+
+    def post(self,request,*args,**kwargs):
+        serial = serializers.CompetitionPhasesEditSerial(data=request.DATA)
+        if not serial.is_valid():
+            raise Exception(serial.errors)
+        comp = webmodels.Competition.objects.get(pk=kwargs.get('competition_id'))
+        if serial.data['end_date']:
+            comp.end_date = serial.data['end_date']
+            comp.save()
+        for p in serial.data['phases']:
+            if p['phase_id']:
+                phase = webmodels.CompetitionPhase.objects.get(pk = p['phase_id'],competition=comp)
+            else:
+                phase = webmodels.CompetitionPhase.objects.create(competition=comp,label=p['label'],
+                                                                  start_date=p['start_date'],
+                                                                  phasenumber=p['phasenumber'],
+                                                                  max_submissions=p['max_submissions'])
+        return Response(status=200)
+
+class CompetitionParticipantAPIViewSet(viewsets.ModelViewSet):
+    serializer_class = serializers.CompetitionParticipantSerial
+    queryset = webmodels.CompetitionParticipant.objects.all()
+    
+    def get_queryset(self):
+        competition_id = self.kwargs.get('competition_id',None)
+        return self.queryset.filter(competition__pk=competition_id)
+
+class CompetitionPhaseAPIViewset(viewsets.ModelViewSet):
+    serializer_class = serializers.CompetitionPhaseSerial
+    queryset = webmodels.Competition.objects.all()
+    
+    def get_queryset(self):
+        competition_id = self.kwargs.get('pk',None)
+        phasenumber = self.kwargs.get('phasenumber',None)
+        kw = {}
+        if competition_id:
+            kw['pk'] = competition_id
+        if phasenumber:
+            kw['phases__phasenumber'] = phasenumber
+        return self.queryset.filter(**kw)
+
+competitionphase_list = CompetitionPhaseAPIViewset.as_view({'get':'list','post':'create'})
+competitionphase_retrieve = CompetitionPhaseAPIViewset.as_view({'get':'retrieve','put':'update','patch':'partial_update'})
+
+
+class CompetitionPageViewSet(viewsets.ModelViewSet):
+    ## TODO: Turn the custom logic here into a mixin for other content
+    serializer_class = serializers.PageSerial  
+    content_type = ContentType.objects.get_for_model(webmodels.Competition)
+    queryset = webmodels.Page.objects.all()
+    _pagecontainer = None
+    _pagecontainer_q = None
+
+    def get_queryset(self):
+        kw = {}
+        if 'competition_id' in self.kwargs:
+            kw['container__object_id'] = self.kwargs['competition_id']
+            kw['container__content_type'] = self.content_type
+        if 'category' in self.kwargs:
+            kw['category__codename'] = self.kwargs['category']
+        if kw:
+            return self.queryset.filter(**kw)
+        else:
+            return self.queryset
+
+    def dispatch(self,request,*args,**kwargs):        
+        if 'competition_id' in kwargs:
+            self._pagecontainer_q = webmodels.PageContainer.objects.filter(object_id=kwargs['competition_id'],
+                                                                           content_type=self.content_type)
+        return super(CompetitionPageViewSet,self).dispatch(request,*args,**kwargs)
+
+    @property
+    def pagecontainer(self):
+        if self._pagecontainer_q is not None and self._pagecontainer is None: 
+            try:
+                self._pagecontainer = self._pagecontainer_q.get()
+            except ObjectDoesNotExist:
+                self._pagecontainer = None
+        return self._pagecontainer
+    
+    def new_pagecontainer(self,competition_id):
+        try:
+            competition=webmodels.Competition.objects.get(pk=competition_id)
+        except ObjectDoesNotExist:
+            raise Http404
+        self._pagecontainer = webmodels.PageContainer.objects.create(object_id=competition_id,
+                                                                     content_type=self.content_type)
+        return self._pagecontainer
+
+    def get_serializer_context(self):
+        ctx = super(CompetitionPageViewSet,self).get_serializer_context()
+        if 'competition_id' in self.kwargs:
+            ctx.update({'container': self.pagecontainer})
+        return ctx
+
+    def create(self,request,*args,**kwargs):        
+        container = self.pagecontainer
+        if not container:
+            container = self.new_pagecontainer(self.kwargs.get('competition_id'))           
+        return  super(CompetitionPageViewSet,self).create(request,*args,**kwargs)
+
+competition_page_list = CompetitionPageViewSet.as_view({'get':'list','post':'create'})
+competition_page = CompetitionPageViewSet.as_view({'get':'retrieve','put':'update','patch':'partial_update'})
+
+
+@permission_classes((permissions.IsAuthenticated,))
+class CompetitionSubmissionViewSet(viewsets.ModelViewSet):
+    queryset = webmodels.CompetitionSubmission.objects.all()
+    serializer_class = serializers.CompetitionSubmissionSerial
+    _file = None
+
+    def get_queryset(self):
+        return self.queryset.filter(phase__competition__pk=self.kwargs['competition_id'])
+
+    def pre_save(self,obj):
+        try:
+            obj.participant = webmodels.CompetitionParticipant.objects.filter(competition=self.kwargs['competition_id'], user=self.request.user).get()
+        except ObjectDoesNotExist:
+            raise PermissionDenied()
+        if not obj.participant.is_approved:
+            raise PermissionDenied()
+        for phase in webmodels.CompetitionPhase.objects.filter(competition=self.kwargs['competition_id']):
+            if phase.is_active is True:
+                break
+        if phase is None or phase.is_active is False:
+            raise PermissionDenied(detail = 'Competition phase is closed.')
+        obj.phase = phase        
+
+    def handle_exception(self, exc):
+        if type(exc) is DjangoPermissionDenied:
+            exc = PermissionDenied(detail = str(exc))
+        return super(CompetitionSubmissionViewSet, self).handle_exception(exc)
+
+    @action(methods=["DELETE"])
+    def removeFromLeaderboard(self, request, pk=None, competition_id=None):
+        try:
+            participant = webmodels.CompetitionParticipant.objects.filter(competition=self.kwargs['competition_id'], user=self.request.user).get()
+        except ObjectDoesNotExist:
+            raise PermissionDenied()
+        if not participant.is_approved:
+            raise PermissionDenied()
+        submission = webmodels.CompetitionSubmission.objects.get(id=pk)
+        if submission.phase.is_active is False:
+            raise PermissionDenied(detail = 'Competition phase is closed.')
+        if submission.participant.user != self.request.user:
+            raise ParseError(detail = 'Invalid submission')
+        response = dict()
+        lb = webmodels.PhaseLeaderBoard.objects.get(phase=submission.phase)
+        lbe = webmodels.PhaseLeaderBoardEntry.objects.get(board=lb, result=submission)
+        lbe.delete()
+        response['status'] = lbe.id
+        return Response(response, status=response['status'], content_type="application/json")
+
+    @action(methods=["POST"])
+    def addToLeaderboard(self, request, pk=None, competition_id=None):
+        try:
+            participant = webmodels.CompetitionParticipant.objects.filter(competition=self.kwargs['competition_id'], user=self.request.user).get()
+        except ObjectDoesNotExist:
+            raise PermissionDenied()
+        if not participant.is_approved:
+            raise PermissionDenied()
+        submission = webmodels.CompetitionSubmission.objects.get(id=pk)
+        if submission.phase.is_active is False:
+            raise PermissionDenied(detail = 'Competition phase is closed.')
+        if submission.participant.user != self.request.user:
+            raise ParseError(detail = 'Invalid submission')
+        response = dict()
+        lb,_ = webmodels.PhaseLeaderBoard.objects.get_or_create(phase=submission.phase)
+        # Currently we only allow one submission into the leaderboard although the leaderboard
+        # is setup to accept multiple submissions from the same participant.
+        entries = webmodels.PhaseLeaderBoardEntry.objects.filter(board=lb, result__participant=participant)
+        for entry in entries:
+            entry.delete()
+        lbe,cr = webmodels.PhaseLeaderBoardEntry.objects.get_or_create(board=lb, result=submission)
+        response['status'] = (201 if cr else 200)
+        return Response(response, status=response['status'], content_type="application/json")
+
+competition_submission_retrieve = CompetitionSubmissionViewSet.as_view({'get':'retrieve'})
+competition_submission_create = CompetitionSubmissionViewSet.as_view({'post':'create'})
+competition_submission_leaderboard = CompetitionSubmissionViewSet.as_view({'post':'addToLeaderboard', 'delete':'removeFromLeaderboard'})
+
+class LeaderBoardViewSet(viewsets.ModelViewSet):
+    serializer_class = serializers.LeaderBoardSerial
+    queryset = webmodels.PhaseLeaderBoard.objects.all()
+
+    def get_queryset(self):
+        kw = {}
+        competition_id = self.kwargs.get('competition_id',None)
+        phase_id = self.kwargs.get('phase_id',None)
+        if phase_id:
+            kw['phase__pk'] = phase_id
+        if competition_id:
+            kw['phase__competition__pk'] = competition_id
+        return self.queryset.filter(**kw)
+
+leaderboard_list = LeaderBoardViewSet.as_view({'get':'list','post':'create'} )
+leaderboard_retrieve = LeaderBoardViewSet.as_view( {'get':'retrieve','put':'update','patch':'partial_update'} )
+
+class DefaultContentViewSet(viewsets.ModelViewSet):
+    queryset = webmodels.DefaultContentItem.objects.all()
+    serializer_class = serializers.DefaultContentSerial
+    
+class SubmissionScoreViewSet(viewsets.ModelViewSet):
+    queryset = webmodels.CompetitionSubmission.objects.all()
+    serializer_class = serializers.CompetitionScoresSerial
+
+    def get_queryset(self):
+        kw = {}
+        competition_id = self.kwargs.get('competition_id',None)
+        phase_id = self.kwargs.get('phase_id',None)
+        participant_id = self.kwargs.get('participant_id',None)
+        if competition_id:
+            kw['submission__phase__competition__pk'] = competition_id
+        if phase_id:
+            kw['submission__phase__pk'] = phase_id
+        if participant_id:
+            kw['submission__participant__pk'] = participant_id
+        return self.queryset.filter(**kw)
+        
+competition_scores_list = SubmissionScoreViewSet.as_view( {'get':'list'} )