--- conflicted
+++ resolved
@@ -747,13 +747,9 @@
         service = BundleService(self.request.user)
         try:
             item = service.item(uuid)
-<<<<<<< HEAD
-            print 'tried getting items'
-=======
             item['permission'] = False
             if item['owner_id'] == str(self.request.user.id):
                 item['permission'] = True
->>>>>>> 65e93637
             return Response(item, content_type="application/json")
         except Exception as e:
             logging.error(self.__str__())
