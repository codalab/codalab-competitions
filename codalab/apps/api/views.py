--- conflicted
+++ resolved
@@ -25,10 +25,7 @@
         """
         # Get the competition
         c = webmodels.Competition.objects.get(id=pk)
-<<<<<<< HEAD
         c.delete()
-=======
->>>>>>> 35221f37
 
         # for each phase, cleanup the leaderboard and submissions
         return Response(json.dumps({'id' : pk}), content_type="application/json")
