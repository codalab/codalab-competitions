--- conflicted
+++ resolved
@@ -60,12 +60,8 @@
 
 class CompetitionSubmissionSerial(serializers.ModelSerializer):
     status = serializers.SlugField(source="status.codename", read_only=True)
-<<<<<<< HEAD
     filename = serializers.ReadOnlyField(source="get_filename")
-=======
-    filename = serializers.Field(source="get_filename")
-
->>>>>>> 9752c20b
+
     class Meta:
         model = webmodels.CompetitionSubmission
         fields = ('id', 'status', 'status_details', 'submitted_at', 'submission_number', 'file', 'exception_details',
@@ -79,13 +75,13 @@
 
 class CompetitionSubmissionListSerializer(serializers.ModelSerializer):
     status = serializers.SlugField(source="status.codename", read_only=True)
-    filename = serializers.Field(source="get_filename")
+    filename = serializers.SerializerMethodField()
     username = serializers.CharField(source='participant.user.username')
-    leaderboard = serializers.SerializerMethodField('get_leaderboard')
-    can_be_migrated = serializers.SerializerMethodField('get_can_be_migrated')
+    leaderboard = serializers.SerializerMethodField()
+    can_be_migrated = serializers.SerializerMethodField()
     participant_submission_number = serializers.CharField(read_only=True)
     phase_number = serializers.IntegerField(source='phase.phasenumber')
-    size = serializers.SerializerMethodField('get_size')
+    size = serializers.SerializerMethodField()
 
     class Meta:
         model = webmodels.CompetitionSubmission
@@ -114,15 +110,48 @@
     def get_can_be_migrated(self, instance):
         return instance.id in self.context['migratable_submissions']
 
+    def get_filename(self, instance):
+        return instance.get_filename()
+
     def get_size(self, instance):
         return instance.size
 
 
 class PhaseSerial(serializers.ModelSerializer):
-    start_date = serializers.DateField(format='%Y-%m-%d')
+    start_date = serializers.DateTimeField(format='%Y-%m-%d')
 
     class Meta:
         model = webmodels.CompetitionPhase
+        fields = [
+            'competition',
+            'description',
+            'phasenumber',
+            'label',
+            'start_date',
+            'max_submissions',
+            'max_submissions_per_day',
+            'is_scoring_only',
+            'datasets',
+            'leaderboard_management_mode',
+            'force_best_submission_to_leaderboard',
+            'auto_migration',
+            'is_migrated',
+            'execution_time_limit',
+            'color',
+            'max_submission_size',
+            'participant_max_storage_use',
+            'delete_submissions_except_best_and_last',
+            'input_data_organizer_dataset',
+            'reference_data_organizer_dataset',
+            'scoring_program_organizer_dataset',
+            'phase_never_ends',
+            'scoring_program_docker_image',
+            'default_docker_image',
+            'disable_custom_docker_image',
+            'starting_kit_organizer_dataset',
+            'public_data_organizer_dataset',
+            'ingestion_program_organizer_dataset',
+        ]
         read_only_fields = ['datasets']
 
 
