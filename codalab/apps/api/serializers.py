from rest_framework import serializers
from apps.web import models as webmodels


class ContentCategorySerial(serializers.ModelSerializer):
    visibility = serializers.SlugField(source='visibility.codename')

    class Meta:
        model = webmodels.ContentCategory


class DefaultContentSerial(serializers.ModelSerializer):
    category_codename = serializers.SlugField(source='category.codename')
    category_name = serializers.CharField(source='category.name')
    initial_visibility = serializers.SlugField(
        source='initial_visibility.codename')

    class Meta:
        model = webmodels.DefaultContentItem
<<<<<<< HEAD

=======
>>>>>>> 34205d53

class PageSerial(serializers.ModelSerializer):
    container = serializers.RelatedField(required=False)

    class Meta:
        model = webmodels.Page

    def validate_container(self, attr, source):
        # The container, if not supplied will be supplied by the view
        # based on url kwargs.
        if 'container' in self.context:
            attr['container'] = self.context['container']
        return attr


class CompetitionDatasetSerial(serializers.ModelSerializer):
    dataset_id = serializers.IntegerField()
    source_url = serializers.URLField()
    source_address_info = serializers.CharField()
    competition_id = serializers.IntegerField()
    phase_id = serializers.IntegerField()

    def validata_phase_id(self, attr, source):
        if not attr[source]:
            attr[source] = None
        return attr

class CompetitionParticipantSerial(serializers.ModelSerializer):

    class Meta:
        model = webmodels.CompetitionParticipant


class CompetitionSubmissionSerial(serializers.ModelSerializer):
    status = serializers.SlugField(source="status.codename", read_only=True)

    class Meta:
        model = webmodels.CompetitionSubmission
        fields = ('id', 'status', 'status_details',
                  'submitted_at', 'submission_number', 'file')
        read_only_fields = ('participant', 'phase', 'id',
                            'status_details', 'submitted_at', 'submission_number')


class PhaseSerial(serializers.ModelSerializer):
    start_date = serializers.DateField(format='%Y-%m-%d')

    class Meta:
        model = webmodels.CompetitionPhase
        read_only_fields = ['datasets']


class CompetitionPhaseSerial(serializers.ModelSerializer):
    end_date = serializers.DateField(format='%Y-%m-%d')
    phases = PhaseSerial(many=True)

    class Meta:
        model = webmodels.Competition
        fields = ['end_date', 'phases']


class LeaderBoardSerial(serializers.ModelSerializer):
    entries = CompetitionSubmissionSerial(
        read_only=True, source='submissions')

    class Meta:
        model = webmodels.PhaseLeaderBoard

<<<<<<< HEAD

=======
>>>>>>> 34205d53
class CompetitionDataSerial(serializers.ModelSerializer):
    image_url = serializers.URLField(source='image.url', read_only=True)
    phases = serializers.RelatedField(many=True)

    class Meta:
        model = webmodels.Competition
<<<<<<< HEAD

=======
>>>>>>> 34205d53

class PhaseRel(serializers.RelatedField):

    # TODO: Some cleanup and validation to do
    def to_native(self, value):
        o = PhaseSerial(instance=value)
        return o.data

<<<<<<< HEAD
    def from_native(self, data=None, files=None):
        kw = {'data': data, 'partial': self.partial}
=======
    def from_native(self,data=None,files=None):
        kw = {'data': data,'partial':self.partial}
>>>>>>> 34205d53
        args = []
        print data
        print type(data)
        if 'id' in data:
            instance = webmodels.CompetitionPhase.objects.filter(
                pk=data['id']).get()
            args.append(instance)
            print instance
        o = PhaseSerial(*args, **kw)

        if o.is_valid():
            return o.object
        else:
            raise Exception(o.errors)


class CompetitionSerial(serializers.ModelSerializer):
<<<<<<< HEAD
    phases = PhaseRel(many=True, read_only=False)
    image_url = serializers.CharField(source='image_url', read_only=True)
=======
    phases = PhaseRel(many=True,read_only=False)
    image_url = serializers.CharField(source='image_url',read_only=True)
>>>>>>> 34205d53
    pages = PageSerial(source='pagecontent.pages', read_only=True)

    class Meta:
        model = webmodels.Competition
        read_only_fields = ['image_url_base']


class ScoreSerial(serializers.ModelSerializer):

    class Meta:
        model = webmodels.SubmissionScore
<<<<<<< HEAD

=======
>>>>>>> 34205d53

class CompetitionScoresSerial(serializers.ModelSerializer):
    competition_id = serializers.IntegerField(source='phase.competition.pk')
    phase_id = serializers.IntegerField(source='phase.pk')
    phasenumber = serializers.IntegerField(source='phase.pk')
    partitipant_id = serializers.IntegerField(source='participant.pk')
    status = serializers.CharField(source='status.codename')
    status_details = serializers.CharField(source='status_details')
    scores = ScoreSerial(read_only=True)

    class Meta:
        model = webmodels.CompetitionSubmission<|MERGE_RESOLUTION|>--- conflicted
+++ resolved
@@ -1,6 +1,5 @@
 from rest_framework import serializers
 from apps.web import models as webmodels
-
 
 class ContentCategorySerial(serializers.ModelSerializer):
     visibility = serializers.SlugField(source='visibility.codename')
@@ -8,19 +7,12 @@
     class Meta:
         model = webmodels.ContentCategory
 
-
 class DefaultContentSerial(serializers.ModelSerializer):
     category_codename = serializers.SlugField(source='category.codename')
     category_name = serializers.CharField(source='category.name')
-    initial_visibility = serializers.SlugField(
-        source='initial_visibility.codename')
-
+    initial_visibility = serializers.SlugField(source='initial_visibility.codename')
     class Meta:
         model = webmodels.DefaultContentItem
-<<<<<<< HEAD
-
-=======
->>>>>>> 34205d53
 
 class PageSerial(serializers.ModelSerializer):
     container = serializers.RelatedField(required=False)
@@ -28,13 +20,12 @@
     class Meta:
         model = webmodels.Page
 
-    def validate_container(self, attr, source):
-        # The container, if not supplied will be supplied by the view
-        # based on url kwargs.
+    def validate_container(self,attr,source):
+        ## The container, if not supplied will be supplied by the view
+        ## based on url kwargs. 
         if 'container' in self.context:
             attr['container'] = self.context['container']
         return attr
-
 
 class CompetitionDatasetSerial(serializers.ModelSerializer):
     dataset_id = serializers.IntegerField()
@@ -42,8 +33,8 @@
     source_address_info = serializers.CharField()
     competition_id = serializers.IntegerField()
     phase_id = serializers.IntegerField()
-
-    def validata_phase_id(self, attr, source):
+    
+    def validata_phase_id(self,attr,source):
         if not attr[source]:
             attr[source] = None
         return attr
@@ -53,25 +44,19 @@
     class Meta:
         model = webmodels.CompetitionParticipant
 
-
 class CompetitionSubmissionSerial(serializers.ModelSerializer):
     status = serializers.SlugField(source="status.codename", read_only=True)
-
     class Meta:
         model = webmodels.CompetitionSubmission
-        fields = ('id', 'status', 'status_details',
-                  'submitted_at', 'submission_number', 'file')
-        read_only_fields = ('participant', 'phase', 'id',
-                            'status_details', 'submitted_at', 'submission_number')
-
+        fields = ('id','status','status_details','submitted_at','submission_number', 'file')
+        read_only_fields = ('participant', 'phase', 'id','status_details','submitted_at','submission_number')
 
 class PhaseSerial(serializers.ModelSerializer):
     start_date = serializers.DateField(format='%Y-%m-%d')
-
+    
     class Meta:
         model = webmodels.CompetitionPhase
         read_only_fields = ['datasets']
-
 
 class CompetitionPhaseSerial(serializers.ModelSerializer):
     end_date = serializers.DateField(format='%Y-%m-%d')
@@ -79,84 +64,56 @@
 
     class Meta:
         model = webmodels.Competition
-        fields = ['end_date', 'phases']
-
+        fields = ['end_date','phases']
 
 class LeaderBoardSerial(serializers.ModelSerializer):
-    entries = CompetitionSubmissionSerial(
-        read_only=True, source='submissions')
+    entries =  CompetitionSubmissionSerial(read_only=True, source='submissions')
 
     class Meta:
         model = webmodels.PhaseLeaderBoard
 
-<<<<<<< HEAD
-
-=======
->>>>>>> 34205d53
 class CompetitionDataSerial(serializers.ModelSerializer):
     image_url = serializers.URLField(source='image.url', read_only=True)
     phases = serializers.RelatedField(many=True)
 
     class Meta:
         model = webmodels.Competition
-<<<<<<< HEAD
-
-=======
->>>>>>> 34205d53
 
 class PhaseRel(serializers.RelatedField):
 
     # TODO: Some cleanup and validation to do
-    def to_native(self, value):
+    def to_native(self,value):
         o = PhaseSerial(instance=value)
         return o.data
 
-<<<<<<< HEAD
-    def from_native(self, data=None, files=None):
-        kw = {'data': data, 'partial': self.partial}
-=======
     def from_native(self,data=None,files=None):
         kw = {'data': data,'partial':self.partial}
->>>>>>> 34205d53
         args = []
         print data
         print type(data)
         if 'id' in data:
-            instance = webmodels.CompetitionPhase.objects.filter(
-                pk=data['id']).get()
+            instance = webmodels.CompetitionPhase.objects.filter(pk=data['id']).get()
             args.append(instance)
             print instance
-        o = PhaseSerial(*args, **kw)
-
+        o = PhaseSerial(*args,**kw)
+        
         if o.is_valid():
             return o.object
         else:
             raise Exception(o.errors)
 
-
 class CompetitionSerial(serializers.ModelSerializer):
-<<<<<<< HEAD
-    phases = PhaseRel(many=True, read_only=False)
-    image_url = serializers.CharField(source='image_url', read_only=True)
-=======
     phases = PhaseRel(many=True,read_only=False)
     image_url = serializers.CharField(source='image_url',read_only=True)
->>>>>>> 34205d53
     pages = PageSerial(source='pagecontent.pages', read_only=True)
 
     class Meta:
         model = webmodels.Competition
         read_only_fields = ['image_url_base']
 
-
 class ScoreSerial(serializers.ModelSerializer):
-
     class Meta:
         model = webmodels.SubmissionScore
-<<<<<<< HEAD
-
-=======
->>>>>>> 34205d53
 
 class CompetitionScoresSerial(serializers.ModelSerializer):
     competition_id = serializers.IntegerField(source='phase.competition.pk')
