--- conflicted
+++ resolved
@@ -19,14 +19,8 @@
             </div>
         </div>
     </div>
-<<<<<<< HEAD
-
-
-=======
     <a href="{% url "competitions:view" pk=competition.pk %}" class="pull-right" >Go Back to Competition Homepage</a>
-
     <br>
->>>>>>> 453161a0
     <div class="teams">
         <div class="">
             {% if not team %}
