--- conflicted
+++ resolved
@@ -1,20 +1,15 @@
+import apps.web as web
 import logging
 import os
+from apps.web.utils import PublicStorage, get_object_base_url, delete_key_from_storage
+from datetime import datetime, timedelta
+from django import template
 from django.conf import settings
 from django.db import models
+from django.db.models.signals import post_delete
+from django.dispatch import receiver
+from django.utils.functional import cached_property
 from django.utils.timezone import now
-from django.utils.functional import cached_property
-from django import template
-import apps.web as web
-<<<<<<< HEAD
-from apps.web.utils import PublicStorage, BundleStorage, get_object_base_url
-=======
-from apps.web.utils import PublicStorage, BundleStorage, delete_key_from_storage
->>>>>>> 9752c20b
-from datetime import datetime, timedelta
-
-from django.dispatch import receiver
-from django.db.models.signals import post_delete
 
 register = template.Library()
 User = settings.AUTH_USER_MODEL
