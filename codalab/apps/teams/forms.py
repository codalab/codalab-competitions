from django import forms
from django.core.exceptions import ValidationError
from django.db.models import Q
from django.forms.widgets import ClearableFileInput, Input, CheckboxInput
from django.utils.html import escape, conditional_escape
from django.utils.encoding import force_unicode
from tinymce.widgets import TinyMCE
from django.utils import timezone
from apps.web.models import Competition
from apps.authenz.models import ClUser
from apps.teams.models import TeamMembership, Team, TeamStatus, TeamMembershipStatus
from django.utils.safestring import mark_safe
import os
import datetime
import logging

logger = logging.getLogger(__name__)

class CustomImageField(ClearableFileInput):

    def render(self, name, value, attrs=None):
        substitutions = {
            'initial_text': self.initial_text, 
            'input_text': self.input_text,
            'clear_template': '',
            'clear_checkbox_label': '',
            }
        template = '%(input)s'
        substitutions['input'] = Input.render(self, name, value, attrs)
        clear_template = '<div class="remove-image"><div class="remove-image btn btn-primary">Remove image</div></div><div class="image-removed">Image removed. Please click Submit to save your changes.</div>' + self.template_with_clear

        if value and hasattr(value, "url"):
            template = self.template_with_initial
            substitutions['initial'] = ('<div class="logo-image-container"><img class="logo-image" src="%s" alt="%s"/></div>'
                                        % (escape(value.url),
                                           escape(force_unicode(value))))
            if not self.is_required:
                checkbox_name = self.clear_checkbox_name(name)
                checkbox_id = self.clear_checkbox_id(checkbox_name)
                substitutions['clear_checkbox_name'] = conditional_escape(checkbox_name)
                substitutions['clear_checkbox_id'] = conditional_escape(checkbox_id)
                substitutions['clear'] = CheckboxInput().render(checkbox_name, False, attrs={'id': checkbox_id})
                substitutions['clear_template'] = clear_template % substitutions

        return mark_safe(template % substitutions)


class TeamEditForm(forms.ModelForm):
    name = forms.CharField(max_length=64, required=False)
    description = forms.Textarea()
    allow_requests = forms.BooleanField(required=False)
    image = forms.ImageField(required=False, widget=CustomImageField)

    class Meta:
        model = Team
        fields = (
            'name',
            'description',
            'allow_requests',
            'image'
        )
        widgets = {
            'description' : TinyMCE(attrs={'class' : 'team-editor-description'},
                                    mce_attrs={"theme" : "advanced", "cleanup_on_startup" : True, "theme_advanced_toolbar_location" : "top", "gecko_spellcheck" : True, "width" : "100%"})
        }

    def clean_name(self):
        if 'name' in self.changed_data:
            if Team.objects.filter(name=self.cleaned_data['name'], competition_id=self.instance.competition_id).count()>0:
                raise forms.ValidationError("This name is already used by another team", code="duplicated_name")

        return self.cleaned_data["name"]

    def clean_image(self):
        if 'image' in self.changed_data:
            if 'image' in self.files:
                file,ext = os.path.splitext(self.files['image'].name)
                self.files['image'].name = '{0}{1}'.format(self.instance.competition_id , ext)

        return self.cleaned_data["image"]


class TeamMembershipForm(forms.ModelForm):
    message = forms.Textarea()

    class Meta:
        model = TeamMembership
        fields = (
            'message',
        )
        widgets = {
            'message' : TinyMCE(attrs={'class' : 'team-editor-description'},
                                mce_attrs={"theme" : "advanced", "cleanup_on_startup" : True, "theme_advanced_toolbar_location" : "top", "gecko_spellcheck" : True, "width" : "100%"})
        }

    def clean(self):
        cleaned_data = super(TeamMembershipForm, self).clean()

        return cleaned_data


class OrganizerTeamForm(forms.ModelForm):

    text_members = forms.CharField(required=False, widget=forms.Textarea)

    class Meta:
        model = Team
        fields = ('description', 'name')

    def __init__(self, *args, **kwargs):
        self.competition = Competition.objects.get(pk=kwargs.pop('competition_pk'))
        self.creator = ClUser.objects.get(pk=kwargs.pop('creator_pk'))
        super(OrganizerTeamForm, self).__init__(*args, **kwargs)

    def clean(self):
        cleaned_data = super(OrganizerTeamForm, self).clean()
        if cleaned_data.get('name'):
            if hasattr(self, 'instance'):
                if self.instance.pk:
                    existing_team_with_name = Team.objects.filter(name=self.cleaned_data.get('name')).exclude(pk=self.instance.pk)
                    if existing_team_with_name:
                        raise ValidationError('Invalid value for name. A team already exists with that name.', code='invalid')
            else:
                existing_team_with_name = Team.objects.filter(name=self.cleaned_data.get('name'))
                if existing_team_with_name:
                    raise ValidationError('Invalid value for name. A team already exists with that name.', code='invalid')
        return cleaned_data

    def clean_text_members(self):
        if self.cleaned_data.get('text_members'):
            team_members_text = self.cleaned_data.get('text_members')
            team_members_list = team_members_text.replace(' ','').split(',')
            return ClUser.objects.filter(Q(username__in=team_members_list) | Q(email__in=team_members_list))

    def save(self, commit=True):
        self.instance.creator = self.creator
        self.instance.competition = self.competition
        self.instance.status = TeamStatus.objects.get(codename=TeamStatus.APPROVED)

        # We need to call save before adding members
        self.instance.save()

        if self.cleaned_data.get('text_members'):
            all_current_members = self.instance.members.all()
            # On save, if we have existing objects, remove users not in the given list anymore. We only add names in the form.
            if all_current_members:
                # Remove users no longer in the list
                for user in all_current_members:
                    if user not in self.cleaned_data.get('text_members'):
                        # Delete members not on the new list
                        logger.info("Deleting membership for user: {}".format(user))
                        TeamMembership.objects.get(user=user, team=self.instance).delete()
            # Then we loop through the names/emails they gave us.
            for user in self.cleaned_data.get('text_members'):
                if user not in all_current_members:
                    # There is not already an existing membership for this user.
                    new_team_membership = TeamMembership.objects.create(
                        user=user,
                        team=self.instance,
                        is_invitation=False,
                        is_request=False,
                        start_date=timezone.now(),
                        message="Organizer Created",
                        status=TeamMembershipStatus.objects.get(codename=TeamMembershipStatus.APPROVED),
                        reason="Organizer Created Team"
                    )
                    logger.info("Created new membership: {0} for user: {1} on team: {2}".format(new_team_membership, user, self.instance))
                else:
                    logger.info("Existing membership found for user on team.")
        return super(OrganizerTeamForm, self).save(commit=commit)


class OrganizerTeamsCSVForm(forms.Form):

    csv_file = forms.FileField(required=False)

    def __init__(self, *args, **kwargs):
        self.competition = Competition.objects.get(pk=kwargs.pop('competition_pk'))
        self.creator = ClUser.objects.get(pk=kwargs.pop('creator_pk'))
        super(OrganizerTeamsCSVForm, self).__init__(*args, **kwargs)

    def clean_csv_file(self):
        teams_dict = {}
        if self.cleaned_data.get('csv_file'):
            csv_team_list = [line.rstrip() for line in self.cleaned_data.get('csv_file')]
            for string_line in csv_team_list:
<<<<<<< HEAD
                # String line is the literal line from a file.
                # It's split on comma's, and every string from the split is stripped and turned into a list
                list_line = [s.strip() for s in string_line.split(',')]
                # Pop the first value in the list, the team name, out as our dictionary key and set the value
                #  to the list of members, the rest of the list
                teams_dict[list_line.pop(0)] = list_line
=======
                if string_line == '' or string_line == ' ':
                    logger.log("String read from CSV is not readable.")
                else:
                    # String line is the literal line from a file.
                    # It's split on comma's, and every string from the split is stripped and turned into a list
                    list_line = [s.strip() for s in string_line.split(',')]
                    # Pop the first value in the list, the team name, out as our dictionary key and set the value
                    #  to the list of members, the rest of the list
                    teams_dict[list_line.pop(0)] = list_line
>>>>>>> d5bdd8ae
        return teams_dict

    def clean(self):
        cleaned_data = super(OrganizerTeamsCSVForm, self).clean()
        return cleaned_data

    def save(self):
        if self.cleaned_data.get('csv_file'):
            for team_name, team_member_list in self.cleaned_data.get('csv_file').iteritems():
                existing_team = Team.objects.filter(name=team_name, competition=self.competition).first()
                if not existing_team:
                    new_team = Team.objects.create(
                        name=team_name,
                        competition=self.competition,
                        description=team_name,
                        allow_requests=False,
                        creator=self.creator,
                        created_at=timezone.now(),
                        status=TeamStatus.objects.get(codename=TeamStatus.APPROVED),
                        reason="Organizer Created Team"
                    )
                    logger.info("Created new team: {}".format(new_team))
                    existing_team = new_team
                else:
                    logger.info("Using existing team: {}".format(existing_team))
                user_list = ClUser.objects.filter(Q(username__in=team_member_list) | Q(email__in=team_member_list))
                for user in existing_team.members.all():
                    if user not in user_list:
                        logger.info("Deleting membership for user: {}".format(user))
                        TeamMembership.objects.get(user=user, team=existing_team).delete()
                for user in user_list:
                    if user not in existing_team.members.all():
                        TeamMembership.objects.create(
                            user=user,
                            team=existing_team,
                            is_invitation=False,
                            is_request=False,
                            start_date=timezone.now(),
                            message="Organizer Created",
                            status=TeamMembershipStatus.objects.get(codename=TeamMembershipStatus.APPROVED),
                            reason="Organizer Created Team"
                        )
                        logger.info("Created new membership for user: {0} on team: {1}".format(user, existing_team))
                    else:
                        logger.info("User already exists on team.")<|MERGE_RESOLUTION|>--- conflicted
+++ resolved
@@ -184,14 +184,6 @@
         if self.cleaned_data.get('csv_file'):
             csv_team_list = [line.rstrip() for line in self.cleaned_data.get('csv_file')]
             for string_line in csv_team_list:
-<<<<<<< HEAD
-                # String line is the literal line from a file.
-                # It's split on comma's, and every string from the split is stripped and turned into a list
-                list_line = [s.strip() for s in string_line.split(',')]
-                # Pop the first value in the list, the team name, out as our dictionary key and set the value
-                #  to the list of members, the rest of the list
-                teams_dict[list_line.pop(0)] = list_line
-=======
                 if string_line == '' or string_line == ' ':
                     logger.log("String read from CSV is not readable.")
                 else:
@@ -201,7 +193,6 @@
                     # Pop the first value in the list, the team name, out as our dictionary key and set the value
                     #  to the list of members, the rest of the list
                     teams_dict[list_line.pop(0)] = list_line
->>>>>>> d5bdd8ae
         return teams_dict
 
     def clean(self):
