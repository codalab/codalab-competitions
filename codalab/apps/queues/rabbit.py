--- conflicted
+++ resolved
@@ -8,22 +8,9 @@
 
 def _get_rabbit_connection():
     """Helper giving us a rabbit connection from settings.BROKER_URL"""
-<<<<<<< HEAD
-    temp_host = settings.CODALAB_SITE_DOMAIN
-    if temp_host == 'localhost':
-        temp_host = 'docker.for.mac.localhost'
-    host_with_port = "{}:{}/api/".format(temp_host, settings.RABBITMQ_MANAGEMENT_PORT)
-=======
     host_with_port = "{}:{}/api/".format(settings.RABBITMQ_HOST, settings.RABBITMQ_MANAGEMENT_PORT)
->>>>>>> 11e85ead
-    if settings.BROKER_USE_SSL:
-        scheme = 'https'
-    else:
-        scheme = 'http'
-    print(host_with_port)
-    print(scheme)
-    return Client(host_with_port, user=settings.RABBITMQ_DEFAULT_USER, passwd=settings.RABBITMQ_DEFAULT_PASS, timeout=500)
-    # return Client(host_with_port, settings.RABBITMQ_DEFAULT_USER, settings.RABBITMQ_DEFAULT_PASS)
+    scheme = 'https' if settings.BROKER_USE_SSL else 'http'
+    return Client(host_with_port, settings.RABBITMQ_DEFAULT_USER, settings.RABBITMQ_DEFAULT_PASS, scheme=scheme)
 
 
 def check_user_needs_initialization(user):
