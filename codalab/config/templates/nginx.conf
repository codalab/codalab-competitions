--- conflicted
+++ resolved
@@ -9,15 +9,6 @@
 }
 {% endif %}
 
-<<<<<<< HEAD
-# This doesn't work on the latest azure Ubuntu image (Ubuntu 13.0 Saucy)
-#server {
-#    listen 80 default;
-#    location / {
-#        return 403 "Forbidden";
-#    }
-#}
-=======
 {% if SSL_CERTIFICATE|length > 0 %}
 server {
     listen {{PORT}};
@@ -27,7 +18,6 @@
     }
 }
 {% endif %}
->>>>>>> b5009e11
 
 server {
 
