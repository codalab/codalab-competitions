--- conflicted
+++ resolved
@@ -28,11 +28,7 @@
     location / {
         uwsgi_pass  django;
         # Up timeout from default 60 to 1200 seconds (20 minutes?) to see if it helps avoid 504's
-<<<<<<< HEAD
-        uwsgi_read_timeout 120
-=======
         uwsgi_read_timeout 1200;
->>>>>>> 872d2f62
         uwsgi_param QUERY_STRING $query_string;
         uwsgi_param REQUEST_METHOD $request_method;
         uwsgi_param CONTENT_TYPE $content_type;
