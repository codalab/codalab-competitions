"""
Defines deployment commands.
"""

import logging
import logging.config
import os
from os.path import (abspath,
                     dirname)
import sys

# Add codalabtools to the module search path
sys.path.append(dirname(dirname(dirname(abspath(__file__)))))

from StringIO import StringIO
from fabric.api import (cd,
                        env,
                        execute,
                        get,
                        prefix,
                        put,
                        require,
                        task,
                        roles,
                        require,
                        run,
                        settings,
                        shell_env,
                        sudo)
from fabric.contrib.files import exists
from codalabtools.deploy import DeploymentConfig, Deployment


logger = logging.getLogger('codalabtools')

#
# Internal helpers
#

def _validate_asset_choice(choice):
    """
    Translate the choice string into a list of assets. See Deploy and Teardown functions.

    choice: One of 'all', 'build' or 'web'.
    """
    if choice == 'all':
        assets = {'build', 'web', 'compute'}
    elif choice == 'build':
        assets = {'build'}
    elif choice == 'web':
        assets = {'web'}
    elif choice == 'compute':
        assets = { 'compute' }
    else:
        raise ValueError("Invalid choice: %s. Valid choices are: 'build', 'web' or 'all'." % (choice))
    return assets

def provision_packages(packages=None):
    """
    Installs a set of packages on a host machine.

    packages: A string listing the packages which will get installed with the command:
        sudo apt-get -y install <packages>
    """
    sudo('apt-get update')
    sudo('apt-get -y install %s' % packages )
    sudo('easy_install pip')
    sudo('pip install -U --force-reinstall pip')
    sudo('pip install -U --force-reinstall setuptools')
    sudo('pip install -U --force-reinstall virtualenvwrapper')

#
# Tasks for reading configuration information.
#

@task
def using(path):
    """
    Specifies a location for the CodaLab configuration file.
    """
    env.cfg_path = path

@task
def config(label=None):
    """
    Reads deployment parameters for the given setup.

    label: Label identifying the desired setup.
    """
    env.cfg_label = label
    print "Deployment label is: ", env.cfg_label
    filename = ".codalabconfig"
    if 'cfg_path' not in env:
<<<<<<< HEAD
        if os.path.exists(filename):
            env.cfg_path = os.path.join(os.getcwd(), filename)
        elif os.path.exists(env.cfg_path):
=======
            env.cfg_path = os.path.join(os.getcwd(), filename)
        if os.path.exists(env.cfg_path) == False:
>>>>>>> 6f87ca0f
            env.cfg_path = os.path.join(os.path.expanduser("~"), filename)
    print "Loading configuration from: ", env.cfg_path
    configuration = DeploymentConfig(label, env.cfg_path)
    print "Configuring logger..."
    logging.config.dictConfig(configuration.getLoggerDictConfig())
    logger.info("Loaded configuration from file: %s", configuration.getFilename())

    env.user = configuration.getVirtualMachineLogonUsername()
    env.password = configuration.getVirtualMachineLogonPassword()
    env.key_filename = configuration.getServiceCertificateKeyFilename()
    env.roledefs = { 'build' : [ configuration.getBuildHostname() ] }

    if label is not None:
        env.roledefs.update({ 'web' : configuration.getWebHostnames(), 'compute' : configuration.getComputeHostnames() })
        env.git_user = configuration.getGitUser()
        env.git_repo = configuration.getGitRepo()
        env.git_tag = configuration.getGitTag()
        env.git_repo_url = 'https://github.com/{0}/{1}.git'.format(env.git_user, env.git_repo)
        env.deploy_dir = 'deploy'
        env.build_archive = '{0}.tar.gz'.format(env.git_tag)
        env.django_settings_module = 'codalab.settings'
        env.django_configuration = configuration.getDjangoConfiguration()
        env.config_http_port = '80'
        env.config_server_name = "{0}.cloudapp.net".format(configuration.getServiceName())

    env.configuration = True

#
# Tasks for provisioning machines
#

@task
@roles('build')
def provision_build():
    """
    Installs required software packages on a newly provisioned build machine.
    """
    packages = ('build-essential python-crypto python2.7-dev python-setuptools ' +
                'libmysqlclient-dev mysql-client-core-5.5 ' +
                'libpcre3-dev libpng12-dev libjpeg-dev git')
    provision_packages(packages)

@task
@roles('web')
def provision_web():
    """
    Installs required software packages on a newly provisioned web instance.
    """
    packages = ('language-pack-en python2.7 python-setuptools libmysqlclient18 ' +
                'libpcre3 libjpeg8 libpng3 nginx supervisor git python2.7-dev ' +
                'libmysqlclient-dev mysql-client-core-5.5 uwsgi-plugin-python')
    provision_packages(packages)

@task
@roles('compute')
def provision_compute():
    """
    Installs required software packages on a newly provisioned web instance.
    """
    packages = ('language-pack-en python2.7 python-setuptools libmysqlclient18 ' +
                'libpcre3 libjpeg8 libpng3 nginx supervisor git python2.7-dev ' +
                'libmysqlclient-dev mysql-client-core-5.5 uwsgi-plugin-python ' +
                'science-numericalcomputation')
    provision_packages(packages)

@task
def provision(choice):
    """
    Provisions specified assets in the deployment.

    choice: Indicates which assets to provision:
        'build'   -> provision the build machine
        'web'     -> provision the web instances
        'compute' -> provision the compute instances
        'all'     -> provision everything
    """
    assets = _validate_asset_choice(choice)
    require('configuration')
    logger.info("Provisioning begins: %s.", assets)
    configuration = DeploymentConfig(env.cfg_label, env.cfg_path)
    dep = Deployment(configuration)
    dep.Deploy(assets)
    if 'build' in assets:
        logger.info("Installing sofware on the build machine.")
        execute(provision_build)
    if 'web' in assets:
        logger.info("Installing sofware on web instances.")
        execute(provision_web)
    if 'compute' in assets:
        logger.info("Installing software on compute instances.")
        execute(provision_compute)
    logger.info("Provisioning is complete.")

@task
def teardown(choice):
    """
    Deletes specified assets in the deployment. Be careful: there is no undoing!

    choice: Indicates which assets to delete:
        'build'   -> teardown the build machine
        'web'     -> teardown the web instances
        'compute' -> teardown the compute instances
        'all'     -> teardown everything
    """
    assets = _validate_asset_choice(choice)
    require('configuration')
    logger.info("Teardown begins: %s.", assets)
    configuration = DeploymentConfig(env.cfg_label, env.cfg_path)
    dep = Deployment(configuration)
    dep.Teardown(assets)
    logger.info("Teardown is complete.")

@task
@roles('build', 'web', 'compute')
def test_connections():
    """
    Verifies that we can connect to all instances.
    """
    require('configuration')
    sudo('hostname')

#
# Tasks for creating and installing build artifacts
#

@roles("build")
@task
def build():
    """
    Builds artifacts to install on the deployment instances.
    """
    require('configuration')
    build_dir = "/".join(['builds', env.git_user, env.git_repo])
    src_dir = "/".join([build_dir, env.git_tag])
    if exists(src_dir):
        run('rm -rf %s' % (src_dir.rstrip('/')))
    with settings(warn_only=True):
        run('mkdir -p %s' % src_dir)
    with cd(src_dir):
        run('git clone --depth=1 --branch %s --single-branch %s .' % (env.git_tag, env.git_repo_url))
        # Generate settings file (local.py)
        configuration = DeploymentConfig(env.cfg_label, env.cfg_path)
        dep = Deployment(configuration)
        buf = StringIO()
        buf.write(dep.getSettingsFileContent())
        settings_file = "/".join(['codalab', 'codalab', 'settings', 'local.py'])
        put(buf, settings_file)
    with cd(build_dir):
        run('rm -f %s' % env.build_archive)
        run('tar -cvf - %s | gzip -9 -c > %s' % (env.git_tag, env.build_archive))

@roles("build")
@task
def push_build():
    """
    Pushes the output of the build task to the instances where the build artifacts will be installed.
    """
    require('configuration')
    build_dir = "/".join(['builds', env.git_user, env.git_repo])
    with cd(build_dir):
        for host in env.roledefs['web'] + env.roledefs['compute']:
            parts = host.split(':', 1)
            host = parts[0]
            port = parts[1]
            run('scp -P {0} {1} {2}@{3}:{4}'.format(port, env.build_archive, env.user, host, env.build_archive))

@roles('web')
@task
def deploy_web():
    """
    Installs the output of the build on the web instances.
    """
    require('configuration')
    if exists(env.deploy_dir):
        run('rm -rf %s' % env.deploy_dir)
    run('tar -xvzf %s' % env.build_archive)
    run('mv %s deploy' % env.git_tag)
    run('source /usr/local/bin/virtualenvwrapper.sh && mkvirtualenv venv')
    env.SHELL_ENV = dict(
        DJANGO_SETTINGS_MODULE=env.django_settings_module,
        DJANGO_CONFIGURATION=env.django_configuration,
        CONFIG_HTTP_PORT=env.config_http_port,
        CONFIG_SERVER_NAME=env.config_server_name)
    print env.SHELL_ENV
    with cd(env.deploy_dir):
        with prefix('source /usr/local/bin/virtualenvwrapper.sh && workon venv'), shell_env(**env.SHELL_ENV):
            requirements_path = "/".join(['codalab', 'requirements', 'dev_azure_nix.txt'])
            pip_cmd = 'pip install -r {0}'.format(requirements_path)
            run(pip_cmd)
            with cd('codalab'):
                run('python manage.py config_gen')
                run('python manage.py syncdb --migrate')
                run('python scripts/initialize.py')
                run('python manage.py collectstatic --noinput')
                sudo('ln -sf `pwd`/config/generated/nginx.conf /etc/nginx/sites-enabled/codalab.conf')

@roles('compute')
@task
def deploy_compute():
    """
    Installs the output of the build on the compute instances.
    """
    require('configuration')
    if exists(env.deploy_dir):
        run('rm -rf %s' % env.deploy_dir)
    run('tar -xvzf %s' % env.build_archive)
    run('mv %s deploy' % env.git_tag)
    run('source /usr/local/bin/virtualenvwrapper.sh && mkvirtualenv venv')
    env.SHELL_ENV = dict(
        DJANGO_SETTINGS_MODULE=env.django_settings_module,
        DJANGO_CONFIGURATION=env.django_configuration,
        CONFIG_HTTP_PORT=env.config_http_port,
        CONFIG_SERVER_NAME=env.config_server_name)
    print env.SHELL_ENV
    with cd(env.deploy_dir):
        with prefix('source /usr/local/bin/virtualenvwrapper.sh && workon venv'), shell_env(**env.SHELL_ENV):
            requirements_path = "/".join(['codalab', 'requirements', 'dev_azure_nix.txt'])
            pip_cmd = 'pip install -r {0}'.format(requirements_path)
            run(pip_cmd)
            with cd('codalab'):
                # Write out configuration
                run('python manage.py config_gen')
                run('cp config/generated/.codalabconfig codalabtools/compute/.codalabconfig')
                run('cp config/generated/supervisor-compute.conf config/generated/supervisor.conf')

@roles('web')
@task
def install_mysql():
    """
    Installs a local instance of MySQL of the web instance. This will only work
    if the number of web instances is one.
    """
    require('configuration')
    if len(env.roledefs['web']) <> 1:
        raise(Exception("Task install_mysql requires exactly one web instance."))

    configuration = DeploymentConfig(env.cfg_label, env.cfg_path)
    dba_password = configuration.getDatabaseAdminPassword()
    db_name = configuration.getDatabaseName()
    db_user = configuration.getDatabaseUser()
    db_password = configuration.getDatabasePassword()

<<<<<<< HEAD
    sudo('DEBIAN_FRONTEND=noninteractive apt-get -q -y install mysql-server')
    sudo('mysqladmin -u root password {0}'.format(dba_password))

    cmds = ["create database {0};".format(db_name),
            "create user '{0}'@'localhost' IDENTIFIED BY '{1}';".format(db_user, db_password),
            "GRANT ALL PRIVILEGES ON {0}.* TO '{1}'@'localhost' WITH GRANT OPTION;".format(db_name, db_user) ]
    run('mysql --user=root --password={0} --execute="{1}"'.format(dba_password, " ".join(cmds)))
=======
    if 'mysql' in choices:
        sudo('DEBIAN_FRONTEND=noninteractive apt-get -q -y install mysql-server')
        sudo('mysqladmin -u root password {0}'.format(dba_password))

    if 'site_db' in choices:
    db_name = configuration.getDatabaseName()
    db_user = configuration.getDatabaseUser()
    db_password = configuration.getDatabasePassword()
        cmds = ["create database {0};".format(db_name),
                "create user '{0}'@'localhost' IDENTIFIED BY '{1}';".format(db_user, db_password),
                "GRANT ALL PRIVILEGES ON {0}.* TO '{1}'@'localhost' WITH GRANT OPTION;".format(db_name, db_user)]
        run('mysql --user=root --password={0} --execute="{1}"'.format(dba_password, " ".join(cmds)))

    if 'bundles_db' in choices:
        db_name = configuration.getBundleServiceDatabaseName()
        db_user = configuration.getBundleServiceDatabaseUser()
        db_password = configuration.getBundleServiceDatabasePassword()
    cmds = ["create database {0};".format(db_name),
            "create user '{0}'@'localhost' IDENTIFIED BY '{1}';".format(db_user, db_password),
                "GRANT ALL PRIVILEGES ON {0}.* TO '{1}'@'localhost' WITH GRANT OPTION;".format(db_name, db_user)]
    run('mysql --user=root --password={0} --execute="{1}"'.format(dba_password, " ".join(cmds)))

@roles('web', 'compute')
@task
def install_ssl_certificates():
    """
    Installs SSL certificates on the web instance.
    """
    require('configuration')
    cfg = DeploymentConfig(env.cfg_label, env.cfg_path)
    if (len(cfg.getSslCertificateInstalledPath()) > 0) and (len(cfg.getSslCertificateKeyInstalledPath()) > 0):
        put(cfg.getSslCertificatePath(), cfg.getSslCertificateInstalledPath(), use_sudo=True)
        put(cfg.getSslCertificateKeyPath(), cfg.getSslCertificateKeyInstalledPath(), use_sudo=True)
    else:
        logger.info("Skipping certificate installation because both files are not specified.")
>>>>>>> 6f87ca0f

@roles('web', 'compute')
@task
def supervisor():
    """
    Starts the supervisor on the web instances.
    """
    with cd(env.deploy_dir):
        with prefix('source /usr/local/bin/virtualenvwrapper.sh && workon venv'):
            run('supervisord -c codalab/config/generated/supervisor.conf')

@roles('web', 'compute')
@task
def supervisor_stop():
    """
    Stops the supervisor on the web instances.
    """
    with cd(env.deploy_dir):
        with prefix('source /usr/local/bin/virtualenvwrapper.sh && workon venv'):
            run('supervisorctl -c codalab/config/generated/supervisor.conf shutdown')

@roles('web', 'compute')
@task
def supervisor_restart():
    """
    Restarts the supervisor on the web instances.
    """
    with cd(env.deploy_dir):
        with prefix('source /usr/local/bin/virtualenvwrapper.sh && workon venv'):
            run('supervisorctl -c codalab/config/generated/supervisor.conf restart all')

@roles('web')
@task
def nginx_restart():
    """
    Restarts nginx on the web instances.
    """
    sudo('/etc/init.d/nginx restart')

#
# Maintenance and diagnostics
#

@roles('web', 'compute')
@task
def fetch_logs():
    """
    Fetch logs from the web instances into ~/logs.
    """
    require('configuration')
    with cd(env.deploy_dir):
        get('codalab/var/*.log', '~/logs/%(host)s/%(path)s')<|MERGE_RESOLUTION|>--- conflicted
+++ resolved
@@ -91,14 +91,9 @@
     print "Deployment label is: ", env.cfg_label
     filename = ".codalabconfig"
     if 'cfg_path' not in env:
-<<<<<<< HEAD
         if os.path.exists(filename):
-            env.cfg_path = os.path.join(os.getcwd(), filename)
+        env.cfg_path = os.path.join(os.getcwd(), filename)
         elif os.path.exists(env.cfg_path):
-=======
-            env.cfg_path = os.path.join(os.getcwd(), filename)
-        if os.path.exists(env.cfg_path) == False:
->>>>>>> 6f87ca0f
             env.cfg_path = os.path.join(os.path.expanduser("~"), filename)
     print "Loading configuration from: ", env.cfg_path
     configuration = DeploymentConfig(label, env.cfg_path)
@@ -341,36 +336,13 @@
     db_user = configuration.getDatabaseUser()
     db_password = configuration.getDatabasePassword()
 
-<<<<<<< HEAD
-    sudo('DEBIAN_FRONTEND=noninteractive apt-get -q -y install mysql-server')
-    sudo('mysqladmin -u root password {0}'.format(dba_password))
-
-    cmds = ["create database {0};".format(db_name),
-            "create user '{0}'@'localhost' IDENTIFIED BY '{1}';".format(db_user, db_password),
-            "GRANT ALL PRIVILEGES ON {0}.* TO '{1}'@'localhost' WITH GRANT OPTION;".format(db_name, db_user) ]
-    run('mysql --user=root --password={0} --execute="{1}"'.format(dba_password, " ".join(cmds)))
-=======
-    if 'mysql' in choices:
         sudo('DEBIAN_FRONTEND=noninteractive apt-get -q -y install mysql-server')
         sudo('mysqladmin -u root password {0}'.format(dba_password))
 
-    if 'site_db' in choices:
-    db_name = configuration.getDatabaseName()
-    db_user = configuration.getDatabaseUser()
-    db_password = configuration.getDatabasePassword()
         cmds = ["create database {0};".format(db_name),
                 "create user '{0}'@'localhost' IDENTIFIED BY '{1}';".format(db_user, db_password),
-                "GRANT ALL PRIVILEGES ON {0}.* TO '{1}'@'localhost' WITH GRANT OPTION;".format(db_name, db_user)]
+            "GRANT ALL PRIVILEGES ON {0}.* TO '{1}'@'localhost' WITH GRANT OPTION;".format(db_name, db_user) ]
         run('mysql --user=root --password={0} --execute="{1}"'.format(dba_password, " ".join(cmds)))
-
-    if 'bundles_db' in choices:
-        db_name = configuration.getBundleServiceDatabaseName()
-        db_user = configuration.getBundleServiceDatabaseUser()
-        db_password = configuration.getBundleServiceDatabasePassword()
-    cmds = ["create database {0};".format(db_name),
-            "create user '{0}'@'localhost' IDENTIFIED BY '{1}';".format(db_user, db_password),
-                "GRANT ALL PRIVILEGES ON {0}.* TO '{1}'@'localhost' WITH GRANT OPTION;".format(db_name, db_user)]
-    run('mysql --user=root --password={0} --execute="{1}"'.format(dba_password, " ".join(cmds)))
 
 @roles('web', 'compute')
 @task
@@ -385,9 +357,8 @@
         put(cfg.getSslCertificateKeyPath(), cfg.getSslCertificateKeyInstalledPath(), use_sudo=True)
     else:
         logger.info("Skipping certificate installation because both files are not specified.")
->>>>>>> 6f87ca0f
-
-@roles('web', 'compute')
+
+@roles('web')
 @task
 def supervisor():
     """
