"""
Provides tools to deploy CodaLab.
"""
import base64
import logging
import logging.config
import os
import sys
import time
# Add codalabtools to the module search path
sys.path.append(os.path.dirname(os.path.dirname(os.path.dirname(os.path.abspath(__file__)))))

from azure import WindowsAzureMissingResourceError
from azure.servicemanagement import (ConfigurationSet,
                                     ConfigurationSetInputEndpoint,
                                     KeyPair,
                                     LinuxConfigurationSet,
                                     OSVirtualHardDisk,
                                     PublicKey,
                                     ServiceManagementService,
                                     ServiceBusManagementService)
from azure.storage import BlobService
from azure.servicebus import ServiceBusService

from codalabtools import BaseConfig

logger = logging.getLogger('codalabtools')

class DeploymentConfig(BaseConfig):
    """
    Defines credentials and configuration values needed to deploy CodaLab.
    """
    def __init__(self, label=None, filename='.codalabconfig'):
        super(DeploymentConfig, self).__init__(filename)

        self.label = label
        self._dinfo = self.info['deployment']
        self._azure_mgmt_info = self._dinfo['azure-management']
        self._svc_global = self._dinfo['service-global']
        self._bld = self._dinfo['build-configuration']
        self._svc = self._dinfo['service-configurations'][label] if label is not None else {}

    @staticmethod
    def _cap(word):
        """
        Returns a capitalized word.
        """
        return word[0].upper() + word[1:].lower() if len(word) > 1 else word.upper()

    def getLoggerDictConfig(self):
        """Gets Dict config for logging configuration."""
        if 'logging' in self._dinfo:
            return self._dinfo['logging']
        else:
            return super(DeploymentConfig, self).getLoggerDictConfig()

    def getAzureSubscriptionId(self):
        """Gets the Azure Subscription ID."""
        return self._azure_mgmt_info['subscription-id']

    def getAzureCertificatePath(self):
        """Gets the path for the Azure Service Management certificate."""
        return self._azure_mgmt_info['certificate-path']

    def getAzureOperationTimeout(self):
        """
        Gets a duration (in seconds) to limit the time spent waiting for the completion
        of a long running operation in Azure.
        """
        return self._azure_mgmt_info['operation-timeout']

    def getServiceLocation(self):
        """Gets the name of the Azure region in which services will be deployed."""
        return self._svc_global['location']

    def getServicePrefix(self):
        """Gets the unique prefix used to build the name of services and other resources."""
        return self._svc_global['prefix']

    def getAffinityGroupName(self):
        """Gets the name of the affinity group used to co-locate services."""
        return "{0}location".format(self.getServicePrefix())

    def getStorageAccountName(self):
        """Gets the global cloud storage account name."""
        return '{0}storage'.format(self.getServicePrefix())

    def getServiceStorageAccountName(self):
        """Gets the service cloud storage account name."""
        return '{0}{1}storage'.format(self.getServicePrefix(), self.label)

    def getServiceCertificateAlgorithm(self):
        """Gets the algorithm for the service certificate."""
        return self._svc_global['certificate']['algorithm']

    def getServiceCertificateThumbprint(self):
        """Gets the thumbprint for the service certificate."""
        return self._svc_global['certificate']['thumbprint']

    def getServiceCertificateFilename(self):
        """Gets the local path of the file holding the service certificate."""
        return self._svc_global['certificate']['filename']

    def getServiceCertificateKeyFilename(self):
        """Gets the local path of the file holding the service certificate key."""
        return self._svc_global['certificate']['key-filename']

    def getServiceCertificateFormat(self):
        """Gets the format of the service certificate."""
        return self._svc_global['certificate']['format']

    def getServiceCertificatePassword(self):
        """Gets the password for the service certificate."""
        return self._svc_global['certificate']['password']

    def getVirtualMachineLogonUsername(self):
        """Gets the username to log into a virtual machine of the service deployment."""
        return self._svc_global['vm']['username']

    def getVirtualMachineLogonPassword(self):
        """Gets the password to log into a virtual machine of the service deployment."""
        return self._svc_global['vm']['password']

    def getEmailHost(self):
        """Gets the host for the e-mail service."""
        return self._svc_global['e-mail']['host']

    def getEmailUser(self):
        """Gets the username for the e-mail service."""
        return self._svc_global['e-mail']['user']

    def getEmailPassword(self):
        """Gets the password for the e-mail service."""
        return self._svc_global['e-mail']['password']

    def getServiceName(self):
        """Gets the cloud service name."""
        return "{0}{1}".format(self.getServicePrefix(), self.label)

    def getServiceOSImageName(self):
        """Gets the name of the OS image used to create virtual machines in the service deployment."""
        return self._svc['vm']['os-image']

    def getServiceInstanceCount(self):
        """Gets the number of virtual machines to create in the service deployment."""
        return self._svc['vm']['count']

    def getServiceInstanceRoleSize(self):
        """Gets the role size for each virtual machine in the service deployment."""
        return self._svc['vm']['role-size']

    def getServiceInstanceSshPort(self):
        """Gets the base SSH port value. If this value is N, the k-th web instance will have SSH port number (N+k)."""
        return self._svc['vm']['ssh-port']

    def getServiceInstanceName(self, number):
        """Gets a compute node machine name."""
        return '{0}{1}-{2}'.format(self.getServicePrefix(), self.label, number)

    def getComputeOSImageName(self):
        """Gets the name of the OS image used to create virtual machines in the service deployment."""
        return self._svc['compute']['os-image']

    def getComputeInstanceCount(self):
        """Gets the number of virtual machines to create in the service deployment."""
        return self._svc['compute']['count']

    def getComputeInstanceRoleSize(self):
        """Gets the role size for each virtual machine in the service deployment."""
        return self._svc['compute']['role-size']

    def getComputeInstanceSshPort(self):
        """Gets the base SSH port value. If this value is N, the k-th web instance will have SSH port number (N+k)."""
        return self._svc['compute']['ssh-port']

    def getComputeInstanceName(self, number):
        """Gets a compute node machine name."""
        return '{0}{1}compute-{2}'.format(self.getServicePrefix(), self.label, number)

    def getGitUser(self):
        """Gets the name of the Git user associated with the target source code repository."""
        return self._svc['git']['user']

    def getGitRepo(self):
        """Gets the name of the Git of the target source code repository."""
        return self._svc['git']['repo']

    def getGitTag(self):
        """Gets the Git tag defining the specific version of the source code."""
        return self._svc['git']['tag']

    def getDjangoConfiguration(self):
        """Gets the name of the Django configuration."""
        return self._svc['django']['configuration']

    def getDjangoSecretKey(self):
        """Gets the value of the Django secret key."""
        return self._svc['django']['secret-key']

    def getDatabaseEngine(self):
        """Gets the database engine type."""
        return self._svc['database']['engine']

    def getDatabaseName(self):
        """Gets the database name."""
        return self._svc['database']['name']

    def getDatabaseUser(self):
        """Gets the database username."""
        return self._svc['database']['user']

    def getDatabasePassword(self):
        """Gets the password for the database user."""
        return self._svc['database']['password']

    def getDatabaseHost(self):
        """Gets the database host."""
        return self._svc['database']['host']

    def getDatabasePort(self):
        """Gets the database port."""
        return self._svc['database']['port']

    def getDatabaseAdminPassword(self):
        """Gets the password for the database admin."""
        return self._svc['database']['admin_password']

    def getServicePublicStorageContainer(self):
        """Gets the name of the public Blob container for the service."""
        return self._svc['storage']['public-container']

    def getServiceBundleStorageContainer(self):
        """Gets the name of the bundle Blob container for the service."""
        return self._svc['storage']['bundles-container']

    def getServiceBusNamespace(self):
        """Gets the namespace for the service bus."""
        name = self._svc['bus']['namespace']
        if len(name) <= 0:
            cap = DeploymentConfig._cap
            name = '{0}{1}Bus'.format(cap(self.getServicePrefix()), cap(self.label))
        return name

<<<<<<< HEAD
=======
    def getSslCertificatePath(self):
        """Gets the path of the SSL certificate file to install."""
        return self._svc['ssl']['filename'] if 'ssl' in self._svc else ""

    def getSslCertificateKeyPath(self):
        """Gets the path of the SSL certificate key file to install."""
        return self._svc['ssl']['key-filename'] if 'ssl' in self._svc else ""

    def getSslCertificateInstalledPath(self):
        """Gets the path of the installed SSL certificate file."""
        if len(self.getSslCertificatePath()) > 0:
            return "/etc/ssl/certs/%s" % os.path.basename(self.getSslCertificatePath())
        else:
            return ""

    def getSslCertificateKeyInstalledPath(self):
        """Gets the path of the installed SSL certificate key file."""
        if len(self.getSslCertificateKeyPath()) > 0:
            return "/etc/ssl/private/%s" % os.path.basename(self.getSslCertificateKeyPath())
        else:
            return ""

>>>>>>> 23abc0b8
    def getBuildServiceName(self):
        """Gets the cloud service name for the build instance."""
        return "{0}build".format(self.getServicePrefix(), self.label)

    def getBuildOSImageName(self):
        """Gets the name of the OS image used to create the virtual machine for the build server."""
        return self._bld['os-image']

    def getBuildInstanceRoleSize(self):
        """Gets the role size for the build virtual machine."""
        return self._bld['role-size']

    def getBuildHostname(self):
        """
        Gets the name of the build machine. It is of the form '<build-service-name>.cloudapp.net:<port>'.
        """
        return '{0}.cloudapp.net:22'.format(self.getBuildServiceName())

    def getWebHostnames(self):
        """
        Gets the list of web instances. Each name in the list if of the form '<service-name>.cloudapp.net:<port>'.
        """
        service_name = self.getServiceName()
        vm_numbers = range(1, 1 + self.getServiceInstanceCount())
        ssh_port = self.getServiceInstanceSshPort()
        return ['{0}.cloudapp.net:{1}'.format(service_name, str(ssh_port + vm_number)) for vm_number in vm_numbers]

<<<<<<< HEAD
=======
    def getBundleServiceGitUser(self):
        """Gets the name of the Git user associated with the target source code repository for bundles."""
        return self._svc['git-bundles']['user'] if 'git-bundles' in self._svc else ""

    def getBundleServiceGitRepo(self):
        """Gets the name of the Git of the target source code repository  for bundles."""
        return self._svc['git-bundles']['repo'] if 'git-bundles' in self._svc else ""

    def getBundleServiceGitTag(self):
        """Gets the Git tag defining the specific version of the source code  for bundles."""
        return self._svc['git-bundles']['tag'] if 'git-bundles' in self._svc else ""

    def getBundleServiceUrl(self):
        """Gets the URL for the bundle service."""
        return "http://localhost:2800/" if 'git-bundles' in self._svc else ""

    def getBundleServiceDatabaseName(self):
        """Gets the bundle service database name."""
        return self._svc['database']['bundle_db_name'] if 'bundle_db_name' in self._svc['database'] else ""

    def getBundleServiceDatabaseUser(self):
        """Gets the database username."""
        return self._svc['database']['bundle_user'] if 'bundle_user' in self._svc['database'] else ""

    def getBundleServiceDatabasePassword(self):
        """Gets the password for the database user."""
        return self._svc['database']['bundle_password'] if 'bundle_password' in self._svc['database'] else ""

>>>>>>> 23abc0b8
    def getComputeHostnames(self):
        """
        Gets the list of compute instances. Each name in the list if of the form '<service-name>.cloudapp.net:<port>'.
        """
        service_name = self.getServiceName()
        vm_numbers = range(1, 1 + self.getComputeInstanceCount())
        ssh_port = self.getComputeInstanceSshPort()
        return ['{0}.cloudapp.net:{1}'.format(service_name, str(ssh_port + vm_number)) for vm_number in vm_numbers]

class Deployment(object):
    """
    Helper class to handle deployment of the web site.
    """
    def __init__(self, config):
        self.config = config
        self.sms = ServiceManagementService(config.getAzureSubscriptionId(), config.getAzureCertificatePath())
        self.sbms = ServiceBusManagementService(config.getAzureSubscriptionId(), config.getAzureCertificatePath())

    @staticmethod
    def _resource_exists(get_resource):
        """
        Helper to check for the existence of a resource in Azure.

        get_resource: Parameter-less function to invoke in order to get the resource. The resource
            is assumed to exist when the call to get_resource() returns a value that is not None.
            If the call to get_resource() returns None or throws a WindowsAzureMissingResourceError
            exception, then it is assumed that the resource does not exist.

        Returns: A boolean value which is True if the resource exists.
        """
        resource = None
        try:
            resource = get_resource()
        except WindowsAzureMissingResourceError:
            pass
        return resource is not None

    def _wait_for_operation_success(self, request_id, timeout=600, wait=5):
        """
        Waits for an asynchronous Azure operation to finish.

        request_id: The ID of the request to track.
        timeout: Maximum duration (in seconds) allowed for the operation to complete.
        wait: Wait time (in seconds) between consecutive calls to fetch the latest operation status.
        """
        result = self.sms.get_operation_status(request_id)
        start_time = time.time()
        max_time = start_time + timeout
        now = start_time
        while result.status == 'InProgress':
            if now >= max_time:
                raise Exception("Operation did not finish within the expected timeout")
            logger.info('Waiting for operation to finish (last_status=%s wait_so_far=%s)',
                        result.status, round(now - start_time, 1))
            time_to_wait = max(0.0, min(max_time - now, wait))
            time.sleep(time_to_wait)
            result = self.sms.get_operation_status(request_id)
            now = time.time()
        if result.status != 'Succeeded':
            print result.error.code
            print result.error.message
            raise Exception("Operation terminated but it did not succeed.")

    def _wait_for_role_instance_status(self, role_instance_name, service_name, expected_status, timeout=600, wait=5):
        """
        Waits for a role instance within the web site's cloud service to reach the status specified.

        role_instance_name: Name of the role instance.
        service_name: Name of service in which to find the role instance.
        expected_status: Expected instance status.
        timeout: Maximum duration (in seconds) allowed for the operation to complete.
        wait: Wait time (in seconds) between consecutive calls to fetch the latest role status.
        """
        start_time = time.time()
        max_time = start_time + timeout
        now = start_time
        while True:
            status = None
            deployment = self.sms.get_deployment_by_name(service_name, service_name)
            for role_instance in deployment.role_instance_list:
                if role_instance.instance_name == role_instance_name:
                    status = role_instance.instance_status
            if status == expected_status:
                break
            if now >= max_time:
                raise Exception("Operation did not finish within the expected timeout")
            logger.info('Waiting for deployment status: expecting %s but got %s (wait_so_far=%s)',
                        expected_status, status, round(now - start_time, 1))
            time_to_wait = max(0.0, min(max_time - now, wait))
            time.sleep(time_to_wait)
            now = time.time()

    def _wait_for_disk_deletion(self, disk_name, timeout=600, wait=5):
        """
        Waits for a VM disk to disappear when it is being deleted.

        disk_name: Name of the VHD.
        timeout: Maximum duration (in seconds) allowed for the operation to complete.
        wait: Wait time (in seconds) between consecutive calls to check for the existence of the disk.
        """
        start_time = time.time()
        max_time = start_time + timeout
        now = start_time
        logger.info("Checking that disk %s has been deleted.", disk_name)
        while self._resource_exists(lambda: self.sms.get_disk(disk_name)):
            if now >= max_time:
                raise Exception("Disk %s was not deleted within the expected timeout.".format(disk_name))
            logger.info("Waiting for disk %s to disappear (wait_so_far=%s).", disk_name, round(now - start_time, 1))
            time_to_wait = max(0.0, min(max_time - now, wait))
            time.sleep(time_to_wait)
            now = time.time()
        logger.info("Disk %s has been deleted.", disk_name)

    def _wait_for_namespace_active(self, name, timeout=600, wait=5):
        """
        Waits for a service bus namespace to become Active.

        name: Namespace name.
        timeout: Maximum duration (in seconds) allowed for the operation to complete.
        wait: Wait time (in seconds) between consecutive calls to check for the existence of the disk.
        """
        start_time = time.time()
        max_time = start_time + timeout
        now = start_time
        while True:
            status = None
            props = self.sbms.get_namespace(name)
            status = props.status
            if status == 'Active':
                break
            if now >= max_time:
                raise Exception("Operation did not finish within the expected timeout")
            logger.info('Waiting for namepsace status: expecting Active but got %s (wait_so_far=%s)',
                        status, round(now - start_time, 1))
            time_to_wait = max(0.0, min(max_time - now, wait))
            time.sleep(time_to_wait)
            now = time.time()

    def _getRoleInstances(self, service_name):
        """
        Returns the role instances in the given cloud service deployment. The results are provided as
        a dictionary where keys are role instance names and values are RoleInstance objects.
        """
        role_instances = {}
        if self._resource_exists(lambda: self.sms.get_deployment_by_name(service_name, service_name)):
            deployment = self.sms.get_deployment_by_name(service_name, service_name)
            for role_instance in deployment.role_instance_list:
                role_instances[role_instance.instance_name] = role_instance
        return role_instances

    def _ensureAffinityGroupExists(self):
        """
        Creates the affinity group if it does not exist.
        """
        name = self.config.getAffinityGroupName()
        location = self.config.getServiceLocation()
        logger.info("Checking for existence of affinity group (name=%s; location=%s).", name, location)
        if self._resource_exists(lambda: self.sms.get_affinity_group_properties(name)):
            logger.warn("An affinity group named %s already exists.", name)
        else:
            self.sms.create_affinity_group(name, name, location)
            logger.info("Created affinity group %s.", name)

    def _ensureStorageAccountExists(self, name):
        """
        Creates the storage account if it does not exist.
        """
        logger.info("Checking for existence of storage account (name=%s).", name)
        if self._resource_exists(lambda: self.sms.get_storage_account_properties(name)):
            logger.warn("A storage account named %s already exists.", name)
        else:
            result = self.sms.create_storage_account(name, "", name, affinity_group=self.config.getAffinityGroupName())
            self._wait_for_operation_success(result.request_id, timeout=self.config.getAzureOperationTimeout())
            logger.info("Created storage account %s.", name)

    def _getStorageAccountKey(self, account_name):
        """
        Gets the storage account key (primary key) for the given storage account.
        """
        storage_props = self.sms.get_storage_account_keys(account_name)
        return storage_props.storage_service_keys.primary

    def _ensureStorageContainersExist(self):
        """
        Creates Blob storage containers required by the service.
        """
        logger.info("Checking for existence of Blob containers.")
        account_name = self.config.getServiceStorageAccountName()
        account_key = self._getStorageAccountKey(account_name)
        blob_service = BlobService(account_name, account_key)
        name_and_access_list = [ (self.config.getServicePublicStorageContainer(), 'blob'),
                                 (self.config.getServiceBundleStorageContainer(), None) ]
        for name, access in name_and_access_list:
            logger.info("Checking for existence of Blob container %s.", name)
            blob_service.create_container(name, x_ms_blob_public_access=access, fail_on_exist=False)
            access_info = 'private' if access is None else 'public {0}'.format(access)
            logger.info("Blob container %s is ready (access: %s).", name, access_info)

    def _ensureServiceExists(self, service_name, affinity_group_name):
        """
        Creates the specified cloud service host if it does not exist.

        service_name: Name of the cloud service.
        affinity_group_name: Name of the affinity group (which should exists).
        """
        logger.info("Checking for existence of cloud service (name=%s).", service_name)
        if self._resource_exists(lambda: self.sms.get_hosted_service_properties(service_name)):
            logger.warn("A cloud service named %s already exists.", service_name)
        else:
            self.sms.create_hosted_service(service_name, service_name, affinity_group=affinity_group_name)
            logger.info("Created cloud service %s.", service_name)

    def _ensureServiceCertificateExists(self, service_name):
        """
        Adds certificate to the specified cloud service.

        service_name: Name of the target cloud service (which should exist).
        """
        cert_format = self.config.getServiceCertificateFormat()
        cert_algorithm = self.config.getServiceCertificateAlgorithm()
        cert_thumbprint = self.config.getServiceCertificateThumbprint()
        cert_path = self.config.getServiceCertificateFilename()
        cert_password = self.config.getServiceCertificatePassword()
        logger.info("Checking for existence of cloud service certificate for service %s.", service_name)
        get_cert = lambda: self.sms.get_service_certificate(service_name, cert_algorithm, cert_thumbprint)
        if self._resource_exists(get_cert):
            logger.info("Found expected cloud service certificate.")
        else:
            with open(cert_path, 'rb') as f:
                cert_data = base64.b64encode(f.read())
            if len(cert_data) <= 0:
                raise Exception("Detected invalid certificate data.")
            result = self.sms.add_service_certificate(service_name, cert_data, cert_format, cert_password)
            self._wait_for_operation_success(result.request_id, timeout=self.config.getAzureOperationTimeout())
            logger.info("Added service certificate.")

    def _assertOsImageExists(self, os_image_name):
        """
        Asserts that the named OS image exists.
        """
        logger.info("Checking for availability of OS image (name=%s).", os_image_name)
        if self.sms.get_os_image(os_image_name) is None:
            raise Exception("Unable to find OS Image '{0}'.".format(os_image_name))

    def _ensureVirtualMachinesExist(self):
        """
        Creates the VMs for the web site.
        """
        service_name = self.config.getServiceName()
        cert_thumbprint = self.config.getServiceCertificateThumbprint()
        vm_username = self.config.getVirtualMachineLogonUsername()
        vm_password = self.config.getVirtualMachineLogonPassword()
        vm_role_size = self.config.getServiceInstanceRoleSize()
        vm_numbers = self.config.getServiceInstanceCount()
        if vm_numbers < 1:
            raise Exception("Detected an invalid number of instances: {0}.".format(vm_numbers))

        self._assertOsImageExists(self.config.getServiceOSImageName())

        role_instances = self._getRoleInstances(service_name)
        for vm_number in range(1, vm_numbers+1):
            vm_hostname = '{0}-{1}'.format(service_name, vm_number)
            if vm_hostname in role_instances:
                logger.warn("Role instance %s already exists: skipping creation.", vm_hostname)
                continue

            logger.info("Role instance %s provisioning begins.", vm_hostname)
            vm_diskname = '{0}.vhd'.format(vm_hostname)
            vm_disk_media_link = 'http://{0}.blob.core.windows.net/vhds/{1}'.format(
                self.config.getServiceStorageAccountName(), vm_diskname
            )
            ssh_port = str(self.config.getServiceInstanceSshPort() + vm_number)

            os_hd = OSVirtualHardDisk(self.config.getServiceOSImageName(),
                                      vm_disk_media_link,
                                      disk_name = vm_diskname,
                                      disk_label = vm_diskname)
            linux_config = LinuxConfigurationSet(vm_hostname, vm_username, vm_password, True)
            linux_config.ssh.public_keys.public_keys.append(
                PublicKey(cert_thumbprint, u'/home/{0}/.ssh/authorized_keys'.format(vm_username))
            )
            linux_config.ssh.key_pairs.key_pairs.append(
                KeyPair(cert_thumbprint, u'/home/{0}/.ssh/id_rsa'.format(vm_username))
            )
            network_config = ConfigurationSet()
            network_config.configuration_set_type = 'NetworkConfiguration'
            ssh_endpoint = ConfigurationSetInputEndpoint(name='SSH',
                                                         protocol='TCP',
                                                         port=ssh_port,
                                                         local_port=u'22')
            network_config.input_endpoints.input_endpoints.append(ssh_endpoint)
            http_endpoint = ConfigurationSetInputEndpoint(name='HTTP',
                                                          protocol='TCP',
                                                          port=u'80',
                                                          local_port=u'80',
                                                          load_balanced_endpoint_set_name=service_name)
            http_endpoint.load_balancer_probe.port = '80'
            http_endpoint.load_balancer_probe.protocol = 'TCP'
            network_config.input_endpoints.input_endpoints.append(http_endpoint)

            if (vm_number == 1):
                result = self.sms.create_virtual_machine_deployment(service_name=service_name,
                                                                    deployment_name=service_name,
                                                                    deployment_slot='Production',
                                                                    label=vm_hostname,
                                                                    role_name=vm_hostname,
                                                                    system_config=linux_config,
                                                                    os_virtual_hard_disk=os_hd,
                                                                    network_config=network_config,
                                                                    availability_set_name=service_name,
                                                                    data_virtual_hard_disks=None,
                                                                    role_size=vm_role_size)
                self._wait_for_operation_success(result.request_id,
                                                 timeout=self.config.getAzureOperationTimeout())
                self._wait_for_role_instance_status(vm_hostname, service_name, 'ReadyRole',
                                                    self.config.getAzureOperationTimeout())
            else:
                result = self.sms.add_role(service_name=service_name,
                                           deployment_name=service_name,
                                           role_name=vm_hostname,
                                           system_config=linux_config,
                                           os_virtual_hard_disk=os_hd,
                                           network_config=network_config,
                                           availability_set_name=service_name,
                                           role_size=vm_role_size)
                self._wait_for_operation_success(result.request_id,
                                                 timeout=self.config.getAzureOperationTimeout())
                self._wait_for_role_instance_status(vm_hostname, service_name, 'ReadyRole',
                                                    self.config.getAzureOperationTimeout())

            logger.info("Role instance %s has been created.", vm_hostname)

    def _ensureComputeVirtualMachinesExist(self):
        """
        Creates the VMs for the web site.
        """
        service_name = self.config.getServiceName()
        cert_thumbprint = self.config.getServiceCertificateThumbprint()
        vm_username = self.config.getVirtualMachineLogonUsername()
        vm_password = self.config.getVirtualMachineLogonPassword()
        vm_role_size = self.config.getComputeInstanceRoleSize()
        vm_numbers = self.config.getComputeInstanceCount()
        if vm_numbers < 1:
            raise Exception("Detected an invalid number of instances: {0}.".format(vm_numbers))

        self._assertOsImageExists(self.config.getComputeOSImageName())

        role_instances = self._getRoleInstances(service_name)
        for vm_number in range(1, vm_numbers+1):
            vm_hostname = '{0}-compute-{1}'.format(service_name, vm_number)
            if vm_hostname in role_instances:
                logger.warn("Role instance %s already exists: skipping creation.", vm_hostname)
                continue

            logger.info("Role instance %s provisioning begins.", vm_hostname)
            vm_diskname = '{0}.vhd'.format(vm_hostname)
            vm_disk_media_link = 'http://{0}.blob.core.windows.net/vhds/{1}'.format(
                self.config.getServiceStorageAccountName(), vm_diskname
            )
            ssh_port = str(self.config.getComputeInstanceSshPort() + vm_number)
            os_hd = OSVirtualHardDisk(self.config.getComputeOSImageName(),
                                      vm_disk_media_link,
                                      disk_name = vm_diskname,
                                      disk_label = vm_diskname)
            linux_config = LinuxConfigurationSet(vm_hostname, vm_username, vm_password, True)
            linux_config.ssh.public_keys.public_keys.append(
                PublicKey(cert_thumbprint, u'/home/{0}/.ssh/authorized_keys'.format(vm_username))
            )
            linux_config.ssh.key_pairs.key_pairs.append(
                KeyPair(cert_thumbprint, u'/home/{0}/.ssh/id_rsa'.format(vm_username))
            )
            network_config = ConfigurationSet()
            network_config.configuration_set_type = 'NetworkConfiguration'
            ssh_endpoint = ConfigurationSetInputEndpoint(name='SSH',
                                                         protocol='TCP',
                                                         port=ssh_port,
                                                         local_port=u'22')
            network_config.input_endpoints.input_endpoints.append(ssh_endpoint)

            result = self.sms.add_role(service_name=service_name,
                                        deployment_name=service_name,
                                        role_name=vm_hostname,
                                        system_config=linux_config,
                                        os_virtual_hard_disk=os_hd,
                                        network_config=network_config,
                                        availability_set_name=service_name,
                                        role_size=vm_role_size)
            self._wait_for_operation_success(result.request_id,
                                                timeout=self.config.getAzureOperationTimeout())
            self._wait_for_role_instance_status(vm_hostname, service_name, 'ReadyRole',
                                                self.config.getAzureOperationTimeout())

            logger.info("Role instance %s has been created.", vm_hostname)

    def _deleteVirtualMachines(self, service_name):
        """
        Deletes the VMs in the given cloud service.
        """
        if self._resource_exists(lambda: self.sms.get_deployment_by_name(service_name, service_name)) == False:
            logger.warn("Deployment %s not found: no VMs to delete.", service_name)
        else:
            logger.info("Attempting to delete deployment %s.", service_name)
            # Get set of role instances before we remove them
            role_instances = self._getRoleInstances(service_name)

            def update_request(request):
                """
                A filter to intercept the HTTP request sent by the ServiceManagementService
                so we can take advantage of a newer feature ('comp=media') in the delete deployment API
                (see http://msdn.microsoft.com/en-us/library/windowsazure/ee460812.aspx)
                """
                hdrs = []
                for name, value in request.headers:
                    if 'x-ms-version' == name:
                        value = '2013-08-01'
                    hdrs.append((name, value))
                request.headers = hdrs
                request.path = request.path + '?comp=media'
                #pylint: disable=W0212
                response = self.sms._filter(request)
                return response

            svc = ServiceManagementService(self.sms.subscription_id, self.sms.cert_file)
            #pylint: disable=W0212
            svc._filter = update_request
            result = svc.delete_deployment(service_name, service_name)
            logger.info("Deployment %s deletion in progress: waiting for delete_deployment operation.", service_name)
            self._wait_for_operation_success(result.request_id)
            logger.info("Deployment %s deletion in progress: waiting for VM disks to be removed.", service_name)
            # Now wait for the disks to disappear
            for role_instance_name in role_instances.keys():
                disk_name = "{0}.vhd".format(role_instance_name)
                self._wait_for_disk_deletion(disk_name)
            logger.info("Deployment %s deleted.", service_name)


    def _ensureBuildMachineExists(self):
        """
        Creates the VM for the build server.
        """
        service_name = self.config.getBuildServiceName()
        service_storage_name = self.config.getStorageAccountName()
        cert_thumbprint = self.config.getServiceCertificateThumbprint()
        vm_username = self.config.getVirtualMachineLogonUsername()
        vm_password = self.config.getVirtualMachineLogonPassword()
        vm_hostname = service_name

        role_instances = self._getRoleInstances(service_name)
        if vm_hostname in role_instances:
            logger.warn("Role instance %s already exists: skipping creation.", vm_hostname)
        else:
            logger.info("Role instance %s provisioning begins.", vm_hostname)
            self._assertOsImageExists(self.config.getBuildOSImageName())

            vm_diskname = '{0}.vhd'.format(vm_hostname)
            vm_disk_media_link = 'http://{0}.blob.core.windows.net/vhds/{1}'.format(service_storage_name, vm_diskname)
            os_hd = OSVirtualHardDisk(self.config.getBuildOSImageName(),
                                      vm_disk_media_link,
                                      disk_name = vm_diskname,
                                      disk_label = vm_diskname)
            linux_config = LinuxConfigurationSet(vm_hostname, vm_username, vm_password, True)
            linux_config.ssh.public_keys.public_keys.append(
                PublicKey(cert_thumbprint, u'/home/{0}/.ssh/authorized_keys'.format(vm_username))
            )
            linux_config.ssh.key_pairs.key_pairs.append(
                KeyPair(cert_thumbprint, u'/home/{0}/.ssh/id_rsa'.format(vm_username))
            )
            network_config = ConfigurationSet()
            network_config.configuration_set_type = 'NetworkConfiguration'
            ssh_endpoint = ConfigurationSetInputEndpoint(name='SSH',
                                                         protocol='TCP',
                                                         port=u'22',
                                                         local_port=u'22')
            network_config.input_endpoints.input_endpoints.append(ssh_endpoint)

            result = self.sms.create_virtual_machine_deployment(service_name=service_name,
                                                                deployment_name=service_name,
                                                                deployment_slot='Production',
                                                                label=vm_hostname,
                                                                role_name=vm_hostname,
                                                                system_config=linux_config,
                                                                os_virtual_hard_disk=os_hd,
                                                                network_config=network_config,
                                                                availability_set_name=None,
                                                                data_virtual_hard_disks=None,
                                                                role_size=self.config.getBuildInstanceRoleSize())
            self._wait_for_operation_success(result.request_id, timeout = self.config.getAzureOperationTimeout())
            self._wait_for_role_instance_status(vm_hostname, service_name, 'ReadyRole',
                                                self.config.getAzureOperationTimeout())
            logger.info("Role instance %s has been created.", vm_hostname)

    def _deleteStorageAccount(self, name):
        """
        Deletes the storage account for the web site.
        """
        logger.info("Attempting to delete storage account %s.", name)
        if self._resource_exists(lambda: self.sms.get_storage_account_properties(name)) == False:
            logger.warn("Storage account %s not found: nothing to delete.", name)
        else:
            self.sms.delete_storage_account(name)
            logger.info("Storage account %s deleted.", name)

    def _deleteService(self, name):
        """
        Deletes the specified cloud service.
        """
        logger.info("Attempting to delete cloud service %s.", name)
        if self._resource_exists(lambda: self.sms.get_hosted_service_properties(name)) == False:
            logger.warn("Cloud service %s not found: nothing to delete.", name)
        else:
            self.sms.delete_hosted_service(name)
            logger.info("Cloud service %s deleted.", name)

    def _deleteAffinityGroup(self):
        """
        Deletes the affinity group for the web site.
        """
        name = self.config.getAffinityGroupName()
        logger.info("Attempting to delete affinity group %s.", name)
        if self._resource_exists(lambda: self.sms.get_affinity_group_properties(name)) == False:
            logger.warn("Affinity group %s not found: nothing to delete.", name)
        else:
            self.sms.delete_affinity_group(name)
            logger.info("Affinity group %s deleted.", name)

    def _ensureServiceBusNamespaceExists(self):
        """
        Creates the Azure Service Bus Namespace if it does not exist.
        """
        name = self.config.getServiceBusNamespace()
        logger.info("Checking for existence of service bus namespace (name=%s).", name)
        if self._resource_exists(lambda: self.sbms.get_namespace(name)):
            logger.warn("A namespace named %s already exists.", name)
        else:
            self.sbms.create_namespace(name, self.config.getServiceLocation())
            self._wait_for_namespace_active(name)
            logger.info("Created namespace %s.", name)

    def _ensureServiceBusQueuesExist(self):
        """
        Creates Azure service bus queues required by the service.
        """
        logger.info("Checking for existence of Service Bus Queues.")
        namespace = self.sbms.get_namespace(self.config.getServiceBusNamespace())
        sbs = ServiceBusService(namespace.name, namespace.default_key, issuer='owner')
        queue_names = [ 'jobresponsequeue', 'windowscomputequeue', 'linuxcomputequeue' ]
        for name in queue_names:
            logger.info("Checking for existence of Queue %s.", name)
            sbs.create_queue(name, fail_on_exist=False)
            logger.info("Queue %s is ready.", name)

    def _deleteServiceBusNamespace(self):
        """
        Deletes the Azure Service Bus Namespace.
        """
        name = self.config.getServiceBusNamespace()
        logger.info("Attempting to delete service bus namespace %s.", name)
        if self._resource_exists(lambda: self.sbms.get_namespace(name)) == False:
            logger.warn("Namespace %s not found: nothing to delete.", name)
        else:
            self.sbms.delete_namespace(name)
            logger.info("Namespace %s deleted.", name)

    def Deploy(self, assets):
        """
        Creates a deployment.

        assets: The set of assets to create. The full set is: {'build', 'web'}.
        """
        if len(assets) == 0:
            raise ValueError("Set of assets to deploy is not specified.")
        logger.info("Starting deployment operation.")
        self._ensureAffinityGroupExists()
        self._ensureStorageAccountExists(self.config.getStorageAccountName())
        ## Build instance
        if 'build' in assets:
            self._ensureServiceExists(self.config.getBuildServiceName(), self.config.getAffinityGroupName())
            self._ensureServiceCertificateExists(self.config.getBuildServiceName())
            self._ensureBuildMachineExists()
        # Web instances
        if 'web' in assets:
            self._ensureStorageAccountExists(self.config.getServiceStorageAccountName())
            self._ensureStorageContainersExist()
            self._ensureServiceBusNamespaceExists()
            self._ensureServiceBusQueuesExist()
            self._ensureServiceExists(self.config.getServiceName(), self.config.getAffinityGroupName())
            self._ensureServiceCertificateExists(self.config.getServiceName())
            self._ensureVirtualMachinesExist()
        # Compute instances
        if 'compute' in assets:
            self._ensureComputeVirtualMachinesExist()
        #queues
        logger.info("Deployment operation is complete.")

    def Teardown(self, assets):
        """
        Deletes a deployment.

        assets: The set of assets to delete. The full set is: {'web', 'build'}.
        """
        if len(assets) == 0:
            raise ValueError("Set of assets to teardown is not specified.")
        logger.info("Starting teardown operation.")
        if 'web' in assets:
            self._deleteVirtualMachines(self.config.getServiceName())
            self._deleteService(self.config.getServiceName())
            self._deleteStorageAccount(self.config.getServiceStorageAccountName())
        if 'build' in assets:
            self._deleteVirtualMachines(self.config.getBuildServiceName())
            self._deleteService(self.config.getBuildServiceName())
            self._deleteStorageAccount(self.config.getStorageAccountName())
        if ('web' in assets) and ('build' in assets):
            self._deleteServiceBusNamespace()
            self._deleteAffinityGroup()
        logger.info("Teardown operation is complete.")

    def getSettingsFileContent(self):
        """
        Generates the content of the local Django settings file.
        """
        allowed_hosts = ['{0}.cloudapp.net'.format(self.config.getServiceName())]
        allowed_hosts.extend(self.config.getWebHostnames())
        allowed_hosts.extend(['www.codalab.org','codalab.org'])

        storage_key = self._getStorageAccountKey(self.config.getServiceStorageAccountName())
        namespace = self.sbms.get_namespace(self.config.getServiceBusNamespace())

        lines = [
            "from base import Base",
            "from default import *",
            "from configurations import Settings",
            "",
            "class {0}(Base):".format(self.config.getDjangoConfiguration()),
            "",
            "    DEBUG=False",
            "",
            "    ALLOWED_HOSTS = {0}".format(allowed_hosts),
            "",
            "    DEFAULT_FILE_STORAGE = 'codalab.azure_storage.AzureStorage'",
            "    AZURE_ACCOUNT_NAME = '{0}'".format(self.config.getServiceStorageAccountName()),
            "    AZURE_ACCOUNT_KEY = '{0}'".format(storage_key),
            "    AZURE_CONTAINER = '{0}'".format(self.config.getServicePublicStorageContainer()),
            "    BUNDLE_AZURE_ACCOUNT_NAME = AZURE_ACCOUNT_NAME",
            "    BUNDLE_AZURE_ACCOUNT_KEY = AZURE_ACCOUNT_KEY",
            "    BUNDLE_AZURE_CONTAINER = '{0}'".format(self.config.getServiceBundleStorageContainer()),
            "",
            "    SBS_NAMESPACE = '{0}'".format(self.config.getServiceBusNamespace()),
            "    SBS_ISSUER = 'owner'",
            "    SBS_ACCOUNT_KEY = '{0}'".format(namespace.default_key),
            "    SBS_RESPONSE_QUEUE = 'jobresponsequeue'",
            "    SBS_COMPUTE_QUEUE = 'windowscomputequeue'",
            "",
            "    EMAIL_BACKEND = 'django.core.mail.backends.smtp.EmailBackend'",
            "    EMAIL_HOST = '{0}'".format(self.config.getEmailHost()),
            "    EMAIL_HOST_USER = '{0}'".format(self.config.getEmailUser()),
            "    EMAIL_HOST_PASSWORD = '{0}'".format(self.config.getEmailPassword()),
            "    EMAIL_PORT = 587",
            "    EMAIL_USE_TLS = True",
            "    DEFAULT_FROM_EMAIL = 'info@codalab.org'",
            "    SERVER_EMAIL = 'info@codalab.org'",
            "",
            "    # Django secret",
            "    SECRET_KEY = '{0}'".format(self.config.getDjangoSecretKey()),
            "",
            "    ADMINS = (('CodaLab', 'codalab@live.com'),)",
            "    MANAGERS = ADMINS",
            "",
            "    DATABASES = {",
            "        'default': {",
            "            'ENGINE': '{0}',".format(self.config.getDatabaseEngine()),
            "            'NAME': '{0}',".format(self.config.getDatabaseName()),
            "            'USER': '{0}',".format(self.config.getDatabaseUser()),
            "            'PASSWORD': '{0}',".format(self.config.getDatabasePassword()),
            "            'HOST': '{0}',".format(self.config.getDatabaseHost()),
            "            'PORT': '{0}', ".format(self.config.getDatabasePort()),
            "            'OPTIONS' : {",
            "                'init_command': 'SET SESSION TRANSACTION ISOLATION LEVEL READ COMMITTED',",
            "                'read_timeout': 5",
            "            }",
            "        }",
            "    }",
<<<<<<< HEAD
=======
            "",
            "    BUNDLE_DB_NAME = '{0}'".format(self.config.getBundleServiceDatabaseName()),
            "    BUNDLE_DB_USER = '{0}'".format(self.config.getBundleServiceDatabaseUser()),
            "    BUNDLE_DB_PASSWORD = '{0}'".format(self.config.getBundleServiceDatabasePassword()),
            "",
            "    BUNDLE_SERVICE_URL = '{0}'".format(self.config.getBundleServiceUrl()),
            "    BUNDLE_SERVICE_CODE_PATH = '/home/{0}/deploy/bundles'".format(self.config.getVirtualMachineLogonUsername()),
            "    sys.path.append(BUNDLE_SERVICE_CODE_PATH)",
            "    codalab.__path__ = extend_path(codalab.__path__, codalab.__name__)",
            "",
>>>>>>> 23abc0b8
        ]
        return '\n'.join(lines)


if __name__ == "__main__":

    configuration = DeploymentConfig('dev', r'c:\cygwin64\home\cpoulain\.devconfig')
    logging.config.dictConfig(configuration.getLoggerDictConfig())
    logger.info("Loaded configuration from file: %s", configuration.getFilename())
    assets_to_deploy = {} # {'build', 'web'}
    assets_to_teardown = {} # {'web', 'build', 'rest'}
    try:
        dep = Deployment(configuration)
        if len(assets_to_deploy) > 0:
            dep.Deploy(assets_to_deploy)
        if len(assets_to_teardown) > 0:
            dep.Teardown(assets_to_teardown)
    except Exception:
        logger.exception("An unexpected error occurred.")
<|MERGE_RESOLUTION|>--- conflicted
+++ resolved
@@ -241,8 +241,6 @@
             name = '{0}{1}Bus'.format(cap(self.getServicePrefix()), cap(self.label))
         return name
 
-<<<<<<< HEAD
-=======
     def getSslCertificatePath(self):
         """Gets the path of the SSL certificate file to install."""
         return self._svc['ssl']['filename'] if 'ssl' in self._svc else ""
@@ -265,7 +263,6 @@
         else:
             return ""
 
->>>>>>> 23abc0b8
     def getBuildServiceName(self):
         """Gets the cloud service name for the build instance."""
         return "{0}build".format(self.getServicePrefix(), self.label)
@@ -293,8 +290,14 @@
         ssh_port = self.getServiceInstanceSshPort()
         return ['{0}.cloudapp.net:{1}'.format(service_name, str(ssh_port + vm_number)) for vm_number in vm_numbers]
 
-<<<<<<< HEAD
-=======
+    def getComputeHostnames(self):
+        """
+        Gets the list of compute instances. Each name in the list if of the form '<service-name>.cloudapp.net:<port>'.
+        """
+        service_name = self.getServiceName()
+        vm_numbers = range(1, 1 + self.getComputeInstanceCount())
+        ssh_port = self.getComputeInstanceSshPort()
+        return ['{0}.cloudapp.net:{1}'.format(service_name, str(ssh_port + vm_number)) for vm_number in vm_numbers]
     def getBundleServiceGitUser(self):
         """Gets the name of the Git user associated with the target source code repository for bundles."""
         return self._svc['git-bundles']['user'] if 'git-bundles' in self._svc else ""
@@ -323,7 +326,6 @@
         """Gets the password for the database user."""
         return self._svc['database']['bundle_password'] if 'bundle_password' in self._svc['database'] else ""
 
->>>>>>> 23abc0b8
     def getComputeHostnames(self):
         """
         Gets the list of compute instances. Each name in the list if of the form '<service-name>.cloudapp.net:<port>'.
@@ -1005,8 +1007,6 @@
             "            }",
             "        }",
             "    }",
-<<<<<<< HEAD
-=======
             "",
             "    BUNDLE_DB_NAME = '{0}'".format(self.config.getBundleServiceDatabaseName()),
             "    BUNDLE_DB_USER = '{0}'".format(self.config.getBundleServiceDatabaseUser()),
@@ -1017,7 +1017,6 @@
             "    sys.path.append(BUNDLE_SERVICE_CODE_PATH)",
             "    codalab.__path__ = extend_path(codalab.__path__, codalab.__name__)",
             "",
->>>>>>> 23abc0b8
         ]
         return '\n'.join(lines)
 
