Django==1.6.11
alembic==0.6.7
anyjson==0.3.3
argparse
# azure==0.7.1
closure_linter
django-allauth==0.11.1
django-analytical==0.15.0
django-appconf==0.6
django-compressor==1.3
django-config-gen==1.0.8
# django-configurations
django-configurations==0.8
django-debug-toolbar==1.3.0
sqlparse==0.1.19
django-debug-panel==0.8.1
django-extensions==1.5.7
django-extra-views==0.6.3
django-filter==0.7
django-guardian==1.1.1
django-haystack==2.4.0
django-js-reverse>=0.2.0
django-mptt==0.5.5
django-nose==1.4.1
django-oauth-toolkit==0.6.1
#django-storages==1.1.8 # Replaced by storages-redux.. need to uninstall storages..
django-storages-redux==1.3.2
django-tinymce==2.0.5
djangorestframework==2.3.6
mock==1.0.1
oauthlib==0.6.1
psutil==2.1.1
python-openid==2.2.5
python-ptrace==0.6.5
pytz==2013b
PyYAML==3.10
requests-oauthlib==0.3.2
requests==1.2.3
six==1.10.0
South==1.0.2
SQLAlchemy==0.9.7
watchdog==0.8.1
wsgiref==0.1.2
django-simple-captcha==0.4.5
django-bootstrap-form==3.2
newrelic==2.54.0.41
python-memcached==1.57

celery==3.1.25
boto==2.45.0
django-s3direct==0.4.8

#pyrabbit==1.1.0
git+https://github.com/bkjones/pyrabbit.git@e8a9f74ed5c6bba958994fb9a72c396e6a99ea0f

gunicorn==19.7.0

#Extras added
git+https://github.com/ikraft/django-userswitch.git
Sphinx==1.4.1


# Added for python sdk
git+https://github.com/FlavioAlexander/azure-sdk-for-python.git@legacy

# Required when PostgreSQL is used
psycopg2==2.7.1

<<<<<<< HEAD
=======
# Adding test libraries here for simplicity sake
>>>>>>> 66f24a64
pytest==3.0.6
pytest-django==2.9.1<|MERGE_RESOLUTION|>--- conflicted
+++ resolved
@@ -66,9 +66,6 @@
 # Required when PostgreSQL is used
 psycopg2==2.7.1
 
-<<<<<<< HEAD
-=======
 # Adding test libraries here for simplicity sake
->>>>>>> 66f24a64
 pytest==3.0.6
 pytest-django==2.9.1